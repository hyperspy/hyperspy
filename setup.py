# -*- coding: utf-8 -*-
# Copyright 2007-2011 The HyperSpy developers
#
# This file is part of  HyperSpy.
#
#  HyperSpy is free software: you can redistribute it and/or modify
# it under the terms of the GNU General Public License as published by
# the Free Software Foundation, either version 3 of the License, or
# (at your option) any later version.
#
#  HyperSpy is distributed in the hope that it will be useful,
# but WITHOUT ANY WARRANTY; without even the implied warranty of
# MERCHANTABILITY or FITNESS FOR A PARTICULAR PURPOSE.  See the
# GNU General Public License for more details.
#
# You should have received a copy of the GNU General Public License
# along with  HyperSpy.  If not, see <http://www.gnu.org/licenses/>.

from __future__ import print_function

import sys

v = sys.version_info
if v[0] != 3:
    error = "ERROR: From version 0.8.4 HyperSpy requires Python 3. " \
            "For Python 2.7 install Hyperspy 0.8.3 e.g. " \
            "$ pip install --upgrade hyperspy==0.8.3"
    print(error, file=sys.stderr)
    sys.exit(1)

from setuptools import setup, Extension, Command

import warnings

import os
import subprocess
import itertools
import re

# stuff to check presence of compiler:
import distutils.sysconfig
import distutils.ccompiler
from distutils.errors import CompileError, DistutilsPlatformError

setup_path = os.path.dirname(__file__)

import hyperspy.Release as Release

install_req = ['scipy>=0.15',
               'matplotlib>=2.0.0, !=2.1.0, !=2.1.1',
               'numpy>=1.10, !=1.13.0',
               'traits>=4.5.0',
               'natsort',
               'requests',
               'tqdm>=0.4.9',
               'sympy',
               'dill',
               'h5py',
               'python-dateutil>=2.5.0',
               'ipyparallel',
<<<<<<< HEAD
               'dask[array]>=0.16.1',
=======
               'dask[array]>=0.18',
>>>>>>> 0a4e4319
               'scikit-image>=0.13',
               'pint>=0.8',
               'statsmodels',
               'mrcz>=0.3.6',
               ]

extras_require = {
    "learning": ['scikit-learn'],
    "gui-jupyter": ["hyperspy_gui_ipywidgets"],
    "gui-traitsui": ["hyperspy_gui_traitsui"],
    "mrcz-blosc": ["blosc>=1.5"],
    "lazy_FEI_EMD": ['sparse'],
    "test": ["pytest>=3", "pytest-mpl", "matplotlib>=2.0.2"],
    "doc": ["sphinx", "numpydoc", "sphinxcontrib-napoleon", "sphinx_rtd_theme"],
}
extras_require["all"] = list(itertools.chain(*list(extras_require.values())))

# the hack to deal with setuptools + installing the package in ReadTheDoc:
if 'readthedocs.org' in sys.executable:
    install_req = []


def update_version(version):
    release_path = "hyperspy/Release.py"
    lines = []
    with open(release_path, "r") as f:
        for line in f:
            if line.startswith("version = "):
                line = "version = \"%s\"\n" % version
            lines.append(line)
    with open(release_path, "w") as f:
        f.writelines(lines)


# Extensions. Add your extension here:
raw_extensions = [Extension("hyperspy.io_plugins.unbcf_fast",
                            [os.path.join('hyperspy', 'io_plugins', 'unbcf_fast.pyx')]),
                  ]

cleanup_list = []
for leftover in raw_extensions:
    path, ext = os.path.splitext(leftover.sources[0])
    if ext in ('.pyx', '.py'):
        cleanup_list.append(''.join([os.path.join(setup_path, path), '.c*']))
        if os.name == 'nt':
            bin_ext = '.cpython-*.pyd'
        else:
            bin_ext = '.cpython-*.so'
        cleanup_list.append(''.join([os.path.join(setup_path, path), bin_ext]))


def count_c_extensions(extensions):
    c_num = 0
    for extension in extensions:
        # if first source file with extension *.c or *.cpp exists
        # it is cythonised or pure c/c++ extension:
        sfile = extension.sources[0]
        path, ext = os.path.splitext(sfile)
        if os.path.exists(path + '.c') or os.path.exists(path + '.cpp'):
            c_num += 1
    return c_num


def cythonize_extensions(extensions):
    try:
        from Cython.Build import cythonize
        return cythonize(extensions)
    except ImportError:
        warnings.warn("""WARNING: cython required to generate fast c code is not found on this system.
Only slow pure python alternative functions will be available.
To use fast implementation of some functions writen in cython either:
a) install cython and re-run the installation,
b) try alternative source distribution containing cythonized C versions of fast code,
c) use binary distribution (i.e. wheels, egg).""")
        return []


def no_cythonize(extensions):
    for extension in extensions:
        sources = []
        for sfile in extension.sources:
            path, ext = os.path.splitext(sfile)
            if ext in ('.pyx', '.py'):
                if extension.language == 'c++':
                    ext = '.cpp'
                else:
                    ext = '.c'
                sfile = path + ext
            sources.append(sfile)
        extension.sources[:] = sources
    return extensions


# to cythonize, or not to cythonize... :
if len(raw_extensions) > count_c_extensions(raw_extensions):
    extensions = cythonize_extensions(raw_extensions)
else:
    extensions = no_cythonize(raw_extensions)


# to compile or not to compile... depends if compiler is present:
compiler = distutils.ccompiler.new_compiler()
assert isinstance(compiler, distutils.ccompiler.CCompiler)
distutils.sysconfig.customize_compiler(compiler)
try:
    compiler.compile([os.path.join(setup_path, 'hyperspy', 'misc', 'etc',
                                   'test_compilers.c')])
except (CompileError, DistutilsPlatformError):
    warnings.warn("""WARNING: C compiler can't be found.
Only slow pure python alternative functions will be available.
To use fast implementation of some functions writen in cython/c either:
a) check that you have compiler (EXACTLY SAME as your python
distribution was compiled with) installed,
b) use binary distribution of hyperspy (i.e. wheels, egg, (only osx and win)).
Installation will continue in 5 sec...""")
    extensions = []
    from time import sleep
    sleep(5)  # wait 5 secs for user to notice the message


class Recythonize(Command):

    """cythonize all extensions"""
    description = "(re-)cythonize all changed cython extensions"

    user_options = []

    def initialize_options(self):
        """init options"""
        pass

    def finalize_options(self):
        """finalize options"""
        pass

    def run(self):
        # if there is no cython it is supposed to fail:
        from Cython.Build import cythonize
        global raw_extensions
        global extensions
        cythonize(extensions)


class update_version_when_dev:

    def __enter__(self):
        self.release_version = Release.version

        # Get the hash from the git repository if available
        self.restore_version = False
        if self.release_version.endswith(".dev"):
            p = subprocess.Popen(["git", "describe",
                                  "--tags", "--dirty", "--always"],
                                 stdout=subprocess.PIPE,
                                 shell=True)
            stdout = p.communicate()[0]
            if p.returncode != 0:
                # Git is not available, we keep the version as is
                self.restore_version = False
                self.version = self.release_version
            else:
                gd = stdout[1:].strip().decode()
                # Remove the tag
                gd = gd[gd.index("-") + 1:]
                self.version = self.release_version + "+git."
                self.version += gd.replace("-", ".")
                update_version(self.version)
                self.restore_version = True
        else:
            self.version = self.release_version
        return self.version

    def __exit__(self, type, value, traceback):
        if self.restore_version is True:
            update_version(self.release_version)


with update_version_when_dev() as version:
    setup(
        name="hyperspy",
        package_dir={'hyperspy': 'hyperspy'},
        version=version,
        ext_modules=extensions,
        packages=['hyperspy',
                  'hyperspy.datasets',
                  'hyperspy._components',
                  'hyperspy.datasets',
                  'hyperspy.io_plugins',
                  'hyperspy.docstrings',
                  'hyperspy.drawing',
                  'hyperspy.drawing._markers',
                  'hyperspy.drawing._widgets',
                  'hyperspy.learn',
                  'hyperspy._signals',
                  'hyperspy.utils',
                  'hyperspy.tests',
                  'hyperspy.tests.axes',
                  'hyperspy.tests.component',
                  'hyperspy.tests.datasets',
                  'hyperspy.tests.drawing',
                  'hyperspy.tests.io',
                  'hyperspy.tests.model',
                  'hyperspy.tests.mva',
                  'hyperspy.tests.samfire',
                  'hyperspy.tests.signal',
                  'hyperspy.tests.utils',
                  'hyperspy.tests.misc',
                  'hyperspy.models',
                  'hyperspy.misc',
                  'hyperspy.misc.eels',
                  'hyperspy.misc.eds',
                  'hyperspy.misc.io',
                  'hyperspy.misc.holography',
                  'hyperspy.misc.machine_learning',
                  'hyperspy.external',
                  'hyperspy.external.mpfit',
                  'hyperspy.external.astroML',
                  'hyperspy.samfire_utils',
                  'hyperspy.samfire_utils.segmenters',
                  'hyperspy.samfire_utils.weights',
                  'hyperspy.samfire_utils.goodness_of_fit_tests',
                  ],
        install_requires=install_req,
        tests_require=["pytest>=3.0.2"],
        extras_require=extras_require,
        package_data={
            'hyperspy':
            [
                'tests/drawing/*.png',
                'tests/drawing/data/*.hspy',
                'tests/drawing/plot_signal/*.png',
                'tests/drawing/plot_signal1d/*.png',
                'tests/drawing/plot_signal2d/*.png',
                'tests/drawing/plot_markers/*.png',
                'tests/drawing/plot_model1d/*.png',
                'tests/drawing/plot_model/*.png',
                'misc/eds/example_signals/*.hdf5',
                'misc/holography/example_signals/*.hdf5',
                'tests/drawing/plot_mva/*.png',
                'tests/drawing/plot_signal/*.png',
                'tests/drawing/plot_signal1d/*.png',
                'tests/drawing/plot_signal2d/*.png',
                'tests/drawing/plot_markers/*.png',
                'tests/drawing/plot_widgets/*.png',
                'tests/io/blockfile_data/*.blo',
                'tests/io/dens_data/*.dens',
                'tests/io/dm_stackbuilder_plugin/test_stackbuilder_imagestack.dm3',
                'tests/io/dm3_1D_data/*.dm3',
                'tests/io/dm3_2D_data/*.dm3',
                'tests/io/dm3_3D_data/*.dm3',
                'tests/io/dm4_1D_data/*.dm4',
                'tests/io/dm4_2D_data/*.dm4',
                'tests/io/dm4_3D_data/*.dm4',
                'tests/io/dm3_locale/*.dm3',
                'tests/io/edax_files.zip',
                'tests/io/FEI_new/*.emi',
                'tests/io/FEI_new/*.ser',
                'tests/io/FEI_new/*.npy',
                'tests/io/FEI_old/*.emi',
                'tests/io/FEI_old/*.ser',
                'tests/io/FEI_old/*.npy',
                'tests/io/msa_files/*.msa',
                'tests/io/hdf5_files/*.hdf5',
                'tests/io/hdf5_files/*.hspy',
                'tests/io/tiff_files/*.tif',
                'tests/io/tiff_files/*.dm3',
                'tests/io/npy_files/*.npy',
                'tests/io/unf_files/*.unf',
                'tests/io/bruker_data/*.bcf',
                'tests/io/bruker_data/*.json',
                'tests/io/bruker_data/*.npy',
                'tests/io/bruker_data/*.spx',
                'tests/io/ripple_files/*.rpl',
                'tests/io/ripple_files/*.raw',
                'tests/io/emd_files/*.emd',
                'tests/io/emd_files/fei_emd_files.zip',
                'tests/io/protochips_data/*.npy',
                'tests/io/protochips_data/*.csv',
                'tests/signal/test_find_peaks1D_ohaver/test_find_peaks1D_ohaver.hdf5',
            ],
        },
        author=Release.authors['all'][0],
        author_email=Release.authors['all'][1],
        maintainer='Francisco de la Peña',
        maintainer_email='fjd29@cam.ac.uk',
        description=Release.description,
        long_description=open('README.rst').read(),
        license=Release.license,
        platforms=Release.platforms,
        url=Release.url,
        keywords=Release.keywords,
        cmdclass={
            'recythonize': Recythonize,
        },
        classifiers=[
            "Programming Language :: Python :: 3",
            "Development Status :: 4 - Beta",
            "Environment :: Console",
            "Intended Audience :: Science/Research",
            "License :: OSI Approved :: GNU General Public License v3 (GPLv3)",
            "Natural Language :: English",
            "Operating System :: OS Independent",
            "Topic :: Scientific/Engineering",
            "Topic :: Scientific/Engineering :: Physics",
        ],
    )<|MERGE_RESOLUTION|>--- conflicted
+++ resolved
@@ -58,11 +58,7 @@
                'h5py',
                'python-dateutil>=2.5.0',
                'ipyparallel',
-<<<<<<< HEAD
-               'dask[array]>=0.16.1',
-=======
                'dask[array]>=0.18',
->>>>>>> 0a4e4319
                'scikit-image>=0.13',
                'pint>=0.8',
                'statsmodels',
