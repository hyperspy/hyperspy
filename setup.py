--- conflicted
+++ resolved
@@ -43,14 +43,6 @@
                'sympy']
 
 
-<<<<<<< HEAD
-def are_we_building4windows():
-    for arg in sys.argv:
-        if 'wininst' in arg:
-            return True
-
-=======
->>>>>>> bd52d36f
 
 class update_version_when_dev:
 
