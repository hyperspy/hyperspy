# -*- coding: utf-8 -*-
# Copyright 2007-2011 The HyperSpy developers
#
# This file is part of  HyperSpy.
#
#  HyperSpy is free software: you can redistribute it and/or modify
# it under the terms of the GNU General Public License as published by
# the Free Software Foundation, either version 3 of the License, or
# (at your option) any later version.
#
#  HyperSpy is distributed in the hope that it will be useful,
# but WITHOUT ANY WARRANTY; without even the implied warranty of
# MERCHANTABILITY or FITNESS FOR A PARTICULAR PURPOSE.  See the
# GNU General Public License for more details.
#
# You should have received a copy of the GNU General Public License
# along with  HyperSpy.  If not, see <http://www.gnu.org/licenses/>.

from __future__ import print_function

import sys

v = sys.version_info
if v[0] != 3:
    error = "ERROR: From version 0.8.4 HyperSpy requires Python 3. " \
            "For Python 2.7 install Hyperspy 0.8.3 e.g. " \
            "$ pip install --upgrade hyperspy==0.8.3"
    print(error, file=sys.stderr)
    sys.exit(1)

from setuptools import setup, Extension, Command

import warnings

import os
import subprocess
import itertools

# stuff to check presence of compiler:
import distutils.sysconfig
import distutils.ccompiler
from distutils.errors import CompileError, DistutilsPlatformError


setup_path = os.path.dirname(__file__)

import hyperspy.Release as Release

install_req = ['scipy>=0.15',
               'matplotlib>=2.2.3',
               'numpy>=1.10, !=1.13.0',
               'traits>=4.5.0',
               'natsort',
               'requests',
               'tqdm>=0.4.9',
               'sympy',
               'dill',
               'h5py',
               'python-dateutil>=2.5.0',
               'ipyparallel',
               'dask[array]>=0.18',
               'scikit-image>=0.13',
               'pint>=0.8',
               'statsmodels',
               'numexpr',
               'sparse',
               'imageio',
               ]

extras_require = {
    "learning": ['scikit-learn'],
<<<<<<< HEAD
    "gui-jupyter": ["hyperspy_gui_ipywidgets"],
    "gui-traitsui": ["hyperspy_gui_traitsui"],
    "test": ["pytest>=3", "pytest-mpl", "matplotlib>=2.0.2"],
    "doc": ["sphinx", "numpydoc", "sphinx_rtd_theme"],
=======
    "gui-jupyter": ["hyperspy_gui_ipywidgets>=1.1.0"],
    "gui-traitsui": ["hyperspy_gui_traitsui>=1.1.0"],
    "mrcz": ["blosc>=1.5", 'mrcz>=0.3.6'],
    "speed": ["numba"],
    # bug in pip: matplotib is ignored here because it is already present in
    # install_requires.
    "tests": ["pytest>=3.6", "pytest-mpl", "matplotlib>=3.0.0"], # for testing
    "docs": ["sphinx>=1.7", "sphinx_rtd_theme"], # required to build the docs
>>>>>>> e393ec51
}

# Don't include "tests" and "docs" requirements since "all" is designed to be 
# used for user installation.
runtime_extras_require = {x:extras_require[x] for x in extras_require.keys() 
        if x not in ["tests", "docs"]}
extras_require["all"] = list(itertools.chain(*list(
        runtime_extras_require.values())))

extras_require["dev"] = list(itertools.chain(*list(extras_require.values())))

def update_version(version):
    release_path = "hyperspy/Release.py"
    lines = []
    with open(release_path, "r") as f:
        for line in f:
            if line.startswith("version = "):
                line = "version = \"%s\"\n" % version
            lines.append(line)
    with open(release_path, "w") as f:
        f.writelines(lines)


# Extensions. Add your extension here:
raw_extensions = [Extension("hyperspy.io_plugins.unbcf_fast",
                            [os.path.join('hyperspy', 'io_plugins', 'unbcf_fast.pyx')]),
                  ]

cleanup_list = []
for leftover in raw_extensions:
    path, ext = os.path.splitext(leftover.sources[0])
    if ext in ('.pyx', '.py'):
        cleanup_list.append(''.join([os.path.join(setup_path, path), '.c*']))
        if os.name == 'nt':
            bin_ext = '.cpython-*.pyd'
        else:
            bin_ext = '.cpython-*.so'
        cleanup_list.append(''.join([os.path.join(setup_path, path), bin_ext]))


def count_c_extensions(extensions):
    c_num = 0
    for extension in extensions:
        # if first source file with extension *.c or *.cpp exists
        # it is cythonised or pure c/c++ extension:
        sfile = extension.sources[0]
        path, ext = os.path.splitext(sfile)
        if os.path.exists(path + '.c') or os.path.exists(path + '.cpp'):
            c_num += 1
    return c_num


def cythonize_extensions(extensions):
    try:
        from Cython.Build import cythonize
        return cythonize(extensions)
    except ImportError:
        warnings.warn("""WARNING: cython required to generate fast c code is not found on this system.
Only slow pure python alternative functions will be available.
To use fast implementation of some functions writen in cython either:
a) install cython and re-run the installation,
b) try alternative source distribution containing cythonized C versions of fast code,
c) use binary distribution (i.e. wheels, egg).""")
        return []


def no_cythonize(extensions):
    for extension in extensions:
        sources = []
        for sfile in extension.sources:
            path, ext = os.path.splitext(sfile)
            if ext in ('.pyx', '.py'):
                if extension.language == 'c++':
                    ext = '.cpp'
                else:
                    ext = '.c'
                sfile = path + ext
            sources.append(sfile)
        extension.sources[:] = sources
    return extensions


# to cythonize, or not to cythonize... :
if len(raw_extensions) > count_c_extensions(raw_extensions):
    extensions = cythonize_extensions(raw_extensions)
else:
    extensions = no_cythonize(raw_extensions)


# to compile or not to compile... depends if compiler is present:
compiler = distutils.ccompiler.new_compiler()
assert isinstance(compiler, distutils.ccompiler.CCompiler)
distutils.sysconfig.customize_compiler(compiler)
try:
    compiler.compile([os.path.join(setup_path, 'hyperspy', 'misc', 'etc',
                                   'test_compilers.c')])
except (CompileError, DistutilsPlatformError):
    warnings.warn("""WARNING: C compiler can't be found.
Only slow pure python alternative functions will be available.
To use fast implementation of some functions writen in cython/c either:
a) check that you have compiler (EXACTLY SAME as your python
distribution was compiled with) installed,
b) use binary distribution of hyperspy (i.e. wheels, egg, (only osx and win)).
Installation will continue in 5 sec...""")
    extensions = []
    from time import sleep
    sleep(5)  # wait 5 secs for user to notice the message


class Recythonize(Command):

    """cythonize all extensions"""
    description = "(re-)cythonize all changed cython extensions"

    user_options = []

    def initialize_options(self):
        """init options"""
        pass

    def finalize_options(self):
        """finalize options"""
        pass

    def run(self):
        # if there is no cython it is supposed to fail:
        from Cython.Build import cythonize
        global raw_extensions
        global extensions
        cythonize(extensions)


class update_version_when_dev:

    def __enter__(self):
        self.release_version = Release.version

        # Get the hash from the git repository if available
        self.restore_version = False
        if self.release_version.endswith(".dev"):
            p = subprocess.Popen(["git", "describe",
                                  "--tags", "--dirty", "--always"],
                                 stdout=subprocess.PIPE,
                                 shell=True)
            stdout = p.communicate()[0]
            if p.returncode != 0:
                # Git is not available, we keep the version as is
                self.restore_version = False
                self.version = self.release_version
            else:
                gd = stdout[1:].strip().decode()
                # Remove the tag
                gd = gd[gd.index("-") + 1:]
                self.version = self.release_version + "+git."
                self.version += gd.replace("-", ".")
                update_version(self.version)
                self.restore_version = True
        else:
            self.version = self.release_version
        return self.version

    def __exit__(self, type, value, traceback):
        if self.restore_version is True:
            update_version(self.release_version)


with update_version_when_dev() as version:
    setup(
        name="hyperspy",
        package_dir={'hyperspy': 'hyperspy'},
        version=version,
        ext_modules=extensions,
        packages=['hyperspy',
                  'hyperspy.datasets',
                  'hyperspy._components',
                  'hyperspy.datasets',
                  'hyperspy.io_plugins',
                  'hyperspy.docstrings',
                  'hyperspy.drawing',
                  'hyperspy.drawing._markers',
                  'hyperspy.drawing._widgets',
                  'hyperspy.learn',
                  'hyperspy._signals',
                  'hyperspy.utils',
                  'hyperspy.tests',
                  'hyperspy.tests.axes',
                  'hyperspy.tests.component',
                  'hyperspy.tests.datasets',
                  'hyperspy.tests.drawing',
                  'hyperspy.tests.io',
                  'hyperspy.tests.model',
                  'hyperspy.tests.mva',
                  'hyperspy.tests.samfire',
                  'hyperspy.tests.signal',
                  'hyperspy.tests.utils',
                  'hyperspy.tests.misc',
                  'hyperspy.models',
                  'hyperspy.misc',
                  'hyperspy.misc.eels',
                  'hyperspy.misc.eds',
                  'hyperspy.misc.io',
                  'hyperspy.misc.holography',
                  'hyperspy.misc.machine_learning',
                  'hyperspy.external',
                  'hyperspy.external.mpfit',
                  'hyperspy.external.astroML',
                  'hyperspy.samfire_utils',
                  'hyperspy.samfire_utils.segmenters',
                  'hyperspy.samfire_utils.weights',
                  'hyperspy.samfire_utils.goodness_of_fit_tests',
                  ],
        install_requires=install_req,
        tests_require=["pytest>=3.0.2"],
        extras_require=extras_require,
        package_data={
            'hyperspy':
            [
                'tests/drawing/*.png',
                'tests/drawing/data/*.hspy',
                'tests/drawing/plot_signal/*.png',
                'tests/drawing/plot_signal1d/*.png',
                'tests/drawing/plot_signal2d/*.png',
                'tests/drawing/plot_markers/*.png',
                'tests/drawing/plot_model1d/*.png',
                'tests/drawing/plot_model/*.png',
                'tests/drawing/plot_roi/*.png',
                'misc/eds/example_signals/*.hdf5',
                'misc/holography/example_signals/*.hdf5',
                'tests/drawing/plot_mva/*.png',
                'tests/drawing/plot_signal/*.png',
                'tests/drawing/plot_signal1d/*.png',
                'tests/drawing/plot_signal2d/*.png',
                'tests/drawing/plot_markers/*.png',
                'tests/drawing/plot_widgets/*.png',
                'tests/drawing/plot_signal_tools/*.png',
                'tests/io/blockfile_data/*.blo',
                'tests/io/dens_data/*.dens',
                'tests/io/dm_stackbuilder_plugin/test_stackbuilder_imagestack.dm3',
                'tests/io/dm3_1D_data/*.dm3',
                'tests/io/dm3_2D_data/*.dm3',
                'tests/io/dm3_3D_data/*.dm3',
                'tests/io/dm4_1D_data/*.dm4',
                'tests/io/dm4_2D_data/*.dm4',
                'tests/io/dm4_3D_data/*.dm4',
                'tests/io/dm3_locale/*.dm3',
                'tests/io/FEI_new/*.emi',
                'tests/io/FEI_new/*.ser',
                'tests/io/FEI_new/*.npy',
                'tests/io/FEI_old/*.emi',
                'tests/io/FEI_old/*.ser',
                'tests/io/FEI_old/*.npy',
                'tests/io/msa_files/*.msa',
                'tests/io/hdf5_files/*.hdf5',
                'tests/io/hdf5_files/*.hspy',
                'tests/io/tiff_files/*.tif',
                'tests/io/tiff_files/*.dm3',
                'tests/io/npy_files/*.npy',
                'tests/io/unf_files/*.unf',
                'tests/io/bruker_data/*.bcf',
                'tests/io/bruker_data/*.json',
                'tests/io/bruker_data/*.npy',
                'tests/io/bruker_data/*.spx',
                'tests/io/ripple_files/*.rpl',
                'tests/io/ripple_files/*.raw',
                'tests/io/emd_files/*.emd',
                'tests/io/emd_files/fei_emd_files.zip',
                'tests/io/protochips_data/*.npy',
                'tests/io/protochips_data/*.csv',
                'tests/signal/test_find_peaks1D_ohaver/test_find_peaks1D_ohaver.hdf5',
            ],
        },
        author=Release.authors['all'][0],
        author_email=Release.authors['all'][1],
        maintainer='Francisco de la Peña',
        maintainer_email='fjd29@cam.ac.uk',
        description=Release.description,
        long_description=open('README.rst').read(),
        license=Release.license,
        platforms=Release.platforms,
        url=Release.url,
        keywords=Release.keywords,
        cmdclass={
            'recythonize': Recythonize,
        },
        classifiers=[
            "Programming Language :: Python :: 3",
            "Development Status :: 4 - Beta",
            "Environment :: Console",
            "Intended Audience :: Science/Research",
            "License :: OSI Approved :: GNU General Public License v3 (GPLv3)",
            "Natural Language :: English",
            "Operating System :: OS Independent",
            "Topic :: Scientific/Engineering",
            "Topic :: Scientific/Engineering :: Physics",
        ],
    )<|MERGE_RESOLUTION|>--- conflicted
+++ resolved
@@ -69,12 +69,6 @@
 
 extras_require = {
     "learning": ['scikit-learn'],
-<<<<<<< HEAD
-    "gui-jupyter": ["hyperspy_gui_ipywidgets"],
-    "gui-traitsui": ["hyperspy_gui_traitsui"],
-    "test": ["pytest>=3", "pytest-mpl", "matplotlib>=2.0.2"],
-    "doc": ["sphinx", "numpydoc", "sphinx_rtd_theme"],
-=======
     "gui-jupyter": ["hyperspy_gui_ipywidgets>=1.1.0"],
     "gui-traitsui": ["hyperspy_gui_traitsui>=1.1.0"],
     "mrcz": ["blosc>=1.5", 'mrcz>=0.3.6'],
@@ -83,7 +77,6 @@
     # install_requires.
     "tests": ["pytest>=3.6", "pytest-mpl", "matplotlib>=3.0.0"], # for testing
     "docs": ["sphinx>=1.7", "sphinx_rtd_theme"], # required to build the docs
->>>>>>> e393ec51
 }
 
 # Don't include "tests" and "docs" requirements since "all" is designed to be 
