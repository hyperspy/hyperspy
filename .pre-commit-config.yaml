--- conflicted
+++ resolved
@@ -1,11 +1,7 @@
 repos:
   - repo: https://github.com/astral-sh/ruff-pre-commit
     # Ruff version.
-<<<<<<< HEAD
-    rev: v0.2.2
-=======
     rev: v0.3.3
->>>>>>> d0f6fe2f
     hooks:
       # Run the linter.
       - id: ruff
