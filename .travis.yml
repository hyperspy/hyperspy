--- conflicted
+++ resolved
@@ -47,19 +47,10 @@
     fi
 
 install:
-<<<<<<< HEAD
-  - DEPS="nose numpy scipy matplotlib ipython h5py sympy scikit-learn dill natsort setuptools scikit-image cython lxml ipyparallel dask toolz"
-  - conda create -n testenv --yes $DEPS
-  - source activate testenv
-  - conda install pip
-  - pip install coverage coveralls traits traitsui requests tqdm
-  - python setup.py install
-=======
   - if [[ $MINIMAL_ENV == false ]] ; then DEPS="${DEPS} ${DEPS_OPTIONAL}"; fi
   - if [[ $BUILD_DOC == true ]] ; then DEPS="${DEPS} ${DEPS_DOC}"; fi
   - source ./ci/travis_install_with_$ENV.sh
   - pip install .
->>>>>>> ff2d9d38
 
 script:
   - which python
