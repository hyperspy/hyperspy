language: generic

env:
  # We set the default value in global and changed it in the matrix when necessary
  global:
    - ENV=conda
    - MINIMAL_ENV=false
    - DEPS="numpy ipython scipy matplotlib traits natsort requests tqdm sympy dill h5py python-dateutil ipyparallel dask scikit-image pint numexpr statsmodels sparse imageio pyyaml PTable tifffile"
    - DEPS_OPTIONAL="scikit-learn mrcz numba cython"
    - TEST_DEPS="pytest pytest-cov pytest-mpl wheel"
    - MPLBACKEND="agg"
    - TEST_ARG_OPT="--mpl"
    - FAIL_ON_EXTERNAL_DEPRECATION=false


services:
  - xvfb

matrix:
  include:
    # All tests run for the latest supported Python version in Linux
  - env: export CONDA_PYTHON=3.7
  - env: export CONDA_PYTHON=3.7; MINIMAL_ENV=true
  - env: export ENV=pip
    language: python
    python: 3.7
  - env: export ENV=pip; MINIMAL_ENV=true
    language: python
    python: 3.7
    # Only standard test for older supported versions of Python in Linux
  - env: export CONDA_PYTHON=3.6
    # All tests, but the min requirements test run for the latest supported Python version in OSx
  - env: export CONDA_PYTHON=3.7
    os: osx
  - env: export CONDA_PYTHON=3.6
    os: osx
    if: tag IS present
  allow_failures:
    # Only test for the latest supported version as chances are that it'll
    # contain the most up-to-date external libraries.
  - env: export PYTHON=3.7; MINIMAL_ENV=false; FAIL_ON_EXTERNAL_DEPRECATION=true

before_install:
  - if [ $ENV == conda ]; then
      source ./ci/travis_setup_conda_$TRAVIS_OS_NAME.sh;
    fi

<<<<<<< HEAD
  - if [[ $MINIMAL_ENV == 'False' ]] ; then
      DEPS="pip numpy scipy matplotlib>2.2.3 ipython h5py sympy scikit-learn dill natsort setuptools scikit-image cython ipyparallel dask traits traitsui numexpr numba mrcz pyUSID>=0.0.6.1";
    else DEPS="pip ipython numpy scipy matplotlib>2.2.3 h5py sympy scikit-image numexpr";
    fi
  - conda update -y conda;
    conda config --append channels conda-forge;
    conda create -n testenv --yes python=$PYTHON;
    source activate testenv;
    conda install -y $DEPS $TEST_DEPS;
  - if [[ $MINIMAL_ENV == 'False' ]] ; then
      pip install .;
    else pip install .;
=======
install:
  - if [[ $MINIMAL_ENV == false ]] ; then
      DEPS="${DEPS} ${DEPS_OPTIONAL}";
>>>>>>> f156a6e4
    fi
  - source ./ci/travis_install_with_$ENV.sh
  - pip install .

script:
  - which python
  - python -c 'import matplotlib.pyplot as plt; print("Matplotlib backend:", plt.get_backend())';
  - if [ $ENV == pip ]; then TEST_ARG_OPT=""; fi
  - pytest --pyargs hyperspy --cov=hyperspy $TEST_ARG_OPT;

#after_failure: # run only on failure in case there is a need to check matplotlib image comparison
# This needs a service to upload the artifacts (and corresponding configuration)
# See:
# https://blog.travis-ci.com/2012-12-18-travis-artifacts/
# https://docs.travis-ci.com/user/uploading-artifacts/
# https://github.com/matplotlib/matplotlib/blob/master/.travis.yml
#  - gem install travis-artifacts
#  - zip -r image_comparison_failure.zip /tmp/ -i *.png
#  - travis-artifacts upload image_comparison_failure.zip

after_success:
- coveralls
- python setup.py bdist_wheel;

before_deploy:
- export DISTRIB=$(ls ./dist/*);

deploy:
  provider: releases
  api_key:
    #francisco-dlp:
    secure: dTt5L3HsIrfTOvnU8QFqwMu+Ghpuzp+vr0y7skRbqdFBCmPfjbAe2l24haMidVC1x0ZikHGgv9krEd/aKEBLi6QM+E2KsxiXUJWlhTFMH5o8qsMTBSAS2ChfQ32Jlktg8oK0FMs+UO6EFbMz1cr7m1Fgc0Ikds1ZCzev6Uke2Zk=
  file: "${DISTRIB}"
  skip_cleanup: true
  on:
    tags: true
    condition: $MINIMAL_ENV = false<|MERGE_RESOLUTION|>--- conflicted
+++ resolved
@@ -6,7 +6,7 @@
     - ENV=conda
     - MINIMAL_ENV=false
     - DEPS="numpy ipython scipy matplotlib traits natsort requests tqdm sympy dill h5py python-dateutil ipyparallel dask scikit-image pint numexpr statsmodels sparse imageio pyyaml PTable tifffile"
-    - DEPS_OPTIONAL="scikit-learn mrcz numba cython"
+    - DEPS_OPTIONAL="scikit-learn mrcz numba cython pyUSID"
     - TEST_DEPS="pytest pytest-cov pytest-mpl wheel"
     - MPLBACKEND="agg"
     - TEST_ARG_OPT="--mpl"
@@ -45,24 +45,9 @@
       source ./ci/travis_setup_conda_$TRAVIS_OS_NAME.sh;
     fi
 
-<<<<<<< HEAD
-  - if [[ $MINIMAL_ENV == 'False' ]] ; then
-      DEPS="pip numpy scipy matplotlib>2.2.3 ipython h5py sympy scikit-learn dill natsort setuptools scikit-image cython ipyparallel dask traits traitsui numexpr numba mrcz pyUSID>=0.0.6.1";
-    else DEPS="pip ipython numpy scipy matplotlib>2.2.3 h5py sympy scikit-image numexpr";
-    fi
-  - conda update -y conda;
-    conda config --append channels conda-forge;
-    conda create -n testenv --yes python=$PYTHON;
-    source activate testenv;
-    conda install -y $DEPS $TEST_DEPS;
-  - if [[ $MINIMAL_ENV == 'False' ]] ; then
-      pip install .;
-    else pip install .;
-=======
 install:
   - if [[ $MINIMAL_ENV == false ]] ; then
       DEPS="${DEPS} ${DEPS_OPTIONAL}";
->>>>>>> f156a6e4
     fi
   - source ./ci/travis_install_with_$ENV.sh
   - pip install .
