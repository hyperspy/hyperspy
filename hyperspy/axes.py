--- conflicted
+++ resolved
@@ -148,11 +148,14 @@
     _convert_compact_units.__doc__ %= FACTOR_DOCSTRING
 
     def _get_value_from_value_with_units(self, value):
+        if self.units is t.Undefined:
+            raise ValueError("Units conversion can't be perfomed "
+                             f"because the axis '{self}' doesn't have "
+                             "units.")
         value = _ureg.parse_expression(value)
-        if self.units == t.Undefined:
-            raise RuntimeError("Axis units is not defined.")
         if not hasattr(value, 'units'):
-            raise ValueError(f'`{value}` should contain an units.')
+            raise ValueError(f"`{value}` should contain an units.")
+
         return float(value.to(self.units).magnitude)
 
     def _convert_units(self, converted_units, inplace=True):
@@ -515,18 +518,7 @@
         # if first character is a digit, try unit conversion
         # otherwise we don't support it
         elif value[0].isdigit():
-<<<<<<< HEAD
             value = self._get_value_from_value_with_units(value)
-=======
-            value = _ureg.parse_expression(value)
-            if not hasattr(value, 'units'):
-                raise ValueError(f"`{value}` should contain a unit.")
-            if self.units is t.Undefined:
-                raise ValueError("Units conversion can't be perfomed "
-                                 f"because the axis '{self}' doesn't have "
-                                 "units.")
-            value = float(value.to(self.units).magnitude)
->>>>>>> 80499ebe
         else:
             raise ValueError(f"`{value}` is not a suitable string for slicing.")
 
@@ -570,26 +562,43 @@
     def value_range_to_indices(self, v1, v2):
         """Convert the given range to index range.
 
-        When an out of the axis limits, the endpoint is used instead.
+        When a value is out of the axis limits, the endpoint is used instead.
+        `v1` must be preceding `v2` in the axis values
+
+          - if the axis scale is positive, it means v1 < v2
+          - if the axis scale is negative, it means v1 > v2
 
         Parameters
         ----------
         v1, v2 : float
-            The end points of the interval in the axis units. v2 must be
-            greater than v1.
-
-        """
-        if v1 is not None and v2 is not None and v1 > v2:
-            raise ValueError("v2 must be greater than v1.")
-
-        if v1 is not None and self.low_value < v1 <= self.high_value:
-            i1 = self.value2index(v1)
-        else:
-            i1 = 0
-        if v2 is not None and self.high_value > v2 >= self.low_value:
-            i2 = self.value2index(v2)
-        else:
-            i2 = self.size - 1
+            The end points of the interval in the axis units.
+
+        Returns
+        -------
+        i2, i2 : float
+            The indices corresponding to the interval [v1, v2]
+        """
+        i1, i2 = 0, self.size - 1
+        error_message = "Wrong order of the values: for axis with"
+        if self._is_increasing_order:
+            if v1 is not None and v2 is not None and v1 > v2:
+                raise ValueError(f"{error_message} increasing order, v2 ({v2}) "
+                                 f"must be greater than v1 ({v1}).")
+
+            if v1 is not None and self.low_value < v1 <= self.high_value:
+                i1 = self.value2index(v1)
+            if v2 is not None and self.high_value > v2 >= self.low_value:
+                i2 = self.value2index(v2)
+        else:
+            if v1 is not None and v2 is not None and v1 < v2:
+                raise ValueError(f"{error_message} decreasing order: v1 ({v1}) "
+                                 f"must be greater than v2 ({v2}).")
+
+            if v1 is not None and self.high_value > v1 >= self.low_value:
+                i1 = self.value2index(v1)
+            if v2 is not None and self.low_value < v2 <= self.high_value:
+                i2 = self.value2index(v2)
+
         return i1, i2
 
     def update_from(self, axis, attributes):
@@ -633,6 +642,27 @@
         self.__class__ = UniformDataAxis
         self.__init__(**d, size=self.size, scale=scale, offset=self.low_value)
 
+    @property
+    def _is_increasing_order(self):
+        """
+        Determine if the axis has an increasing, decreasing order or no order
+        at all.
+
+        Returns
+        -------
+        True if order is increasing, False if order is decreasing, None
+        otherwise.
+
+        """
+        steps = self.axis[1:] - self.axis[:-1]
+        if np.all(steps > 0):
+            return True
+        elif np.all(steps < 0):
+            return False
+        else:
+            # the axis is not ordered
+            return None
+
 
 class DataAxis(BaseDataAxis):
 
@@ -680,9 +710,7 @@
         if len(self.axis) > 1:
             if isinstance(self.axis, list):
                 self.axis = np.asarray(self.axis)
-            steps = self.axis[1:] - self.axis[:-1]
-            # check axis is ordered
-            if not (np.all(steps > 0) or np.all(steps < 0)):
+            if self._is_increasing_order is None:
                 raise ValueError('The non-uniform axis needs to be ordered.')
         self.size = len(self.axis)
 
@@ -1012,53 +1040,7 @@
         else:
             return offset, scale
 
-<<<<<<< HEAD
     def update_from(self, axis, attributes=None):
-=======
-    def value_range_to_indices(self, v1, v2):
-        """Convert the given range to index range.
-
-        When a value is out of the axis limits, the endpoint is used instead.
-        `v1` must be preceding `v2` in the axis values
-
-          - if the axis scale is positive, it means v1 < v2
-          - if the axis scale is negative, it means v1 > v2
-
-        Parameters
-        ----------
-        v1, v2 : float
-            The end points of the interval in the axis units.
-
-        Returns
-        -------
-        i2, i2 : float
-            The indices corresponding to the interval [v1, v2]
-        """
-        i1, i2 = 0, self.size - 1
-        error_message = "Wrong order of the values: for axis with"
-        if self.scale > 0:
-            if v1 is not None and v2 is not None and v1 > v2:
-                raise ValueError(f"{error_message} positive scale, v2 ({v2}) "
-                                 f"must be greater than v1 ({v1}).")
-
-            if v1 is not None and self.low_value < v1 <= self.high_value:
-                i1 = self.value2index(v1)
-            if v2 is not None and self.high_value > v2 >= self.low_value:
-                i2 = self.value2index(v2)
-        else:
-            if v1 is not None and v2 is not None and v1 < v2:
-                raise ValueError(f"{error_message} negative scale: v1 ({v1}) "
-                                 f"must be greater than v2 ({v2}).")
-
-            if v1 is not None and self.high_value > v1 >= self.low_value:
-                i1 = self.value2index(v1)
-            if v2 is not None and self.low_value < v2 <= self.high_value:
-                i2 = self.value2index(v2)
-
-        return i1, i2
-
-    def update_from(self, axis, attributes=["scale", "offset", "units"]):
->>>>>>> 80499ebe
         """Copy values of specified axes fields from the passed AxesManager.
 
         Parameters
