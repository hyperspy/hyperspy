# -*- coding: utf-8 -*-
# Copyright 2007-2021 The HyperSpy developers
#
# This file is part of  HyperSpy.
#
#  HyperSpy is free software: you can redistribute it and/or modify
# it under the terms of the GNU General Public License as published by
# the Free Software Foundation, either version 3 of the License, or
# (at your option) any later version.
#
#  HyperSpy is distributed in the hope that it will be useful,
# but WITHOUT ANY WARRANTY; without even the implied warranty of
# MERCHANTABILITY or FITNESS FOR A PARTICULAR PURPOSE.  See the
# GNU General Public License for more details.
#
# You should have received a copy of the GNU General Public License
# along with  HyperSpy.  If not, see <http://www.gnu.org/licenses/>.

import copy
import math
import logging

import numpy as np
import dask.array as da
import traits.api as t
from traits.trait_errors import TraitError
import pint
from sympy.utilities.lambdify import lambdify

from hyperspy.events import Events, Event
from hyperspy.misc.utils import isiterable, ordinal
from hyperspy.misc.math_tools import isfloat
from hyperspy.ui_registry import add_gui_method, get_gui
from hyperspy.defaults_parser import preferences
from hyperspy._components.expression import _parse_substitutions

import warnings
import inspect
from collections.abc import Iterable

_logger = logging.getLogger(__name__)
_ureg = pint.UnitRegistry()


FACTOR_DOCSTRING = \
    """factor : float (default: 0.25)
            'factor' is an adjustable value used to determine the prefix of
            the units. The product `factor * scale * size` is passed to the
            pint `to_compact` method to determine the prefix."""


class ndindex_nat(np.ndindex):

    def __next__(self):
        return super(ndindex_nat, self).__next__()[::-1]


def generate_uniform_axis(offset, scale, size, offset_index=0):
    """Creates a uniform axis vector given the offset, scale and number of
    channels.

    Alternatively, the offset_index of the offset channel can be specified.

    Parameters
    ----------
    offset : float
    scale : float
    size : number of channels
    offset_index : int
        offset_index number of the offset

    Returns
    -------
    Numpy array

    """

    return np.linspace(offset - offset_index * scale,
                       offset + scale * (size - 1 - offset_index),
                       size)


def create_axis(**kwargs):
    """Creates a uniform, a non-uniform axis or a functional axis depending on
    the kwargs provided. If `axis` or  `expression` are provided, a non-uniform
    or a functional axis is created, respectively. Otherwise a uniform axis is
    created, which can be defined by `scale`, `size` and `offset`.

    Alternatively, the offset_index of the offset channel can be specified.

    Parameters
    ----------
    axis : iterable of values (list, tuple or 1D numpy array) (optional)
    expression : Component function in SymPy text expression format (str) (optional)
    offset : float (optional)
    scale : float (optional)
    size : number of channels (optional)

    Returns
    -------
    A DataAxis, FunctionalDataAxis or a UniformDataAxis

    """
    if 'axis' in kwargs.keys():  # non-uniform axis
        axis_class = DataAxis
    elif 'expression' in kwargs.keys():  # Functional axis
        axis_class = FunctionalDataAxis
    else:  # if not argument is provided fall back to uniform axis
        axis_class = UniformDataAxis
    return axis_class(**kwargs)


class UnitConversion:

    def __init__(self, units=t.Undefined, scale=1.0, offset=0.0):
        self.units = units
        self.scale = scale
        self.offset = units

    def _ignore_conversion(self, units):
        if units == t.Undefined:
            return True
        try:
            _ureg(units)
        except pint.errors.UndefinedUnitError:
            warnings.warn('Unit "{}" not supported for conversion. Nothing '
                          'done.'.format(units),
                          )
            return True
        return False

    def _convert_compact_units(self, factor=0.25, inplace=True):
        """ Convert units to "human-readable" units, which means with a
            convenient prefix.

            Parameters
            ----------
            %s
        """
        if self._ignore_conversion(self.units):
            return
        scale = self.scale * _ureg(self.units)
        scale_size = factor * scale * self.size
        converted_units = '{:~}'.format(scale_size.to_compact().units)
        return self._convert_units(converted_units, inplace=inplace)

    _convert_compact_units.__doc__ %= FACTOR_DOCSTRING

    def _get_value_from_value_with_units(self, value):
        if self.units is t.Undefined:
            raise ValueError("Units conversion can't be perfomed "
                             f"because the axis '{self}' doesn't have "
                             "units.")
        value = _ureg.parse_expression(value)
        if not hasattr(value, 'units'):
            raise ValueError(f"`{value}` should contain an units.")

        return float(value.to(self.units).magnitude)

    def _convert_units(self, converted_units, inplace=True):
        if self._ignore_conversion(converted_units) or \
                self._ignore_conversion(self.units):
            return
        scale_pint = self.scale * _ureg(self.units)
        offset_pint = self.offset * _ureg(self.units)
        scale = float(scale_pint.to(_ureg(converted_units)).magnitude)
        offset = float(offset_pint.to(_ureg(converted_units)).magnitude)
        units = '{:~}'.format(scale_pint.to(_ureg(converted_units)).units)
        if inplace:
            self.scale = scale
            self.offset = offset
            self.units = units
        else:
            return scale, offset, units

    def convert_to_units(self, units=None, inplace=True, factor=0.25):
        """ Convert the scale and the units of the current axis. If the unit
        of measure is not supported by the pint library, the scale and units
        are not modified.

        Parameters
        ----------
        units : {str | None}
            Default = None
            If str, the axis will be converted to the provided units.
            If `"auto"`, automatically determine the optimal units to avoid
            using too large or too small numbers. This can be tweaked by the
            `factor` argument.
        inplace : bool
            If `True`, convert the axis in place. if `False` return the
            `scale`, `offset` and `units`.
        %s
        """
        if units is None:
            out = self._convert_compact_units(factor, inplace=inplace)
        else:
            out = self._convert_units(units, inplace=inplace)
        return out

    convert_to_units.__doc__ %= FACTOR_DOCSTRING

    def _get_quantity(self, attribute='scale'):
        if attribute == 'scale' or attribute == 'offset':
            units = self.units
            if units == t.Undefined:
                units = ''
            return getattr(self, attribute) * _ureg(units)
        else:
            raise ValueError('`attribute` argument can only take the `scale` '
                             'or the `offset` value.')

    def _set_quantity(self, value, attribute='scale'):
        if attribute == 'scale' or attribute == 'offset':
            units = '' if self.units == t.Undefined else self.units
            if isinstance(value, str):
                value = _ureg.parse_expression(value)
            if isinstance(value, float):
                value = value * _ureg(units)

            # to be consistent, we also need to convert the other one
            # (scale or offset) when both units differ.
            if value.units != units and value.units != '' and units != '':
                other = 'offset' if attribute == 'scale' else 'scale'
                other_quantity = self._get_quantity(other).to(value.units)
                setattr(self, other, float(other_quantity.magnitude))

            self.units = '{:~}'.format(value.units)
            setattr(self, attribute, float(value.magnitude))
        else:
            raise ValueError('`attribute` argument can only take the `scale` '
                             'or the `offset` value.')

    @property
    def units(self):
        return self._units

    @units.setter
    def units(self, s):
        if s == '':
            self._units = t.Undefined
        self._units = s


class BaseDataAxis(t.HasTraits):
    """Parent class defining common attributes for all DataAxis classes.
<<<<<<< HEAD
    
=======

>>>>>>> d1bcd1c5
    Parameters
    ----------
    name : str, optional
        Name string by which the axis can be accessed. `<undefined>` if not set.
    units : str, optional
         String for the units of the axis vector. `<undefined>` if not set.
    navigate : bool, optional
        True for a navigation axis. Default False (signal axis).
    is_binned : bool, optional
        True if data along the axis is binned. Default False.
    """
    name = t.Str()
    units = t.Str()
    size = t.CInt()
    low_value = t.Float()
    high_value = t.Float()
    value = t.Range('low_value', 'high_value')
    low_index = t.Int(0)
    high_index = t.Int()
    slice = t.Instance(slice)
    navigate = t.Bool(t.Undefined)
    is_binnned = t.Bool(t.Undefined)
    index = t.Range('low_index', 'high_index')
    axis = t.Array()

    def __init__(self,
                 index_in_array=None,
                 name=t.Undefined,
                 units=t.Undefined,
                 navigate=False,
                 is_binned=False,
                 **kwargs):
        super(BaseDataAxis, self).__init__()

        self.events = Events()
        if '_type' in kwargs:
            if kwargs.get('_type') != self.__class__.__name__:
                raise ValueError('The passed `_type` of axis is inconsistent '
                                'with the given attributes')
        _name = self.__class__.__name__
        self.events.index_changed = Event("""
            Event that triggers when the index of the `{}` changes

            Triggers after the internal state of the `{}` has been
            updated.

            Arguments:
            ---------
            obj : The {} that the event belongs to.
            index : The new index
            """.format(_name, _name, _name), arguments=["obj", 'index'])
        self.events.value_changed = Event("""
            Event that triggers when the value of the `{}` changes

            Triggers after the internal state of the `{}` has been
            updated.

            Arguments:
            ---------
            obj : The {} that the event belongs to.
            value : The new value
            """.format(_name, _name, _name), arguments=["obj", 'value'])

        self._suppress_value_changed_trigger = False
        self._suppress_update_value = False
        self.name = name
        self.units = units
        self.low_index = 0
        self.on_trait_change(self._update_slice, 'navigate')
        self.on_trait_change(self._update_slice, 'is_binned')
        self.on_trait_change(self.update_index_bounds, 'size')
        self.on_trait_change(self._update_bounds, 'axis')

        self.index = 0
        self.navigate = navigate
        self.is_binned = is_binned
        self.axes_manager = None
        self._is_uniform = False

        # The slice must be updated even if the default value did not
        # change to correctly set its value.
        self._update_slice(self.navigate)

    @property
    def is_uniform(self):
        return self._is_uniform

    def _index_changed(self, name, old, new):
        self.events.index_changed.trigger(obj=self, index=self.index)
        if not self._suppress_update_value:
            new_value = self.axis[self.index]
            if new_value != self.value:
                self.value = new_value

    def _value_changed(self, name, old, new):
        old_index = self.index
        new_index = self.value2index(new)
        if old_index != new_index:
            self.index = new_index
            if new == self.axis[self.index]:
                self.events.value_changed.trigger(obj=self, value=new)
        elif old_index == new_index:
            new_value = self.index2value(new_index)
            if new_value == old:
                self._suppress_value_changed_trigger = True
                try:
                    self.value = new_value
                finally:
                    self._suppress_value_changed_trigger = False

            elif new_value == new and not\
                    self._suppress_value_changed_trigger:
                self.events.value_changed.trigger(obj=self, value=new)

    @property
    def index_in_array(self):
        if self.axes_manager is not None:
            return self.axes_manager._axes.index(self)
        else:
            raise AttributeError(
                "This {} does not belong to an AxesManager"
                " and therefore its index_in_array attribute "
                " is not defined".format(self.__class__.__name__))

    @property
    def index_in_axes_manager(self):
        if self.axes_manager is not None:
            return self.axes_manager._get_axes_in_natural_order().\
                index(self)
        else:
            raise AttributeError(
                "This {} does not belong to an AxesManager"
                " and therefore its index_in_array attribute "
                " is not defined".format(self.__class__.__name__))

    def _get_positive_index(self, index):
        # To be used with re
        if index < 0:
            index = self.size + index
            if index < 0:
                raise IndexError("index out of bounds")
        return index

    def _get_index(self, value):
        if isfloat(value):
            return self.value2index(value)
        else:
            return value

    def _get_array_slices(self, slice_):
        """Returns a slice to slice the corresponding data axis.

        Parameters
        ----------
        slice_ : {float, int, slice}

        Returns
        -------
        my_slice : slice

        """
        if isinstance(slice_, slice):
            if not self.is_uniform and isfloat(slice_.step):
                raise ValueError(
                    "Float steps are only supported for uniform axes.")

        v2i = self.value2index

        if isinstance(slice_, slice):
            start = slice_.start
            stop = slice_.stop
            step = slice_.step
        else:
            if isfloat(slice_):
                start = v2i(slice_)
            else:
                start = self._get_positive_index(slice_)
            stop = start + 1
            step = None

        start = self._parse_value(start)
        stop = self._parse_value(stop)
        step = self._parse_value(step)

        if isfloat(step):
            step = int(round(step / self.scale))

        if isfloat(start):
            try:
                start = v2i(start)
            except ValueError:
                if start > self.high_value:
                    # The start value is above the axis limit
                    raise IndexError(
                        "Start value above axis high bound for  axis %s."
                        "value: %f high_bound: %f" % (repr(self), start,
                                                      self.high_value))
                else:
                    # The start value is below the axis limit,
                    # we slice from the start.
                    start = None
        if isfloat(stop):
            try:
                stop = v2i(stop)
            except ValueError:
                if stop < self.low_value:
                    # The stop value is below the axis limits
                    raise IndexError(
                        "Stop value below axis low bound for  axis %s."
                        "value: %f low_bound: %f" % (repr(self), stop,
                                                     self.low_value))
                else:
                    # The stop value is below the axis limit,
                    # we slice until the end.
                    stop = None

        if step == 0:
            raise ValueError("slice step cannot be zero")

        return slice(start, stop, step)

    def _slice_me(self, slice_):
        raise NotImplementedError("This method must be implemented by subclasses")

    def _get_name(self):
        name = (self.name
                if self.name is not t.Undefined
                else ("Unnamed " +
                      ordinal(self.index_in_axes_manager))
                if self.axes_manager is not None
                else "Unnamed")
        return name

    def __repr__(self):
        text = '<%s axis, size: %i' % (self._get_name(),
                                       self.size,)
        if self.navigate is True:
            text += ", index: %i" % self.index
        text += ">"
        return text

    def __str__(self):
        return self._get_name() + " axis"

    def update_index_bounds(self):
        self.high_index = self.size - 1

    def _update_bounds(self):
        if len(self.axis) != 0:
            self.low_value, self.high_value = (
                self.axis.min(), self.axis.max())

    def _update_slice(self, value):
        if value is False:
            self.slice = slice(None)
        else:
            self.slice = None

    def get_axis_dictionary(self):
        return {'_type': self.__class__.__name__,
                'name': self.name,
                'units': self.units,
                'navigate': self.navigate,
                'is_binned': self.is_binned,
                }

    def copy(self):
        return self.__class__(**self.get_axis_dictionary())

    def __copy__(self):
        return self.copy()

    def __deepcopy__(self, memo):
        cp = self.copy()
        return cp

    def _parse_value_from_string(self, value):
        """Return calibrated value from a suitable string """
        if len(value) == 0:
            raise ValueError("Cannot index with an empty string")
        # if first character is a digit, try unit conversion
        # otherwise we don't support it
        elif value[0].isdigit():
            value = self._get_value_from_value_with_units(value)
        else:
            raise ValueError(f"`{value}` is not a suitable string for slicing.")

        return value

    def _parse_value(self, value):
        """Convert the input to calibrated value if string, otherwise,
        return the same value."""
        if isinstance(value, str):
            value = self._parse_value_from_string(value)
        elif isinstance(value, (list, tuple, np.ndarray, da.Array)):
            value = np.asarray(value)
            if value.dtype.type is np.str_:
                value = np.array([self._parse_value_from_string(v) for v in value])
        return value

    def value2index(self, value, rounding=round):
        """Return the closest index to the given value if between the limit.

        Parameters
        ----------
        value : number or numpy array

        Returns
        -------
        index : integer or numpy array

        Raises
        ------
        ValueError
            If any value is out of the axis limits.

        """
        if value is None:
            return None
        if self.low_value <= value <= self.high_value:
            return (np.abs(self.axis - value)).argmin()
        else:
            index = int(value)
            if self.size > index >= 0:
                return index
            else:
                raise ValueError(
                    f'The value {value} is out of the limits '
                    f'[{self.low_value:.3g}-{self.high_value:.3g}] of the '
                    f'"{self._get_name()}" axis.'
                    )

    def index2value(self, index):
        if isinstance(index, da.Array):
            index = index.compute()
        if isinstance(index, np.ndarray):
            return self.axis[index.ravel()].reshape(index.shape)
        else:
            return self.axis[index]
<<<<<<< HEAD

    def calibrate(self, value_tuple, index_tuple, modify_calibration=True):
        scale = (value_tuple[1] - value_tuple[0]) /\
            (index_tuple[1] - index_tuple[0])
        offset = value_tuple[0] - scale * index_tuple[0]
        if modify_calibration is True:
            self.offset = offset
            self.scale = scale
        else:
            return offset, scale
=======
>>>>>>> d1bcd1c5

    def value_range_to_indices(self, v1, v2):
        """Convert the given range to index range.

        When a value is out of the axis limits, the endpoint is used instead.
        `v1` must be preceding `v2` in the axis values

          - if the axis scale is positive, it means v1 < v2
          - if the axis scale is negative, it means v1 > v2

        Parameters
        ----------
        v1, v2 : float
            The end points of the interval in the axis units.

        Returns
        -------
        i2, i2 : float
            The indices corresponding to the interval [v1, v2]
        """
        i1, i2 = 0, self.size - 1
        error_message = "Wrong order of the values: for axis with"
        if self._is_increasing_order:
            if v1 is not None and v2 is not None and v1 > v2:
                raise ValueError(f"{error_message} increasing order, v2 ({v2}) "
                                 f"must be greater than v1 ({v1}).")

            if v1 is not None and self.low_value < v1 <= self.high_value:
                i1 = self.value2index(v1)
            if v2 is not None and self.high_value > v2 >= self.low_value:
                i2 = self.value2index(v2)
        else:
            if v1 is not None and v2 is not None and v1 < v2:
                raise ValueError(f"{error_message} decreasing order: v1 ({v1}) "
                                 f"must be greater than v2 ({v2}).")

            if v1 is not None and self.high_value > v1 >= self.low_value:
                i1 = self.value2index(v1)
            if v2 is not None and self.low_value < v2 <= self.high_value:
                i2 = self.value2index(v2)

        return i1, i2

    def update_from(self, axis, attributes):
        """Copy values of specified axes fields from the passed AxesManager.

        Parameters
        ----------
        axis : BaseDataAxis
            The BaseDataAxis instance to use as a source for values.
        attributes : iterable container of strings.
            The name of the attribute to update. If the attribute does not
            exist in either of the AxesManagers, an AttributeError will be
            raised.

        Returns
        -------
        A boolean indicating whether any changes were made.

        """
        any_changes = False
        changed = {}
        for f in attributes:
            if getattr(self, f) != getattr(axis, f):
                changed[f] = getattr(axis, f)
        if len(changed) > 0:
            self.trait_set(**changed)
            any_changes = True
        return any_changes

    def convert_to_uniform_axis(self):
        scale = (self.high_value - self.low_value) / self.size
        d = self.get_axis_dictionary()
        axes_manager = self.axes_manager
        del d["axis"]
        if len(self.axis) > 1:
            scale_err = max(self.axis[1:] - self.axis[:-1]) - scale
            _logger.warning('The maximum scale error is {}.'.format(scale_err))
        d["_type"] = 'UniformDataAxis'
        self.__class__ = UniformDataAxis
        self.__init__(**d, size=self.size, scale=scale, offset=self.low_value)
        self.axes_manager = axes_manager

    @property
    def _is_increasing_order(self):
        """
        Determine if the axis has an increasing, decreasing order or no order
        at all.

        Returns
        -------
        True if order is increasing, False if order is decreasing, None
        otherwise.

        """
        steps = self.axis[1:] - self.axis[:-1]
        if np.all(steps > 0):
            return True
        elif np.all(steps < 0):
            return False
        else:
            # the axis is not ordered
            return None


class DataAxis(BaseDataAxis):
    """DataAxis class for a non-uniform axis defined through an ``axis`` array.

    The most flexible type of axis, where the axis points are directly given by
    an array named ``axis``. As this can be any array, the property
    ``is_uniform`` is automatically set to ``False``.

    Parameters
    ----------
    axis : numpy array or list
        The array defining the axis points.

    Examples
    --------
    Sample dictionary for a `DataAxis`:

    >>> dict0 = {'axis': np.arange(11)**2}
    >>> s = hs.signals.Signal1D(np.ones(12), axes=[dict0])
    >>> s.axes_manager[0].get_axis_dictionary()
    {'_type': 'DataAxis',
     'name': <undefined>,
     'units': <undefined>,
     'navigate': False,
     'axis': array([  0,   1,   4,   9,  16,  25,  36,  49,  64,  81, 100])}
    """

    def __init__(self,
                 index_in_array=None,
                 name=t.Undefined,
                 units=t.Undefined,
                 navigate=False,
                 is_binned=False,
                 axis=[1],
                 **kwargs):
        super().__init__(
            index_in_array=index_in_array,
            name=name,
            units=units,
            navigate=navigate,
            is_binned=is_binned,
            **kwargs)
        self.axis = axis
        self.update_axis()

    def _slice_me(self, slice_):
        """Returns a slice to slice the corresponding data axis and set the
        axis accordingly.

        Parameters
        ----------
        slice_ : {int, slice}

        Returns
        -------
        my_slice : slice

        """
        my_slice = self._get_array_slices(slice_)
        self.axis = self.axis[my_slice]
        self.update_axis()
        return my_slice

    def update_axis(self):
        """Set the value of an axis. The axis values need to be ordered.

        Parameters
        ----------
        axis : numpy array or list

        Raises
        ------
        ValueError if the axis values are not ordered.

        """
        if len(self.axis) > 1:
            if isinstance(self.axis, list):
                self.axis = np.asarray(self.axis)
            if self._is_increasing_order is None:
                raise ValueError('The non-uniform axis needs to be ordered.')
        self.size = len(self.axis)

    def get_axis_dictionary(self):
        d = super().get_axis_dictionary()
        d.update({'axis': self.axis})
        return d

    def calibrate(self, *args, **kwargs):
        raise TypeError("This function works only for uniform axes.")

    def update_from(self, axis, attributes=None):
        """Copy values of specified axes fields from the passed AxesManager.

        Parameters
        ----------
        axis : DataAxis
            The DataAxis instance to use as a source for values.
        attributes : iterable container of strings.
            The name of the attribute to update. If the attribute does not
            exist in either of the AxesManagers, an AttributeError will be
            raised. If `None`, `units` will be updated.
        Returns
        -------
        A boolean indicating whether any changes were made.

        """
        if attributes is None:
            attributes = ["units"]
        return super().update_from(axis, attributes)

    def crop(self, start=None, end=None):
        """Crop the axis in place.

        Parameters
        ----------
        start : int, float, or None
            The beginning of the cropping interval. If type is ``int``,
            the value is taken as the axis index. If type is ``float`` the index
            is calculated using the axis calibration. If `start`/`end` is
            ``None`` the method crops from/to the low/high end of the axis.
        end : int, float, or None
            The end of the cropping interval. If type is ``int``,
            the value is taken as the axis index. If type is ``float`` the index
            is calculated using the axis calibration. If `start`/`end` is
            ``None`` the method crops from/to the low/high end of the axis.
        """

        slice_ = self._get_array_slices(slice(start, end))
        self.axis = self.axis[slice_]
        self.size = len(self.axis)


class FunctionalDataAxis(BaseDataAxis):
    """DataAxis class for a non-uniform axis defined through an ``expression``.
<<<<<<< HEAD
    
    A `FunctionalDataAxis` is defined based on an ``expression`` that is
    evaluated to yield the axis points. The `expression` is a function defined
    as a ``string`` using the `SymPy <https://docs.sympy.org/latest/tutorial/intro.html>`_ 
=======

    A `FunctionalDataAxis` is defined based on an ``expression`` that is
    evaluated to yield the axis points. The `expression` is a function defined
    as a ``string`` using the `SymPy <https://docs.sympy.org/latest/tutorial/intro.html>`_
>>>>>>> d1bcd1c5
    text expression format. An example would be ``expression = a / x + b``.
    Any variables in the expression, in this case ``a`` and ``b`` must be
    defined as additional attributes of the axis. The property ``is_uniform``
    is automatically set to ``False``.

    ``x`` itself is an instance of `BaseDataAxis`. By default, it will be a
    `UniformDataAxis` with ``offset = 0`` and ``scale = 1`` of the given
    ``size``. However, it can also be initialized with custom ``offset`` and
    ``scale`` values. Alternatively, it can be a non-uniform `DataAxis`.

    Parameters
    ----------
    expression: str
        SymPy mathematical expression defining the axis.
    x : BaseDataAxis
        Defines x-values at which `expression` is evaluated.

    Examples
    --------
    Sample dictionary for a FunctionalDataAxis:

    >>> dict0 = {'expression': 'a / (x + 1) + b', 'a': 100, 'b': 10, 'size': 500}
    >>> s = hs.signals.Signal1D(np.ones(500), axes=[dict0])
    >>> s.axes_manager[0].get_axis_dictionary()
    {'_type': 'FunctionalDataAxis',
     'name': <undefined>,
     'units': <undefined>,
     'navigate': False,
     'expression': 'a / (x + 1) + b',
     'size': 500,
     'x': {'_type': 'UniformDataAxis',
      'name': <undefined>,
      'units': <undefined>,
      'navigate': <undefined>,
      'size': 500,
      'scale': 1.0,
      'offset': 0.0},
     'a': 100,
     'b': 10}
    """
    def __init__(self,
                 expression,
                 x=None,
                 index_in_array=None,
                 name=t.Undefined,
                 units=t.Undefined,
                 navigate=False,
                 size=t.Undefined,
                 is_binned=False,
                 **parameters):
        super().__init__(
            index_in_array=index_in_array,
            name=name,
            units=units,
            navigate=navigate,
            is_binned=is_binned,
            **parameters)
        # These trait needs to added dynamically to be removed when necessary
        self.add_trait("x", t.Instance(BaseDataAxis))
        if x is None:
            if size is t.Undefined:
                raise ValueError("Please provide either `x` or `size`.")
            self.x = UniformDataAxis(scale=1, offset=0, size=size)
        else:
            if isinstance(x, dict):
                self.x = create_axis(**x)
            else:
                self.x = x
                self.size = self.x.size
        self._expression = expression
        if '_type' in parameters:
            del parameters['_type']
        # Compile function
        expr = _parse_substitutions(self._expression)
        variables = ["x"]
        expr_parameters = [symbol for symbol in expr.free_symbols
                           if symbol.name not in variables]
        if set(parameters) != set([parameter.name for parameter in expr_parameters]):
            raise ValueError(
                "The values of the following expression parameters "
                f"must be given as keywords: {set(expr_parameters) - set(parameters)}")
        self._function = lambdify(
            variables + expr_parameters, expr.evalf(), dummify=False)
        for parameter in parameters.keys():
            self.add_trait(parameter, t.CFloat(parameters[parameter]))
        self.parameters_list = list(parameters.keys())
        self.update_axis()
        self.on_trait_change(self.update_axis, self.parameters_list)

    def update_axis(self):
        kwargs = {}
        for kwarg in self.parameters_list:
            kwargs[kwarg] = getattr(self, kwarg)
        self.axis = self._function(x=self.x.axis, **kwargs)
        # Set not valid values to np.nan
        self.axis[np.logical_not(np.isfinite(self.axis))] = np.nan
        self.size = len(self.axis)

    def update_from(self, axis, attributes=None):
        """Copy values of specified axes fields from the passed AxesManager.

        Parameters
        ----------
        axis : FunctionalDataAxis
            The FunctionalDataAxis instance to use as a source for values.
        attributes : iterable container of strings or None.
            A list of the name of the attribute to update. If an attribute does not
            exist in either of the AxesManagers, an AttributeError will be
            raised. If None, the parameters of `expression` are updated.
        Returns
        -------
        A boolean indicating whether any changes were made.

        """
        if attributes is None:
            attributes = self.parameters_list
        return super().update_from(axis, attributes)

    def calibrate(self, *args, **kwargs):
        raise TypeError("This function works only for uniform axes.")

    def get_axis_dictionary(self):
        d = super().get_axis_dictionary()
        d['expression'] = self._expression
        d.update({'size': self.size, })
        d.update({'x': self.x.get_axis_dictionary(), })
        for kwarg in self.parameters_list:
            d[kwarg] = getattr(self, kwarg)
        return d

    def convert_to_non_uniform_axis(self):
        d = super().get_axis_dictionary()
        axes_manager = self.axes_manager
        d["_type"] = 'DataAxis'
        self.__class__ = DataAxis
        self.__init__(**d, axis=self.axis)
        del self._expression
        del self._function
        self.remove_trait('x')
        self.axes_manager = axes_manager

    def crop(self, start=None, end=None):
        """Crop the axis in place.

        Parameters
        ----------
        start : int, float, or None
            The beginning of the cropping interval. If type is ``int``,
            the value is taken as the axis index. If type is ``float`` the index
            is calculated using the axis calibration. If `start`/`end` is
            ``None`` the method crops from/to the low/high end of the axis.
        end : int, float, or None
            The end of the cropping interval. If type is ``int``,
            the value is taken as the axis index. If type is ``float`` the index
            is calculated using the axis calibration. If `start`/`end` is
            ``None`` the method crops from/to the low/high end of the axis.

        Note
        ----
        When cropping an axis with descending axis values based on the axis
        calibration, the `start`/`end` tuple also has to be in descending
        order.
        """

        slice_ = self._get_array_slices(slice(start, end))
        self.x.crop(start=slice_.start, end=slice_.stop)
        self.size = self.x.size
        self.update_axis()
    crop.__doc__ = DataAxis.crop.__doc__

    def _slice_me(self, slice_):
        """Returns a slice to slice the 'x' vector of the corresponding 
        functional data axis and set the axis accordingly.

        Parameters
        ----------
        slice_ : {float, int, slice}

        Returns
        -------
        my_slice : slice

        """
        my_slice = self._get_array_slices(slice_)
        self.x._slice_me(my_slice)
        self.update_axis()
        return my_slice


class UniformDataAxis(BaseDataAxis, UnitConversion):
    """DataAxis class for a uniform axis defined through a ``scale``, an
    ``offset`` and a ``size``.
<<<<<<< HEAD
    
=======

>>>>>>> d1bcd1c5
    The most common type of axis. It is defined by the ``offset``, ``scale``
    and ``size`` parameters, which determine the `initial value`, `spacing` and
    `length` of the axis, respectively. The actual ``axis`` array is
    automatically calculated from these three values. The ``UniformDataAxis``
    is a special case of the ``FunctionalDataAxis`` defined by the function
    ``scale * x + offset``.
<<<<<<< HEAD
    
=======

>>>>>>> d1bcd1c5
    Parameters
    ----------
    offset : float
        The first value of the axis vector.
    scale : float
        The spacing between axis points.
    size : int
        The number of points in the axis.
<<<<<<< HEAD
    
=======

>>>>>>> d1bcd1c5
    Examples
    --------
    Sample dictionary for a `UniformDataAxis`:

    >>> dict0 = {'offset': 300, 'scale': 1, 'size': 500}
    >>> s = hs.signals.Signal1D(np.ones(500), axes=[dict0])
    >>> s.axes_manager[0].get_axis_dictionary()
    {'_type': 'UniformDataAxis',
     'name': <undefined>,
     'units': <undefined>,
     'navigate': False,
     'size': 500,
     'scale': 1.0,
     'offset': 300.0}
    """
    def __init__(self,
                 index_in_array=None,
                 name=t.Undefined,
                 units=t.Undefined,
                 navigate=False,
                 size=1,
                 scale=1.,
                 offset=0.,
                 is_binned=False,
                 **kwargs):
        super().__init__(
            index_in_array=index_in_array,
            name=name,
            units=units,
            navigate=navigate,
            is_binned=is_binned,
            **kwargs
            )
        # These traits need to added dynamically to be removed when necessary
        self.add_trait("scale", t.CFloat)
        self.add_trait("offset", t.CFloat)
        self.scale = scale
        self.offset = offset
        self.size = size
        self.update_axis()
        self._is_uniform = True
        self.on_trait_change(self.update_axis, ["scale", "offset", "size"])

    def _slice_me(self, slice_):
        """Returns a slice to slice the corresponding data axis and
        change the offset and scale of the UniformDataAxis accordingly.
        Parameters
        ----------
        slice_ : {float, int, slice}
        Returns
        -------
        my_slice : slice
        """
        my_slice = self._get_array_slices(slice_)
        start, step = my_slice.start, my_slice.step

        if start is None:
            if step is None or step > 0:
                start = 0
            else:
                start = self.size - 1
        self.offset = self.index2value(start)
        if step is not None:
            self.scale *= step
        self.size = len(self.axis[my_slice])
        return my_slice

    def get_axis_dictionary(self):
        d = super().get_axis_dictionary()
        d.update({'size': self.size,
                  'scale': self.scale,
                  'offset': self.offset})
        return d

    def _parse_value_from_string(self, value):
        """Return calibrated value from a suitable string """
        if len(value) == 0:
            raise ValueError("Cannot index with an empty string")
        # Starting with 'rel', it must be relative slicing
        elif value.startswith('rel'):
            try:
                relative_value = float(value[3:])
            except ValueError:
                raise ValueError("`rel` must be followed by a number in range [0, 1].")
            if relative_value < 0 or relative_value > 1:
                raise ValueError("Relative value must be in range [0, 1]")
            value = self.low_value + relative_value * (self.high_value - self.low_value)
        # if first character is a digit, try unit conversion
        # otherwise we don't support it
        elif value[0].isdigit():
            value = self._get_value_from_value_with_units(value)
        else:
            raise ValueError(f"`{value}` is not a suitable string for slicing.")

        return value

    def value2index(self, value, rounding=round):
        """Return the closest index to the given value if between the axis limits.

        Parameters
        ----------
        value : number or string, or numpy array of number or string
                if string, should either be a calibrated unit like "20nm"
                or a relative slicing like "rel0.2".

        Returns
        -------
        index : integer or numpy array

        Raises
        ------
        ValueError
            If any value is out of the axis limits.
            If the value is incorrectly formatted.

        """
        if value is None:
            return None

        value = self._parse_value(value)

        if isinstance(value, (np.ndarray, da.Array)):
            if rounding is round:
                rounding = np.round
            elif rounding is math.ceil:
                rounding = np.ceil
            elif rounding is math.floor:
                rounding = np.floor

        index = rounding((value - self.offset) / self.scale)

        if isinstance(value, np.ndarray):
            index = index.astype(int)
            if np.all(self.size > index) and np.all(index >= 0):
                return index
            else:
                raise ValueError("A value is out of the axis limits")
        else:
            index = int(index)
            if self.size > index >= 0:
                return index
            else:
                raise ValueError("The value is out of the axis limits")

    def update_axis(self):
        self.axis = self.offset + self.scale * np.arange(self.size)

    def calibrate(self, value_tuple, index_tuple, modify_calibration=True):
        scale = (value_tuple[1] - value_tuple[0]) /\
            (index_tuple[1] - index_tuple[0])
        offset = value_tuple[0] - scale * index_tuple[0]
        if modify_calibration is True:
            self.offset = offset
            self.scale = scale
        else:
            return offset, scale

    def update_from(self, axis, attributes=None):
        """Copy values of specified axes fields from the passed AxesManager.

        Parameters
        ----------
        axis : UniformDataAxis
            The UniformDataAxis instance to use as a source for values.
        attributes : iterable container of strings or None
            The name of the attribute to update. If the attribute does not
            exist in either of the AxesManagers, an AttributeError will be
            raised. If `None`, `scale`, `offset` and `units` are updated.
        Returns
        -------
        A boolean indicating whether any changes were made.

        """
        if attributes is None:
            attributes = ["scale", "offset", "units"]
        return super().update_from(axis, attributes)

    def crop(self, start=None, end=None):
        """Crop the axis in place.
        Parameters
        ----------
        start : int, float, or None
            The beginning of the cropping interval. If type is ``int``,
            the value is taken as the axis index. If type is ``float`` the index
            is calculated using the axis calibration. If `start`/`end` is
            ``None`` the method crops from/to the low/high end of the axis.
        end : int, float, or None
            The end of the cropping interval. If type is ``int``,
            the value is taken as the axis index. If type is ``float`` the index
            is calculated using the axis calibration. If `start`/`end` is
            ``None`` the method crops from/to the low/high end of the axis.
        """
        if start is None:
            start = 0
        if end is None:
            end = self.size
        # Use `_get_positive_index` to support reserved indexing
        i1 = self._get_positive_index(self._get_index(start))
        i2 = self._get_positive_index(self._get_index(end))

        self.offset = self.index2value(i1)
        self.size = i2 - i1
        self.update_axis()

    crop.__doc__ = DataAxis.crop.__doc__

    @property
    def scale_as_quantity(self):
        return self._get_quantity('scale')

    @scale_as_quantity.setter
    def scale_as_quantity(self, value):
        self._set_quantity(value, 'scale')

    @property
    def offset_as_quantity(self):
        return self._get_quantity('offset')

    @offset_as_quantity.setter
    def offset_as_quantity(self, value):
        self._set_quantity(value, 'offset')

    def convert_to_functional_data_axis(self, expression, units=None, name=None, **kwargs):
        d = super().get_axis_dictionary()
        axes_manager = self.axes_manager
        if units:
            d["units"] = units
        if name:
            d["name"] = name
        d.update(kwargs)
        this_kwargs = self.get_axis_dictionary()
        self.remove_trait('scale')
        self.remove_trait('offset')
        self.__class__ = FunctionalDataAxis
        d["_type"] = 'FunctionalDataAxis'
        self.__init__(expression=expression, x=UniformDataAxis(**this_kwargs), **d)
        self.axes_manager = axes_manager

    def convert_to_non_uniform_axis(self):
        d = super().get_axis_dictionary()
        axes_manager = self.axes_manager
        self.__class__ = DataAxis
        d["_type"] = 'DataAxis'
        self.remove_trait('scale')
        self.remove_trait('offset')
        self.__init__(**d, axis=self.axis)
        self.axes_manager = axes_manager
<<<<<<< HEAD


=======


>>>>>>> d1bcd1c5
def _serpentine_iter(shape):
    '''Similar to np.ndindex, but yields indices
    in serpentine pattern, like snake game.
    Takes shape in hyperspy order, not numpy order.

    Code by Stackoverflow user Paul Panzer,
    from https://stackoverflow.com/questions/57366966/

    Note that the [::-1] reversing is necessary to iterate first along
    the x-direction on multidimensional navigators.
    '''
    shape = shape[::-1]
    N = len(shape)
    idx = N*[0]
    drc = N*[1]
    while True:
        yield (*idx,)[::-1]
        for j in reversed(range(N)):
            if idx[j] + drc[j] not in (-1, shape[j]):
                idx[j] += drc[j]
                break
            drc[j] *= -1
        else:  # pragma: no cover
            break

def _flyback_iter(shape):
    "Classic flyback scan pattern generator which yields indices in similar fashion to np.ndindex. Takes shape in hyperspy order, not numpy order."
    shape = shape[::-1]
    class ndindex_reversed(np.ndindex):
        def __next__(self):
            next(self._it)
            return self._it.multi_index[::-1]

    return ndindex_reversed(shape)

@add_gui_method(toolkey="hyperspy.AxesManager")
class AxesManager(t.HasTraits):

    """Contains and manages the data axes.

    It supports indexing, slicing, subscripting and iteration. As an iterator,
    iterate over the navigation coordinates returning the current indices.
    It can only be indexed and sliced to access the DataAxis objects that it
    contains. Standard indexing and slicing follows the "natural order" as in
    Signal, i.e. [nX, nY, ...,sX, sY,...] where `n` indicates a navigation axis
    and `s` a signal axis. In addition, AxesManager supports indexing using
    complex numbers a + bj, where b can be one of 0, 1, 2 and 3 and a valid
    index. If b is 3, AxesManager is indexed using the order of the axes in the
    array. If b is 1(2), indexes only the navigation(signal) axes in the
    natural order. In addition AxesManager supports subscription using
    axis name.

    Attributes
    ----------
    coordinates : tuple
        Get and set the current coordinates, if the navigation dimension
        is not 0. If the navigation dimension is 0, it raises
        AttributeError when attempting to set its value.
    indices : tuple
        Get and set the current indices, if the navigation dimension
        is not 0. If the navigation dimension is 0, it raises
        AttributeError when attempting to set its value.
    signal_axes, navigation_axes : list
        Contain the corresponding DataAxis objects
    iterpath : string or iterable
        Sets the order of iterating through the indices in the navigation dimension.
        Can be either "flyback" or "serpentine", or an iterable
        of hyperspy navigation indices.

    Examples
    --------

    Create a spectrum with random data

    >>> s = hs.signals.Signal1D(np.random.random((2,3,4,5)))
    >>> s.axes_manager
    <Axes manager, axes: (4, 3, 2|5)>
                Name |   size |  index |  offset |   scale |  units
    ================ | ====== | ====== | ======= | ======= | ======
         <undefined> |      4 |      0 |       0 |       1 | <undefined>
         <undefined> |      3 |      0 |       0 |       1 | <undefined>
         <undefined> |      2 |      0 |       0 |       1 | <undefined>
    ---------------- | ------ | ------ | ------- | ------- | ------
         <undefined> |      5 |        |       0 |       1 | <undefined>
    >>> s.axes_manager[0]
    <Unnamed 0th axis, size: 4, index: 0>
    >>> s.axes_manager[3j]
    <Unnamed 2nd axis, size: 2, index: 0>
    >>> s.axes_manager[1j]
    <Unnamed 0th axis, size: 4, index: 0>
    >>> s.axes_manager[2j]
    <Unnamed 3rd axis, size: 5>
    >>> s.axes_manager[1].name = "y"
    >>> s.axes_manager["y"]
    <y axis, size: 3, index: 0>
    >>> for i in s.axes_manager:
    ...     print(i, s.axes_manager.indices)
    ...
    (0, 0, 0) (0, 0, 0)
    (1, 0, 0) (1, 0, 0)
    (2, 0, 0) (2, 0, 0)
    (3, 0, 0) (3, 0, 0)
    (0, 1, 0) (0, 1, 0)
    (1, 1, 0) (1, 1, 0)
    (2, 1, 0) (2, 1, 0)
    (3, 1, 0) (3, 1, 0)
    (0, 2, 0) (0, 2, 0)
    (1, 2, 0) (1, 2, 0)
    (2, 2, 0) (2, 2, 0)
    (3, 2, 0) (3, 2, 0)
    (0, 0, 1) (0, 0, 1)
    (1, 0, 1) (1, 0, 1)
    (2, 0, 1) (2, 0, 1)
    (3, 0, 1) (3, 0, 1)
    (0, 1, 1) (0, 1, 1)
    (1, 1, 1) (1, 1, 1)
    (2, 1, 1) (2, 1, 1)
    (3, 1, 1) (3, 1, 1)
    (0, 2, 1) (0, 2, 1)
    (1, 2, 1) (1, 2, 1)
    (2, 2, 1) (2, 2, 1)
    (3, 2, 1) (3, 2, 1)

    """

    _axes = t.List(BaseDataAxis)
    signal_axes = t.Tuple()
    navigation_axes = t.Tuple()
    _step = t.Int(1)

    def __init__(self, axes_list):
        super(AxesManager, self).__init__()
        self.events = Events()
        self.events.indices_changed = Event("""
            Event that triggers when the indices of the `AxesManager` changes

            Triggers after the internal state of the `AxesManager` has been
            updated.

            Arguments:
            ----------
            obj : The AxesManager that the event belongs to.
            """, arguments=['obj'])
        self.events.any_axis_changed = Event("""
            Event that trigger when the space defined by the axes transforms.

            Specifically, it triggers when one or more of the following
            attributes changes on one or more of the axes:
                `offset`, `size`, `scale`

            Arguments:
            ----------
            obj : The AxesManager that the event belongs to.
            """, arguments=['obj'])
        self.create_axes(axes_list)
        # set_signal_dimension is called only if there is no current
        # view. It defaults to spectrum
        navigates = [i.navigate for i in self._axes]
        if t.Undefined in navigates:
            # Default to Signal1D view if the view is not fully defined
            self.set_signal_dimension(len(axes_list))

        self._update_attributes()
        self._update_trait_handlers()
        self.iterpath = 'flyback'

    def _update_trait_handlers(self, remove=False):
        things = {self._on_index_changed: '_axes.index',
                  self._on_slice_changed: '_axes.slice',
                  self._on_size_changed: '_axes.size',
                  self._on_scale_changed: '_axes.scale',
                  self._on_offset_changed: '_axes.offset'}

        for k, v in things.items():
            self.on_trait_change(k, name=v, remove=remove)

    def _get_positive_index(self, axis):
        if axis < 0:
            axis += len(self._axes)
            if axis < 0:
                raise IndexError("index out of bounds")
        return axis

    def _array_indices_generator(self):
        shape = (self.navigation_shape[::-1] if self.navigation_size > 0 else
                 [1, ])
        return np.ndindex(*shape)

    def _am_indices_generator(self):
        shape = (self.navigation_shape if self.navigation_size > 0 else
                 [1, ])[::-1]
        return ndindex_nat(*shape)

    def __getitem__(self, y):
        """x.__getitem__(y) <==> x[y]

        """
        if isinstance(y, str) or not np.iterable(y):
            return self[(y,)][0]
        axes = [self._axes_getter(ax) for ax in y]
        _, indices = np.unique(
            [_id for _id in map(id, axes)], return_index=True)
        ans = tuple(axes[i] for i in sorted(indices))
        return ans

    def _axes_getter(self, y):
        if y in self._axes:
            return y
        if isinstance(y, str):
            axes = list(self._get_axes_in_natural_order())
            while axes:
                axis = axes.pop()
                if y == axis.name:
                    return axis
            raise ValueError("There is no DataAxis named %s" % y)
        elif (isfloat(y.real) and not y.real.is_integer() or
                isfloat(y.imag) and not y.imag.is_integer()):
            raise TypeError("axesmanager indices must be integers, "
                            "complex integers or strings")
        if y.imag == 0:  # Natural order
            return self._get_axes_in_natural_order()[y]
        elif y.imag == 3:  # Array order
            # Array order
            return self._axes[int(y.real)]
        elif y.imag == 1:  # Navigation natural order
            #
            return self.navigation_axes[int(y.real)]
        elif y.imag == 2:  # Signal natural order
            return self.signal_axes[int(y.real)]
        else:
            raise IndexError("axesmanager imaginary part of complex indices "
                             "must be 0, 1, 2 or 3")

    def __getslice__(self, i=None, j=None):
        """x.__getslice__(i, j) <==> x[i:j]

        """
        return self._get_axes_in_natural_order()[i:j]

    def _get_axes_in_natural_order(self):
        return self.navigation_axes + self.signal_axes

    @property
    def _navigation_shape_in_array(self):
        return self.navigation_shape[::-1]

    @property
    def _signal_shape_in_array(self):
        return self.signal_shape[::-1]

    @property
    def shape(self):
        nav_shape = (self.navigation_shape
                     if self.navigation_shape != (0,)
                     else tuple())
        sig_shape = (self.signal_shape
                     if self.signal_shape != (0,)
                     else tuple())
        return nav_shape + sig_shape

    @property
    def signal_extent(self):
        signal_extent = []
        for signal_axis in self.signal_axes:
            signal_extent.append(signal_axis.low_value)
            signal_extent.append(signal_axis.high_value)
        return tuple(signal_extent)

    @property
    def navigation_extent(self):
        navigation_extent = []
        for navigation_axis in self.navigation_axes:
            navigation_extent.append(navigation_axis.low_value)
            navigation_extent.append(navigation_axis.high_value)
        return tuple(navigation_extent)

    @property
    def all_uniform(self):
        if any([axis.is_uniform == False for axis in self._axes]):
            return False
        else:
            return True

    def remove(self, axes):
        """Remove one or more axes
        """
        axes = self[axes]
        if not np.iterable(axes):
            axes = (axes,)
        for ax in axes:
            self._remove_one_axis(ax)

    def _remove_one_axis(self, axis):
        """Remove the given Axis.

        Raises
        ------
        ValueError
            If the Axis is not present.

        """
        axis = self._axes_getter(axis)
        axis.axes_manager = None
        self._axes.remove(axis)

    def __delitem__(self, i):
        self.remove(self[i])

    def _get_data_slice(self, fill=None):
        """Return a tuple of slice objects to slice the data.

        Parameters
        ----------
        fill: None or iterable of (int, slice)
            If not None, fill the tuple of index int with the given
            slice.

        """
        cslice = [slice(None), ] * len(self._axes)
        if fill is not None:
            for index, slice_ in fill:
                cslice[index] = slice_
        return tuple(cslice)

    def create_axes(self, axes_list):
        """Given a list of either axes dictionaries or axes objects, these are
        added to the AxesManager. In case dictionaries defining the axes
        properties are passed, the DataAxis/UniformDataAxis/FunctionalDataAxis
        instances are first created.

        The index of the axis in the array and in the `_axes` lists
        can be defined by the index_in_array keyword if given
        for all axes. Otherwise, it is defined by their index in the
        list.

        See also
        --------
        _append_axis

        """
        # Reorder axes_list using index_in_array if it is defined
        # for all axes and the indices are not repeated.
        indices = set([axis['index_in_array'] for axis in axes_list if
                       hasattr(axis, 'index_in_array')])
        if len(indices) == len(axes_list):
            axes_list.sort(key=lambda x: x['index_in_array'])
        for axis_dict in axes_list:
            if isinstance(axis_dict,dict):
                self._append_axis(**axis_dict)
            else:
                self._axes.append(axis_dict)

    def set_axis(self, axis, index_in_axes_manager):
        self._axes[index_in_axes_manager] = axis

    def _update_max_index(self):
        self._max_index = 1
        for i in self.navigation_shape:
            self._max_index *= i
        if self._max_index != 0:
            self._max_index -= 1

    @property
    def iterpath(self):
        "Sets or returns the current iteration path through the axes indices"
        return self._iterpath

    @iterpath.setter
    def iterpath(self, path):
        if isinstance(path, str):
            if path == 'serpentine':
                self._iterpath = 'serpentine'
                self._iterpath_generator = _serpentine_iter(self.navigation_shape)
            elif path == 'flyback':
                self._iterpath = 'flyback'
                self._iterpath_generator = _flyback_iter(self.navigation_shape)
            else:
                raise ValueError(
                    f'The iterpath scan pattern is set to `"{path}"`. '
                    'It must be either "serpentine" or "flyback", or an iterable '
                    'of navigation indices, and is set either as multifit '
                    '`iterpath` argument or `axes_manager.iterpath`'
                    )
        else:
            # Passing a custom indices iterator
            try:
                iter(path) # If this fails, its not an iterable and we raise TypeError
            except TypeError as e:
                raise TypeError(
                    f'The iterpath `{path}` is not an iterable. '
                    'Ensure it is an iterable like a list, array or generator.'
                    ) from e
            try:
                if not (inspect.isgenerator(path) or type(path) is GeneratorLen):
                # If iterpath is a generator, then we can't check its first value, have to trust it
                    first_indices = path[0]
                    if not isinstance(first_indices, Iterable):
                        raise TypeError
                    assert len(first_indices) == self.navigation_dimension
            except TypeError as e:
                raise TypeError(
                    f"Each set of indices in the iterpath should be an iterable, e.g. `(0,)` or `(0,0,0)`. "
                    f"The first entry currently looks like: `{first_indices}`, and does not satisfy this requirement."
                    ) from e
            except AssertionError as e:
                raise ValueError(
                    f"The current iterpath yields indices of length "
                    f"{len(path)}. It should deliver incides with length "
                    f"equal to the navigation dimension, which is {self.navigation_dimension}."
                    ) from e
            else:
                self._iterpath = path
                self._iterpath_generator = iter(self._iterpath)

    def _get_iterpath_size(self, masked_elements=0):
        "Attempts to get the iterpath size, returning None if it is unknown"
        if isinstance(self.iterpath, str):
            # flyback and serpentine have well-defined lengths <- navigation_size
            maxval = self.navigation_size - masked_elements
        else:
            try:
                maxval = len(self.iterpath)
                if masked_elements:
                    # Checking if mask indices exist in the iterpath could take a long time,
                    # or may not be possible in the case of a generator.
                    _logger.info(
                    ("The progressbar length cannot be estimated when using both custom iterpath and a mask."
                    "The progressbar may terminate before it appears complete. This can safely be ignored."),
                    )
            except TypeError:
                # progressbar is shown, so user can monitor "iterations per second"
                # but the length of the bar is unknown
                maxval = None
                _logger.info(
                    ("The AxesManager `iterpath` is missing the `__len__` method, so does not have a known length. "
                    "The progressbar will only show run time and iterations per second, but no actual progress indicator."),
                    )
        return maxval

    def __next__(self):
        """
        Standard iterator method, returns the current coordinates

        Returns
        -------
        self.indices : tuple of ints
            Returns a tuple containing the coordinates of the current
            iteration.

        """
        self.indices = next(self._iterpath_generator)
        return self.indices

    def __iter__(self):
        # re-initialize iterpath as it is set before correct data shape
        # is created before data shape is known
        self.iterpath = self._iterpath
        return self

    def _append_axis(self, **kwargs):
        axis = create_axis(**kwargs)
        axis.axes_manager = self
        self._axes.append(axis)

    def _on_index_changed(self):
        self._update_attributes()
        self.events.indices_changed.trigger(obj=self)

    def _on_slice_changed(self):
        self._update_attributes()

    def _on_size_changed(self):
        self._update_attributes()
        self.events.any_axis_changed.trigger(obj=self)

    def _on_scale_changed(self):
        self.events.any_axis_changed.trigger(obj=self)

    def _on_offset_changed(self):
        self.events.any_axis_changed.trigger(obj=self)

    def convert_units(self, axes=None, units=None, same_units=True,
                      factor=0.25):
        """ Convert the scale and the units of the selected axes. If the unit
        of measure is not supported by the pint library, the scale and units
        are not changed.

        Parameters
        ----------
        axes : {int | string | iterable of `DataAxis` | None}
            Default = None
            Convert to a convenient scale and units on the specified axis.
            If int, the axis can be specified using the index of the
            axis in `axes_manager`.
            If string, argument can be `navigation` or `signal` to select the
            navigation or signal axes. The axis name can also be provided.
            If `None`, convert all axes.
        units : {list of string of the same length than axes | str | None}
            Default = None
            If list, the selected axes will be converted to the provided units.
            If str, the navigation or signal axes will be converted to the
            provided units.
            If `None`, the scale and the units are converted to the appropriate
            scale and units to avoid displaying scalebar with >3 digits or too
            small number. This can be tweaked by the `factor` argument.
        same_units : bool
            If `True`, force to keep the same units if the units of
            the axes differs. It only applies for the same kind of axis,
            `navigation` or `signal`. By default the converted units of the
            first axis is used for all axes. If `False`, convert all axes
            individually.
        %s

        Note
        ----
        Requires a uniform axis.
        """
        convert_navigation = convert_signal = True

        if axes is None:
            axes = self.navigation_axes + self.signal_axes
            convert_navigation = (len(self.navigation_axes) > 0)
        elif axes == 'navigation':
            axes = self.navigation_axes
            convert_signal = False
            convert_navigation = (len(self.navigation_axes) > 0)
        elif axes == 'signal':
            axes = self.signal_axes
            convert_navigation = False
        elif isinstance(axes, (UniformDataAxis, int, str)):
            if not isinstance(axes, UniformDataAxis):
                axes = self[axes]
            axes = (axes, )
            convert_navigation = axes[0].navigate
            convert_signal = not convert_navigation
        else:
            raise TypeError(
                'Axes type `{}` is not correct.'.format(type(axes)))

        for axis in axes:
            if not axis.is_uniform:
                raise NotImplementedError(
                    "This operation is not implemented for non-uniform axes "
                    f"such as {axis}")

        if isinstance(units, str) or units is None:
            units = [units] * len(axes)
        elif isinstance(units, list):
            if len(units) != len(axes):
                raise ValueError('Length of the provided units list {} should '
                                 'be the same than the length of the provided '
                                 'axes {}.'.format(units, axes))
        else:
            raise TypeError('Units type `{}` is not correct. It can be a '
                            '`string`, a `list` of string or `None`.'
                            ''.format(type(units)))

        if same_units:
            if convert_navigation:
                units_nav = units[:self.navigation_dimension]
                self._convert_axes_to_same_units(self.navigation_axes,
                                                 units_nav, factor)
            if convert_signal:
                offset = self.navigation_dimension if convert_navigation else 0
                units_sig = units[offset:]
                self._convert_axes_to_same_units(self.signal_axes,
                                                 units_sig, factor)
        else:
            for axis, unit in zip(axes, units):
                axis.convert_to_units(unit, factor=factor)

    convert_units.__doc__ %= FACTOR_DOCSTRING

    def _convert_axes_to_same_units(self, axes, units, factor=0.25):
        # Check if the units are supported
        for axis in axes:
            if axis._ignore_conversion(axis.units):
                return

        # Set the same units for all axes, use the unit of the first axis
        # as reference
        axes[0].convert_to_units(units[0], factor=factor)
        unit = axes[0].units  # after conversion, in case units[0] was None.
        for axis in axes[1:]:
            # Convert only the units have the same dimensionality
            if _ureg(axis.units).dimensionality == _ureg(unit).dimensionality:
                axis.convert_to_units(unit, factor=factor)

    def update_axes_attributes_from(self, axes,
                                    attributes=None):
        """Update the axes attributes to match those given.

        The axes are matched by their index in the array. The purpose of this
        method is to update multiple axes triggering `any_axis_changed` only
        once.

        Parameters
        ----------
        axes: iterable of `DataAxis` instances.
            The axes to copy the attributes from.
        attributes: iterable of strings.
            The attributes to copy.

        """

        # To only trigger once even with several changes, we suppress here
        # and trigger manually below if there were any changes.
        changes = False
        with self.events.any_axis_changed.suppress():
            for axis in axes:
                changed = self._axes[axis.index_in_array].update_from(
                    axis=axis, attributes=attributes)
                changes = changes or changed
        if changes:
            self.events.any_axis_changed.trigger(obj=self)

    def _update_attributes(self):
        getitem_tuple = []
        values = []
        self.signal_axes = ()
        self.navigation_axes = ()
        for axis in self._axes:
            # Until we find a better place, take property of the axes
            # here to avoid difficult to debug bugs.
            axis.axes_manager = self
            if axis.slice is None:
                getitem_tuple += axis.index,
                values.append(axis.value)
                self.navigation_axes += axis,
            else:
                getitem_tuple += axis.slice,
                self.signal_axes += axis,
        if not self.signal_axes and self.navigation_axes:
            getitem_tuple[-1] = slice(axis.index, axis.index + 1)

        self.signal_axes = self.signal_axes[::-1]
        self.navigation_axes = self.navigation_axes[::-1]
        self._getitem_tuple = tuple(getitem_tuple)
        self.signal_dimension = len(self.signal_axes)
        self.navigation_dimension = len(self.navigation_axes)
        if self.navigation_dimension != 0:
            self.navigation_shape = tuple([
                axis.size for axis in self.navigation_axes])
        else:
            self.navigation_shape = ()

        if self.signal_dimension != 0:
            self.signal_shape = tuple([
                axis.size for axis in self.signal_axes])
        else:
            self.signal_shape = ()
        self.navigation_size = (np.cumprod(self.navigation_shape)[-1]
                                if self.navigation_shape else 0)
        self.signal_size = (np.cumprod(self.signal_shape)[-1]
                            if self.signal_shape else 0)
        self._update_max_index()

    def set_signal_dimension(self, value):
        """Set the dimension of the signal.

        Attributes
        ----------
        value : int

        Raises
        ------
        ValueError
            If value if greater than the number of axes or is negative.

        """
        if len(self._axes) == 0:
            return
        elif value > len(self._axes):
            raise ValueError(
                "The signal dimension cannot be greater"
                " than the number of axes which is %i" % len(self._axes))
        elif value < 0:
            raise ValueError(
                "The signal dimension must be a positive integer")

        tl = [True] * len(self._axes)
        if value != 0:
            tl[-value:] = (False,) * value

        for axis in self._axes:
            axis.navigate = tl.pop(0)

    def key_navigator(self, event):
        'Set hotkeys for controlling the indices of the navigator plot'

        if self.navigation_dimension == 0:
            # No hotkeys exist that do anything in this case
            return

        # keyDict values are (axis_index, direction)
        # Using arrow keys without Ctrl will be deprecated in 2.0
        mod01 = preferences.Plot.modifier_dims_01
        mod23 = preferences.Plot.modifier_dims_23
        mod45 = preferences.Plot.modifier_dims_45

        dim0_decrease = mod01 + '+' + preferences.Plot.dims_024_decrease
        dim0_increase = mod01 + '+' + preferences.Plot.dims_024_increase
        dim1_decrease = mod01 + '+' + preferences.Plot.dims_135_decrease
        dim1_increase = mod01 + '+' + preferences.Plot.dims_135_increase
        dim2_decrease = mod23 + '+' + preferences.Plot.dims_024_decrease
        dim2_increase = mod23 + '+' + preferences.Plot.dims_024_increase
        dim3_decrease = mod23 + '+' + preferences.Plot.dims_135_decrease
        dim3_increase = mod23 + '+' + preferences.Plot.dims_135_increase
        dim4_decrease = mod45 + '+' + preferences.Plot.dims_024_decrease
        dim4_increase = mod45 + '+' + preferences.Plot.dims_024_increase
        dim5_decrease = mod45 + '+' + preferences.Plot.dims_135_decrease
        dim5_increase = mod45 + '+' + preferences.Plot.dims_135_increase

        keyDict = {
            # axes 0, 1
            **dict.fromkeys(['left', dim0_decrease, '4'], (0, -1)),
            **dict.fromkeys(['right', dim0_increase, '6'], (0, +1)),
            **dict.fromkeys(['up', dim1_decrease, '8'], (1, -1)),
            **dict.fromkeys(['down', dim1_increase, '2'], (1, +1)),
            # axes 2, 3
            **dict.fromkeys([dim2_decrease], (2, -1)),
            **dict.fromkeys([dim2_increase], (2, +1)),
            **dict.fromkeys([dim3_decrease], (3, -1)),
            **dict.fromkeys([dim3_increase], (3, +1)),
            # axes 4, 5
            **dict.fromkeys([dim4_decrease], (4, -1)),
            **dict.fromkeys([dim4_increase], (4, +1)),
            **dict.fromkeys([dim5_decrease], (5, -1)),
            **dict.fromkeys([dim5_increase], (5, +1)),
        }

        if event.key == 'pageup':
            self._step += 1
        elif event.key == 'pagedown':
            if self._step > 1:
                self._step -= 1
        else:
            try:
                # may raise keyerror
                axes_index, direction = keyDict[event.key]
                axes = self.navigation_axes[axes_index]  # may raise indexerror
                axes.index += direction * self._step  # may raise traiterror
            except (KeyError, IndexError, TraitError):
                pass

    def copy(self):
        return copy.copy(self)

    def deepcopy(self):
        return copy.deepcopy(self)

    def __deepcopy__(self, *args):
        return AxesManager(self._get_axes_dicts())

    def _get_axes_dicts(self, axes=None):
        if axes is None:
            axes = self._axes
        axes_dicts = []
        for axis in axes:
            axes_dicts.append(axis.get_axis_dictionary())
        return axes_dicts

    def as_dictionary(self):
        am_dict = {}
        for i, axis in enumerate(self._axes):
            am_dict['axis-%i' % i] = axis.get_axis_dictionary()
        return am_dict

    def _get_signal_axes_dicts(self):
        return [axis.get_axis_dictionary() for axis in
                self.signal_axes[::-1]]

    def _get_navigation_axes_dicts(self):
        return [axis.get_axis_dictionary() for axis in
                self.navigation_axes[::-1]]

    def show(self):
        from hyperspy.exceptions import VisibleDeprecationWarning
        msg = (
            "The `AxesManager.show` method is deprecated and will be removed "
            "in v2.0. Use `gui` instead.")
        warnings.warn(msg, VisibleDeprecationWarning)
        self.gui()

    def _get_dimension_str(self):
        string = "("
        for axis in self.navigation_axes:
            string += str(axis.size) + ", "
        string = string.rstrip(", ")
        string += "|"
        for axis in self.signal_axes:
            string += str(axis.size) + ", "
        string = string.rstrip(", ")
        string += ")"
        return string

    def __repr__(self):
        text = ('<Axes manager, axes: %s>\n' %
                self._get_dimension_str())
        ax_signature_uniform = "% 16s | %6g | %6s | %7.2g | %7.2g | %6s "
        ax_signature_non_uniform = "% 16s | %6g | %6s | non-uniform axis | %6s "
        signature = "% 16s | %6s | %6s | %7s | %7s | %6s "
        text += signature % ('Name', 'size', 'index', 'offset', 'scale',
                             'units')
        text += '\n'
        text += signature % ('=' * 16, '=' * 6, '=' * 6,
                             '=' * 7, '=' * 7, '=' * 6)

        def axis_repr(ax, ax_signature_uniform, ax_signature_non_uniform):
            if ax.is_uniform:
                return ax_signature_uniform % (str(ax.name)[:16], ax.size,
                                              str(ax.index), ax.offset,
                                              ax.scale, ax.units)
            else:
                return ax_signature_non_uniform % (str(ax.name)[:16], ax.size,
                                                  str(ax.index), ax.units)

        for ax in self.navigation_axes:
            text += '\n'
            text += axis_repr(ax, ax_signature_uniform, ax_signature_non_uniform)
        text += '\n'
        text += signature % ('-' * 16, '-' * 6, '-' * 6,
                             '-' * 7, '-' * 7, '-' * 6)
        for ax in self.signal_axes:
            text += '\n'
            text += axis_repr(ax, ax_signature_uniform, ax_signature_non_uniform)

        return text

    def _repr_html_(self):
        text = ("<style>\n"
                "table, th, td {\n\t"
                "border: 1px solid black;\n\t"
                "border-collapse: collapse;\n}"
                "\nth, td {\n\t"
                "padding: 5px;\n}"
                "\n</style>")
        text += ('\n<p><b>< Axes manager, axes: %s ></b></p>\n' %
                 self._get_dimension_str())

        def format_row(*args, tag='td', bold=False):
            if bold:
                signature = "\n<tr class='bolder_row'> "
            else:
                signature = "\n<tr> "
            signature += " ".join(("{}" for _ in args)) + " </tr>"
            return signature.format(*map(lambda x:
                                         '\n<' + tag +
                                         '>{}</'.format(x) + tag + '>',
                                         args))

        def axis_repr(ax):
            index = ax.index if ax.navigate else ""
            if ax.is_uniform:
                return format_row(ax.name, ax.size, index, ax.offset,
                                  ax.scale, ax.units)
            else:
                return format_row(ax.name, ax.size, index, "non-uniform axis",
                                  "non-uniform axis", ax.units)

        if self.navigation_axes:
            text += "<table style='width:100%'>\n"
            text += format_row('Navigation axis name', 'size', 'index', 'offset',
                               'scale', 'units', tag='th')
            for ax in self.navigation_axes:
                text += axis_repr(ax)
            text += "</table>\n"
        if self.signal_axes:
            text += "<table style='width:100%'>\n"
            text += format_row('Signal axis name', 'size',
                               "", 'offset', 'scale', 'units', tag='th')
            for ax in self.signal_axes:
                text += axis_repr(ax)
            text += "</table>\n"
        return text

    @property
    def coordinates(self):
        # See class docstring
        return tuple([axis.value for axis in self.navigation_axes])

    @coordinates.setter
    def coordinates(self, coordinates):
        # See class docstring
        if len(coordinates) != self.navigation_dimension:
            raise AttributeError(
                "The number of coordinates must be equal to the "
                "navigation dimension that is %i" %
                self.navigation_dimension)
        changes = False
        with self.events.indices_changed.suppress():
            for value, axis in zip(coordinates, self.navigation_axes):
                changes = changes or (axis.value != value)
                axis.value = value
        # Trigger only if the indices are changed
        if changes:
            self.events.indices_changed.trigger(obj=self)

    @property
    def indices(self):
        # See class docstring
        return tuple([axis.index for axis in self.navigation_axes])

    @indices.setter
    def indices(self, indices):
        # See class docstring
        if len(indices) != self.navigation_dimension:
            raise AttributeError(
                "The number of indices must be equal to the "
                "navigation dimension that is %i" %
                self.navigation_dimension)
        changes = False
        with self.events.indices_changed.suppress():
            for index, axis in zip(indices, self.navigation_axes):
                changes = changes or (axis.index != index)
                axis.index = index
        # Trigger only if the indices are changed
        if changes:
            self.events.indices_changed.trigger(obj=self)

    def _get_axis_attribute_values(self, attr):
        return [getattr(axis, attr) for axis in self._axes]

    def _set_axis_attribute_values(self, attr, values):
        """Set the given attribute of all the axes to the given
        value(s)

        Parameters
        ----------
        attr : string
            The DataAxis attribute to set.
        values : any
            If iterable, it must have the same number of items
            as axes are in this AxesManager instance. If not iterable,
            the attribute of all the axes are set to the given value.

        """
        if not isiterable(values):
            values = [values, ] * len(self._axes)
        elif len(values) != len(self._axes):
            raise ValueError("Values must have the same number"
                             "of items are axes are in this AxesManager")
        for axis, value in zip(self._axes, values):
            setattr(axis, attr, value)

    @property
    def navigation_indices_in_array(self):
        return tuple([axis.index_in_array for axis in self.navigation_axes])

    @property
    def signal_indices_in_array(self):
        return tuple([axis.index_in_array for axis in self.signal_axes])

    @property
    def axes_are_aligned_with_data(self):
        """Verify if the data axes are aligned with the signal axes.

        When the data are aligned with the axes the axes order in `self._axes`
        is [nav_n, nav_n-1, ..., nav_0, sig_m, sig_m-1 ..., sig_0].

        Returns
        -------
        aligned : bool

        """
        nav_iia_r = self.navigation_indices_in_array[::-1]
        sig_iia_r = self.signal_indices_in_array[::-1]
        iia_r = nav_iia_r + sig_iia_r
        aligned = iia_r == tuple(range(len(iia_r)))
        return aligned

    def _sort_axes(self):
        """Sort _axes to align them.

        When the data are aligned with the axes the axes order in `self._axes`
        is [nav_n, nav_n-1, ..., nav_0, sig_m, sig_m-1 ..., sig_0]. This method
        sort the axes in this way. Warning: this doesn't sort the `data` axes.

        """
        am = self
        new_axes = am.navigation_axes[::-1] + am.signal_axes[::-1]
        self._axes = list(new_axes)

    def gui_navigation_sliders(self, title="", display=True, toolkit=None):
        # With traits 6.1 and traitsui 7.0, we have this deprecation warning,
        # which is fine to filter
        # https://github.com/enthought/traitsui/issues/883
        with warnings.catch_warnings():
            warnings.filterwarnings("ignore", category=DeprecationWarning,
                                    message="'TraitPrefixList'",
                                    module='traitsui')
            warnings.filterwarnings("ignore", category=DeprecationWarning,
                                    message="'TraitMap'",
                                    module='traits')
            return get_gui(self=self.navigation_axes,
                           toolkey="hyperspy.navigation_sliders",
                           display=display,
                           toolkit=toolkit,
                           title=title)
    gui_navigation_sliders.__doc__ = \
        """
        Navigation sliders to control the index of the navigation axes.

        Parameters
        ----------
        title: str
        %s
        %s
        """

class GeneratorLen:
    """Helper class for creating a generator-like object with a known length.
    Useful when giving a generator as input to the AxesManager iterpath, so that the
    length is known for the progressbar.

    Found at: https://stackoverflow.com/questions/7460836/how-to-lengenerator/7460986

    Parameters
        ----------
        gen : generator
            The Generator containing hyperspy navigation indices.
        length : int
            The manually-specified length of the generator.
    """
    def __init__(self, gen, length):
        self.gen = gen
        self.length = length

    def __len__(self):
        return self.length

    def __iter__(self):
        return self.gen<|MERGE_RESOLUTION|>--- conflicted
+++ resolved
@@ -243,11 +243,7 @@
 
 class BaseDataAxis(t.HasTraits):
     """Parent class defining common attributes for all DataAxis classes.
-<<<<<<< HEAD
-    
-=======
-
->>>>>>> d1bcd1c5
+
     Parameters
     ----------
     name : str, optional
@@ -587,19 +583,6 @@
             return self.axis[index.ravel()].reshape(index.shape)
         else:
             return self.axis[index]
-<<<<<<< HEAD
-
-    def calibrate(self, value_tuple, index_tuple, modify_calibration=True):
-        scale = (value_tuple[1] - value_tuple[0]) /\
-            (index_tuple[1] - index_tuple[0])
-        offset = value_tuple[0] - scale * index_tuple[0]
-        if modify_calibration is True:
-            self.offset = offset
-            self.scale = scale
-        else:
-            return offset, scale
-=======
->>>>>>> d1bcd1c5
 
     def value_range_to_indices(self, v1, v2):
         """Convert the given range to index range.
@@ -838,17 +821,10 @@
 
 class FunctionalDataAxis(BaseDataAxis):
     """DataAxis class for a non-uniform axis defined through an ``expression``.
-<<<<<<< HEAD
-    
-    A `FunctionalDataAxis` is defined based on an ``expression`` that is
-    evaluated to yield the axis points. The `expression` is a function defined
-    as a ``string`` using the `SymPy <https://docs.sympy.org/latest/tutorial/intro.html>`_ 
-=======
 
     A `FunctionalDataAxis` is defined based on an ``expression`` that is
     evaluated to yield the axis points. The `expression` is a function defined
     as a ``string`` using the `SymPy <https://docs.sympy.org/latest/tutorial/intro.html>`_
->>>>>>> d1bcd1c5
     text expression format. An example would be ``expression = a / x + b``.
     Any variables in the expression, in this case ``a`` and ``b`` must be
     defined as additional attributes of the axis. The property ``is_uniform``
@@ -1020,7 +996,7 @@
     crop.__doc__ = DataAxis.crop.__doc__
 
     def _slice_me(self, slice_):
-        """Returns a slice to slice the 'x' vector of the corresponding 
+        """Returns a slice to slice the 'x' vector of the corresponding
         functional data axis and set the axis accordingly.
 
         Parameters
@@ -1041,22 +1017,14 @@
 class UniformDataAxis(BaseDataAxis, UnitConversion):
     """DataAxis class for a uniform axis defined through a ``scale``, an
     ``offset`` and a ``size``.
-<<<<<<< HEAD
-    
-=======
-
->>>>>>> d1bcd1c5
+
     The most common type of axis. It is defined by the ``offset``, ``scale``
     and ``size`` parameters, which determine the `initial value`, `spacing` and
     `length` of the axis, respectively. The actual ``axis`` array is
     automatically calculated from these three values. The ``UniformDataAxis``
     is a special case of the ``FunctionalDataAxis`` defined by the function
     ``scale * x + offset``.
-<<<<<<< HEAD
-    
-=======
-
->>>>>>> d1bcd1c5
+
     Parameters
     ----------
     offset : float
@@ -1065,11 +1033,7 @@
         The spacing between axis points.
     size : int
         The number of points in the axis.
-<<<<<<< HEAD
-    
-=======
-
->>>>>>> d1bcd1c5
+
     Examples
     --------
     Sample dictionary for a `UniformDataAxis`:
@@ -1317,13 +1281,8 @@
         self.remove_trait('offset')
         self.__init__(**d, axis=self.axis)
         self.axes_manager = axes_manager
-<<<<<<< HEAD
-
-
-=======
-
-
->>>>>>> d1bcd1c5
+
+
 def _serpentine_iter(shape):
     '''Similar to np.ndindex, but yields indices
     in serpentine pattern, like snake game.
