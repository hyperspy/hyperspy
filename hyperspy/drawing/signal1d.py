--- conflicted
+++ resolved
@@ -142,16 +142,12 @@
         for marker in self.ax_markers:
             marker.update()
         for line in self.ax_lines + self.right_ax_lines:
-<<<<<<< HEAD
-            line.update()
-=======
             # save on figure rendering and do it at the end
             line.update(render_figure=False)
         if self.ax.figure.canvas.supports_blit:
             self.ax.hspy_fig._update_animated()
         else:
             self.ax.figure.canvas.draw_idle()
->>>>>>> a0f115f3
 
 
 class Signal1DLine(object):
