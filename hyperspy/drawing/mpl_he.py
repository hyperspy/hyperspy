# -*- coding: utf-8 -*-
# Copyright 2007-2020 The HyperSpy developers
#
# This file is part of  HyperSpy.
#
#  HyperSpy is free software: you can redistribute it and/or modify
# it under the terms of the GNU General Public License as published by
# the Free Software Foundation, either version 3 of the License, or
# (at your option) any later version.
#
#  HyperSpy is distributed in the hope that it will be useful,
# but WITHOUT ANY WARRANTY; without even the implied warranty of
# MERCHANTABILITY or FITNESS FOR A PARTICULAR PURPOSE.  See the
# GNU General Public License for more details.
#
# You should have received a copy of the GNU General Public License
# along with  HyperSpy.  If not, see <http://www.gnu.org/licenses/>.

from functools import partial
import logging

from traits.api import Undefined

from hyperspy.drawing import widgets, signal1d, image
from hyperspy.defaults_parser import preferences


_logger = logging.getLogger(__name__)


class MPL_HyperExplorer(object):

    """

    """

    def __init__(self,number_of_rois=1,number_of_slices=0,signal=None):
        self.number_of_rois=number_of_rois
        self.number_of_slices=number_of_slices
        self.signal=signal
        self.signal_data_function = None
        self.navigator_data_function = None
        # args to pass to `__call__`
        self.signal_data_function_kwargs = {}
        self.axes_manager = None
        self.signal_title = ''
        self.navigator_title = ''
        self.quantity_label = ''
        self.signal_plot = None
        self.navigator_plot = None
        self.axis = None


    def plot_signal(self, **kwargs):
        # This method should be implemented by the subclasses.
        # Doing nothing is good enough for signal_dimension==0 though.
        if self.axes_manager.signal_dimension == 0:
            return
        if self.signal_data_function_kwargs.get('fft_shift', False):
            self.axes_manager = self.axes_manager.deepcopy()
            for axis in self.axes_manager.signal_axes:
                axis.offset = -axis.high_value / 2.

    def plot_navigator(self, title=None, **kwargs):
        """
        Parameters
        ----------
        title : str, optional
            Title of the navigator. The default is None.
        **kwargs : dict
            The kwargs are passed to plot method of
            :py:meth:`hyperspy.drawing.image.ImagePlot` or
            :py:meth:`hyperspy.drawing.signal1d.Signal1DLine`.

        """
        if self.axes_manager.navigation_dimension == 0:
            return
        if self.navigator_data_function is None:
            return
        if self.navigator_data_function == "slider":
            self._get_navigation_sliders()
            return
        title = title or self.signal_title + " Navigator" if self.signal_title else ""

        if len(self.navigator_data_function().shape) == 1:
            # Create the figure
            sf = signal1d.Signal1DFigure(title=title)
            axis = self.axes_manager.navigation_axes[0]
            sf.xlabel = '%s' % str(axis)
            if axis.units is not Undefined:
                sf.xlabel += ' (%s)' % axis.units
            sf.ylabel = r'$\Sigma\mathrm{data\,over\,all\,other\,axes}$'
            sf.axis = axis
            sf.axes_manager = self.axes_manager
            self.navigator_plot = sf

            # Create a line to the left axis with the default indices
            sl = signal1d.Signal1DLine()
            sl.data_function = self.navigator_data_function

            # Set all kwargs value to the image figure before passing the rest
            # of the kwargs to plot method of the image figure
            for key in list(kwargs.keys()):
                if hasattr(sl, key):
                    setattr(sl, key, kwargs.pop(key))
            sl.set_line_properties(color='blue',
                                   type='step')

            # Add the line to the figure
            sf.add_line(sl)
            sf.plot()
            if self.axes_manager.navigation_dimension > 1:
                self._get_navigation_sliders()
                for axis in self.axes_manager.navigation_axes[:-2]:
                    axis.events.index_changed.connect(sf.update, [])
                    sf.events.closed.connect(
                        partial(axis.events.index_changed.disconnect,
                                sf.update), [])
            self.navigator_plot = sf
        elif len(self.navigator_data_function().shape) >= 2:
            # Create the figure
            imf = image.ImagePlot(title=title)
            imf.data_function = self.navigator_data_function

            # Set all kwargs value to the image figure before passing the rest
            # of the kwargs to plot method of the image figure
            for key, value in list(kwargs.items()):
                if hasattr(imf, key):
                    setattr(imf, key, kwargs.pop(key))

            # Navigator labels
            if self.axes_manager.navigation_dimension == 1:
                imf.yaxis = self.axes_manager.navigation_axes[0]
                imf.xaxis = self.axes_manager.signal_axes[0]
            elif self.axes_manager.navigation_dimension >= 2:
                imf.yaxis = self.axes_manager.navigation_axes[1]
                imf.xaxis = self.axes_manager.navigation_axes[0]
                if self.axes_manager.navigation_dimension > 2:
                    self._get_navigation_sliders()
                    for axis in self.axes_manager.navigation_axes[2:]:
                        axis.events.index_changed.connect(imf.update, [])
                        imf.events.closed.connect(
                            partial(axis.events.index_changed.disconnect,
                                    imf.update), [])

<<<<<<< HEAD
            if "cmap" not in kwargs.keys() or kwargs['cmap'] is None:
                kwargs["cmap"] = preferences.Plot.cmap_navigator
            imf.plot(**kwargs)
            self.pointer.set_mpl_ax(imf.ax)
=======
            imf.title = title
            imf.plot(**kwds)
>>>>>>> abf42fcd
            self.navigator_plot = imf

        if self.navigator_plot is not None:
            self.navigator_plot.events.closed.connect(
                self._on_navigator_plot_closing, [])

    def _get_navigation_sliders(self):
        try:
            self.axes_manager.gui_navigation_sliders(
                title=self.signal_title + " navigation sliders")
        except (ValueError, ImportError) as e:
            _logger.warning("Navigation sliders not available. " + str(e))

    def close_navigator_plot(self):
        if self.navigator_plot:
            self.navigator_plot.close()

    @property
    def is_active(self):
        """A plot is active when it has the figure open meaning that it has
        either one of 'signal_plot' or 'navigation_plot' is not None and it
        has a attribute 'figure' which is not None.
        """
        if self.signal_plot and self.signal_plot.figure:
            return True
        elif self.navigator_plot and self.navigator_plot.figure:
            return True
        else:
            return False

    def plot(self, **kwargs):
        # Parse the kwargs for plotting complex data
        for key in ['power_spectrum', 'fft_shift']:
            if key in kwargs:
                self.signal_data_function_kwargs[key] = kwargs.pop(key)
            self.plot_navigator(**kwargs.pop('navigator_kwds', {}))
            if pointer is not None:
                self.navigator_plot.events.closed.connect(
                    self.pointer.disconnect, [])
        self.plot_signal(**kwargs)

    def _on_navigator_plot_closing(self):
        self.navigator_plot = None

    def _on_signal_plot_closing(self):
        self.signal_plot = None

    def close(self):
        """When closing, we make sure:
        - close the matplotlib figure
        - drawing events are disconnected
        - the attribute 'signal_plot' and 'navigation_plot' are set to None
        """
        if self.is_active:
            if self.signal_plot:
                self.signal_plot.close()
            self.close_navigator_plot()<|MERGE_RESOLUTION|>--- conflicted
+++ resolved
@@ -1,5 +1,4 @@
-# -*- coding: utf-8 -*-
-# Copyright 2007-2020 The HyperSpy developers
+# Copyright 2007-2016 The HyperSpy developers
 #
 # This file is part of  HyperSpy.
 #
@@ -22,7 +21,6 @@
 from traits.api import Undefined
 
 from hyperspy.drawing import widgets, signal1d, image
-from hyperspy.defaults_parser import preferences
 
 
 _logger = logging.getLogger(__name__)
@@ -51,7 +49,7 @@
         self.axis = None
 
 
-    def plot_signal(self, **kwargs):
+    def plot_signal(self):
         # This method should be implemented by the subclasses.
         # Doing nothing is good enough for signal_dimension==0 though.
         if self.axes_manager.signal_dimension == 0:
@@ -61,18 +59,19 @@
             for axis in self.axes_manager.signal_axes:
                 axis.offset = -axis.high_value / 2.
 
-    def plot_navigator(self, title=None, **kwargs):
-        """
-        Parameters
-        ----------
-        title : str, optional
-            Title of the navigator. The default is None.
-        **kwargs : dict
-            The kwargs are passed to plot method of
-            :py:meth:`hyperspy.drawing.image.ImagePlot` or
-            :py:meth:`hyperspy.drawing.signal1d.Signal1DLine`.
-
-        """
+    def plot_navigator(self,
+                       colorbar=True,
+                       scalebar=True,
+                       scalebar_color="white",
+                       axes_ticks=None,
+                       saturated_pixels=None,
+                       vmin=None,
+                       vmax=None,
+                       no_nans=False,
+                       centre_colormap="auto",
+                       title=None,
+                       min_aspect=0.1,
+                       **kwds):
         if self.axes_manager.navigation_dimension == 0:
             return
         if self.navigator_data_function is None:
@@ -81,8 +80,10 @@
             self._get_navigation_sliders()
             return
         title = title or self.signal_title + " Navigator" if self.signal_title else ""
-
-        if len(self.navigator_data_function().shape) == 1:
+        if self.navigator_plot is not None:
+            self.navigator_plot.plot()
+            return
+        elif len(self.navigator_data_function().shape) == 1:
             # Create the figure
             sf = signal1d.Signal1DFigure(title=title)
             axis = self.axes_manager.navigation_axes[0]
@@ -93,19 +94,12 @@
             sf.axis = axis
             sf.axes_manager = self.axes_manager
             self.navigator_plot = sf
-
-            # Create a line to the left axis with the default indices
+            # Create a line to the left axis with the default
+            # indices
             sl = signal1d.Signal1DLine()
             sl.data_function = self.navigator_data_function
-
-            # Set all kwargs value to the image figure before passing the rest
-            # of the kwargs to plot method of the image figure
-            for key in list(kwargs.keys()):
-                if hasattr(sl, key):
-                    setattr(sl, key, kwargs.pop(key))
             sl.set_line_properties(color='blue',
                                    type='step')
-
             # Add the line to the figure
             sf.add_line(sl)
             sf.plot()
@@ -118,16 +112,18 @@
                                 sf.update), [])
             self.navigator_plot = sf
         elif len(self.navigator_data_function().shape) >= 2:
-            # Create the figure
-            imf = image.ImagePlot(title=title)
+            imf = image.ImagePlot()
             imf.data_function = self.navigator_data_function
-
-            # Set all kwargs value to the image figure before passing the rest
-            # of the kwargs to plot method of the image figure
-            for key, value in list(kwargs.items()):
-                if hasattr(imf, key):
-                    setattr(imf, key, kwargs.pop(key))
-
+            imf.colorbar = colorbar
+            imf.scalebar = scalebar
+            imf.scalebar_color = scalebar_color
+            imf.axes_ticks = axes_ticks
+            imf.saturated_pixels = saturated_pixels
+            imf.vmin = vmin
+            imf.vmax = vmax
+            imf.no_nans = no_nans
+            imf.centre_colormap = centre_colormap
+            imf.min_aspect = min_aspect
             # Navigator labels
             if self.axes_manager.navigation_dimension == 1:
                 imf.yaxis = self.axes_manager.navigation_axes[0]
@@ -143,20 +139,9 @@
                             partial(axis.events.index_changed.disconnect,
                                     imf.update), [])
 
-<<<<<<< HEAD
-            if "cmap" not in kwargs.keys() or kwargs['cmap'] is None:
-                kwargs["cmap"] = preferences.Plot.cmap_navigator
-            imf.plot(**kwargs)
-            self.pointer.set_mpl_ax(imf.ax)
-=======
             imf.title = title
             imf.plot(**kwds)
->>>>>>> abf42fcd
             self.navigator_plot = imf
-
-        if self.navigator_plot is not None:
-            self.navigator_plot.events.closed.connect(
-                self._on_navigator_plot_closing, [])
 
     def _get_navigation_sliders(self):
         try:
@@ -171,13 +156,7 @@
 
     @property
     def is_active(self):
-        """A plot is active when it has the figure open meaning that it has
-        either one of 'signal_plot' or 'navigation_plot' is not None and it
-        has a attribute 'figure' which is not None.
-        """
-        if self.signal_plot and self.signal_plot.figure:
-            return True
-        elif self.navigator_plot and self.navigator_plot.figure:
+        if self.signal_plot and self.signal_plot.figure is not None:
             return True
         else:
             return False
@@ -188,24 +167,14 @@
             if key in kwargs:
                 self.signal_data_function_kwargs[key] = kwargs.pop(key)
             self.plot_navigator(**kwargs.pop('navigator_kwds', {}))
-            if pointer is not None:
-                self.navigator_plot.events.closed.connect(
-                    self.pointer.disconnect, [])
         self.plot_signal(**kwargs)
 
     def _on_navigator_plot_closing(self):
         self.navigator_plot = None
 
-    def _on_signal_plot_closing(self):
-        self.signal_plot = None
-
     def close(self):
-        """When closing, we make sure:
-        - close the matplotlib figure
-        - drawing events are disconnected
-        - the attribute 'signal_plot' and 'navigation_plot' are set to None
-        """
         if self.is_active:
             if self.signal_plot:
                 self.signal_plot.close()
-            self.close_navigator_plot()+            if self.navigator_plot:
+                self.navigator_plot.close()