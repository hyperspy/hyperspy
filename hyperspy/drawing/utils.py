# -*- coding: utf-8 -*-
# Copyright 2007-2016 The HyperSpy developers
#
# This file is part of  HyperSpy.
#
#  HyperSpy is free software: you can redistribute it and/or modify
# it under the terms of the GNU General Public License as published by
# the Free Software Foundation, either version 3 of the License, or
# (at your option) any later version.
#
#  HyperSpy is distributed in the hope that it will be useful,
# but WITHOUT ANY WARRANTY; without even the implied warranty of
# MERCHANTABILITY or FITNESS FOR A PARTICULAR PURPOSE.  See the
# GNU General Public License for more details.
#
# You should have received a copy of the GNU General Public License
# along with  HyperSpy.  If not, see <http://www.gnu.org/licenses/>.

import copy
import itertools
import textwrap
from traits import trait_base
from mpl_toolkits.axes_grid1 import make_axes_locatable
import warnings
import numpy as np
import matplotlib.pyplot as plt
import matplotlib as mpl
import hyperspy as hs
from distutils.version import LooseVersion
import logging

<<<<<<< HEAD

=======
>>>>>>> a0f115f3
_logger = logging.getLogger(__name__)


def contrast_stretching(data, saturated_pixels):
    """Calculate bounds that leaves out a given percentage of the data.

    Parameters
    ----------
    data: numpy array
    saturated_pixels: scalar, None
        The percentage of pixels that are left out of the bounds.  For example,
        the low and high bounds of a value of 1 are the 0.5% and 99.5%
        percentiles. It must be in the [0, 100] range. If None, set the value
        to 0.

    Returns
    -------
    vmin, vmax: scalar
        The low and high bounds

    Raises
    ------
    ValueError if the value of `saturated_pixels` is out of the valid range.

    """
    # Sanity check
    if saturated_pixels is None:
        saturated_pixels = 0
    if not 0 <= saturated_pixels <= 100:
        raise ValueError(
            "saturated_pixels must be a scalar in the range[0, 100]")
    nans = np.isnan(data)
    if nans.any():
        data = data[~nans]
    vmin = np.percentile(data, saturated_pixels / 2.)
    vmax = np.percentile(data, 100 - saturated_pixels / 2.)
    return vmin, vmax


MPL_DIVERGING_COLORMAPS = [
    "BrBG",
    "bwr",
    "coolwarm",
    "PiYG",
    "PRGn",
    "PuOr",
    "RdBu",
    "RdGy",
    "RdYIBu",
    "RdYIGn",
    "seismic",
    "Spectral", ]
# Add reversed colormaps
MPL_DIVERGING_COLORMAPS += [cmap + "_r" for cmap in MPL_DIVERGING_COLORMAPS]


def centre_colormap_values(vmin, vmax):
    """Calculate vmin and vmax to set the colormap midpoint to zero.

    Parameters
    ----------
    vmin, vmax : scalar
        The range of data to display.

    Returns
    -------
    cvmin, cvmax : scalar
        The values to obtain a centre colormap.

    """

    absmax = max(abs(vmin), abs(vmax))
    return -absmax, absmax


def create_figure(window_title=None,
                  _on_figure_window_close=None,
                  **kwargs):
    """Create a matplotlib figure.

    This function adds the possibility to execute another function
    when the figure is closed and to easily set the window title. Any
    keyword argument is passed to the plt.figure function

    Parameters
    ----------
    window_title : string
    _on_figure_window_close : function

    Returns
    -------

    fig : plt.figure

    """
    fig = plt.figure(**kwargs)
    if window_title is not None:
        # remove non-alphanumeric characters to prevent file saving problems
        # This is a workaround for:
        #   https://github.com/matplotlib/matplotlib/issues/9056
        reserved_characters = '<>"/\|?*'
        for c in reserved_characters:
            window_title = window_title.replace(c, '')
        window_title = window_title.replace('\n', ' ')
        window_title = window_title.replace(':', ' -')
        fig.canvas.set_window_title(window_title)
    if _on_figure_window_close is not None:
        on_figure_window_close(fig, _on_figure_window_close)
    return fig


def on_figure_window_close(figure, function):
    """Connects a close figure signal to a given function.

    Parameters
    ----------

    figure : mpl figure instance
    function : function

    """
    def function_wrapper(evt):
        function()

    figure.canvas.mpl_connect('close_event', function_wrapper)


def plot_RGB_map(im_list, normalization='single', dont_plot=False):
    """Plot 2 or 3 maps in RGB.

    Parameters
    ----------
    im_list : list of Signal2D instances
    normalization : {'single', 'global'}
    dont_plot : bool

    Returns
    -------
    array: RGB matrix

    """
    height, width = im_list[0].data.shape[:2]
    rgb = np.zeros((height, width, 3))
    rgb[:, :, 0] = im_list[0].data.squeeze()
    rgb[:, :, 1] = im_list[1].data.squeeze()
    if len(im_list) == 3:
        rgb[:, :, 2] = im_list[2].data.squeeze()
    if normalization == 'single':
        for i in range(len(im_list)):
            rgb[:, :, i] /= rgb[:, :, i].max()
    elif normalization == 'global':
        rgb /= rgb.max()
    rgb = rgb.clip(0, rgb.max())
    if not dont_plot:
        figure = plt.figure()
        ax = figure.add_subplot(111)
        ax.frameon = False
        ax.set_axis_off()
        ax.imshow(rgb, interpolation='nearest')
        figure.canvas.draw_idle()
    else:
        return rgb


def subplot_parameters(fig):
    """Returns a list of the subplot parameters of a mpl figure.

    Parameters
    ----------
    fig : mpl figure

    Returns
    -------
    tuple : (left, bottom, right, top, wspace, hspace)

    """
    wspace = fig.subplotpars.wspace
    hspace = fig.subplotpars.hspace
    left = fig.subplotpars.left
    right = fig.subplotpars.right
    top = fig.subplotpars.top
    bottom = fig.subplotpars.bottom
    return left, bottom, right, top, wspace, hspace


class ColorCycle:
    _color_cycle = [mpl.colors.colorConverter.to_rgba(color) for color
                    in ('b', 'g', 'r', 'c', 'm', 'y', 'k')]

    def __init__(self):
        self.color_cycle = copy.copy(self._color_cycle)

    def __call__(self):
        if not self.color_cycle:
            self.color_cycle = copy.copy(self._color_cycle)
        return self.color_cycle.pop(0)


def plot_signals(signal_list, sync=True, navigator="auto",
                 navigator_list=None, **kwargs):
    """Plot several signals at the same time.

    Parameters
    ----------
    signal_list : list of BaseSignal instances
        If sync is set to True, the signals must have the
        same navigation shape, but not necessarily the same signal shape.
    sync : True or False, default "True"
        If True: the signals will share navigation, all the signals
        must have the same navigation shape for this to work, but not
        necessarily the same signal shape.
    navigator : {"auto", None, "spectrum", "slider", BaseSignal}, default "auto"
        See signal.plot docstring for full description
    navigator_list : {List of navigator arguments, None}, default None
        Set different navigator options for the signals. Must use valid
        navigator arguments: "auto", None, "spectrum", "slider", or a
        hyperspy Signal. The list must have the same size as signal_list.
        If None, the argument specified in navigator will be used.
    **kwargs
        Any extra keyword arguments are passed to each signal `plot` method.

    Example
    -------

    >>> s_cl = hs.load("coreloss.dm3")
    >>> s_ll = hs.load("lowloss.dm3")
    >>> hs.plot.plot_signals([s_cl, s_ll])

    Specifying the navigator:

    >>> s_cl = hs.load("coreloss.dm3")
    >>> s_ll = hs.load("lowloss.dm3")
    >>> hs.plot.plot_signals([s_cl, s_ll], navigator="slider")

    Specifying the navigator for each signal:

    >>> s_cl = hs.load("coreloss.dm3")
    >>> s_ll = hs.load("lowloss.dm3")
    >>> s_edx = hs.load("edx.dm3")
    >>> s_adf = hs.load("adf.dm3")
    >>> hs.plot.plot_signals(
            [s_cl, s_ll, s_edx], navigator_list=["slider",None,s_adf])

    """

    import hyperspy.signal

    if navigator_list:
        if not (len(signal_list) == len(navigator_list)):
            raise ValueError(
                "signal_list and navigator_list must"
                " have the same size")

    if sync:
        axes_manager_list = []
        for signal in signal_list:
            axes_manager_list.append(signal.axes_manager)

        if not navigator_list:
            navigator_list = []
        if navigator is None:
            navigator_list.extend([None] * len(signal_list))
        elif navigator is "slider":
            navigator_list.append("slider")
            navigator_list.extend([None] * (len(signal_list) - 1))
        elif isinstance(navigator, hyperspy.signal.BaseSignal):
            navigator_list.append(navigator)
            navigator_list.extend([None] * (len(signal_list) - 1))
        elif navigator is "spectrum":
            navigator_list.extend(["spectrum"] * len(signal_list))
        elif navigator is "auto":
            navigator_list.extend(["auto"] * len(signal_list))
        else:
            raise ValueError(
                "navigator must be one of \"spectrum\",\"auto\","
                " \"slider\", None, a Signal instance")

        # Check to see if the spectra have the same navigational shapes
        temp_shape_first = axes_manager_list[0].navigation_shape
        for i, axes_manager in enumerate(axes_manager_list):
            temp_shape = axes_manager.navigation_shape
            if not (temp_shape_first == temp_shape):
                raise ValueError(
                    "The spectra does not have the same navigation shape")
            axes_manager_list[i] = axes_manager.deepcopy()
            if i > 0:
                for axis0, axisn in zip(axes_manager_list[0].navigation_axes,
                                        axes_manager_list[i].navigation_axes):
                    axes_manager_list[i]._axes[axisn.index_in_array] = axis0
            del axes_manager

        for signal, navigator, axes_manager in zip(signal_list,
                                                   navigator_list,
                                                   axes_manager_list):
            signal.plot(axes_manager=axes_manager,
                        navigator=navigator,
                        **kwargs)

    # If sync is False
    else:
        if not navigator_list:
            navigator_list = []
            navigator_list.extend([navigator] * len(signal_list))
        for signal, navigator in zip(signal_list, navigator_list):
            signal.plot(navigator=navigator,
                        **kwargs)


def _make_heatmap_subplot(spectra):
    from hyperspy._signals.signal2d import Signal2D
    im = Signal2D(spectra.data, axes=spectra.axes_manager._get_axes_dicts())
    im.metadata.General.title = spectra.metadata.General.title
    im.plot()
    return im._plot.signal_plot.ax


def set_xaxis_lims(mpl_ax, hs_axis):
    """
    Set the matplotlib axis limits to match that of a HyperSpy axis

    Parameters
    ----------
    mpl_ax : :class:`matplotlib.axis.Axis`
        The ``matplotlib`` axis to change
    hs_axis : :class:`~hyperspy.axes.DataAxis`
        The data axis that contains the values that control the scaling
    """
    x_axis_lower_lim = hs_axis.axis[0]
    x_axis_upper_lim = hs_axis.axis[-1]
    mpl_ax.set_xlim(x_axis_lower_lim, x_axis_upper_lim)


def _make_overlap_plot(spectra, ax, color="blue", line_style='-'):
    if isinstance(color, str):
        color = [color] * len(spectra)
    if isinstance(line_style, str):
        line_style = [line_style] * len(spectra)
    for spectrum_index, (spectrum, color, line_style) in enumerate(
            zip(spectra, color, line_style)):
        x_axis = spectrum.axes_manager.signal_axes[0]
        ax.plot(x_axis.axis, spectrum.data, color=color, ls=line_style)
        set_xaxis_lims(ax, x_axis)
    _set_spectrum_xlabel(spectra if isinstance(spectra, hs.signals.BaseSignal)
                         else spectra[-1], ax)
    ax.set_ylabel('Intensity')
    ax.autoscale(tight=True)


def _make_cascade_subplot(
        spectra, ax, color="blue", line_style='-', padding=1):
    max_value = 0
    for spectrum in spectra:
        spectrum_yrange = (np.nanmax(spectrum.data) -
                           np.nanmin(spectrum.data))
        if spectrum_yrange > max_value:
            max_value = spectrum_yrange
    if isinstance(color, str):
        color = [color] * len(spectra)
    if isinstance(line_style, str):
        line_style = [line_style] * len(spectra)
    for spectrum_index, (spectrum, color, line_style) in enumerate(
            zip(spectra, color, line_style)):
        x_axis = spectrum.axes_manager.signal_axes[0]
        data_to_plot = ((spectrum.data - spectrum.data.min()) /
                        float(max_value) + spectrum_index * padding)
        ax.plot(x_axis.axis, data_to_plot, color=color, ls=line_style)
        set_xaxis_lims(ax, x_axis)
    _set_spectrum_xlabel(spectra if isinstance(spectra, hs.signals.BaseSignal)
                         else spectra[-1], ax)
    ax.set_yticks([])
    ax.autoscale(tight=True)


def _plot_spectrum(spectrum, ax, color="blue", line_style='-'):
    x_axis = spectrum.axes_manager.signal_axes[0]
    ax.plot(x_axis.axis, spectrum.data, color=color, ls=line_style)
    set_xaxis_lims(ax, x_axis)


def _set_spectrum_xlabel(spectrum, ax):
    x_axis = spectrum.axes_manager.signal_axes[0]
    ax.set_xlabel("%s (%s)" % (x_axis.name, x_axis.units))


def plot_images(images,
                cmap=None,
                no_nans=False,
                per_row=3,
                label='auto',
                labelwrap=30,
                suptitle=None,
                suptitle_fontsize=18,
                colorbar='multi',
                centre_colormap="auto",
                saturated_pixels=0,
                scalebar=None,
                scalebar_color='white',
                axes_decor='all',
                padding=None,
                tight_layout=False,
                aspect='auto',
                min_asp=0.1,
                namefrac_thresh=0.4,
                fig=None,
                vmin=None,
                vmax=None,
                *args,
                **kwargs):
    """Plot multiple images as sub-images in one figure.

        Parameters
        ----------
        images : list
            `images` should be a list of Signals (Images) to plot
            If any signal is not an image, a ValueError will be raised
            multi-dimensional images will have each plane plotted as a separate
            image
        cmap : matplotlib colormap, list, or ``'mpl_colors'``, *optional*
            The colormap used for the images, by default read from ``pyplot``.
            A list of colormaps can also be provided, and the images will
            cycle through them. Optionally, the value ``'mpl_colors'`` will
            cause the cmap to loop through the default ``matplotlib``
            colors (to match with the default output of the
            :py:func:`~.drawing.utils.plot_spectra` method.
            Note: if using more than one colormap, using the ``'single'``
            option for ``colorbar`` is disallowed.
        no_nans : bool, optional
            If True, set nans to zero for plotting.
        per_row : int, optional
            The number of plots in each row
        label : None, str, or list of str, optional
            Control the title labeling of the plotted images.
            If None, no titles will be shown.
            If 'auto' (default), function will try to determine suitable titles
            using Signal2D titles, falling back to the 'titles' option if no good
            short titles are detected.
            Works best if all images to be plotted have the same beginning
            to their titles.
            If 'titles', the title from each image's metadata.General.title
            will be used.
            If any other single str, images will be labeled in sequence using
            that str as a prefix.
            If a list of str, the list elements will be used to determine the
            labels (repeated, if necessary).
        labelwrap : int, optional
            integer specifying the number of characters that will be used on
            one line
            If the function returns an unexpected blank figure, lower this
            value to reduce overlap of the labels between each figure
        suptitle : str, optional
            Title to use at the top of the figure. If called with label='auto',
            this parameter will override the automatically determined title.
        suptitle_fontsize : int, optional
            Font size to use for super title at top of figure
        colorbar : {'multi', None, 'single'}
            Controls the type of colorbars that are plotted.
            If None, no colorbar is plotted.
            If 'multi' (default), individual colorbars are plotted for each
            (non-RGB) image
            If 'single', all (non-RGB) images are plotted on the same scale,
            and one colorbar is shown for all
        centre_colormap : {"auto", True, False}
            If True the centre of the color scheme is set to zero. This is
            specially useful when using diverging color schemes. If "auto"
            (default), diverging color schemes are automatically centred.
        saturated_pixels: None, scalar or list of scalar, optional, default: 0
            If list of scalar, the length should match the number of images to
            show. If provide in the list, set the value to 0.
            The percentage of pixels that are left out of the bounds.  For
            example, the low and high bounds of a value of 1 are the 0.5% and
            99.5% percentiles. It must be in the [0, 100] range.
        scalebar : {None, 'all', list of ints}, optional
            If None (or False), no scalebars will be added to the images.
            If 'all', scalebars will be added to all images.
            If list of ints, scalebars will be added to each image specified.
        scalebar_color : str, optional
            A valid MPL color string; will be used as the scalebar color
        axes_decor : {'all', 'ticks', 'off', None}, optional
            Controls how the axes are displayed on each image; default is 'all'
            If 'all', both ticks and axis labels will be shown
            If 'ticks', no axis labels will be shown, but ticks/labels will
            If 'off', all decorations and frame will be disabled
            If None, no axis decorations will be shown, but ticks/frame will
        padding : None or dict, optional
            This parameter controls the spacing between images.
            If None, default options will be used
            Otherwise, supply a dictionary with the spacing options as
            keywords and desired values as values
            Values should be supplied as used in pyplot.subplots_adjust(),
            and can be:
                'left', 'bottom', 'right', 'top', 'wspace' (width),
                and 'hspace' (height)
        tight_layout : bool, optional
            If true, hyperspy will attempt to improve image placement in
            figure using matplotlib's tight_layout
            If false, repositioning images inside the figure will be left as
            an exercise for the user.
        aspect : str or numeric, optional
            If 'auto', aspect ratio is auto determined, subject to min_asp.
            If 'square', image will be forced onto square display.
            If 'equal', aspect ratio of 1 will be enforced.
            If float (or int/long), given value will be used.
        min_asp : float, optional
            Minimum aspect ratio to be used when plotting images
        namefrac_thresh : float, optional
            Threshold to use for auto-labeling. This parameter controls how
            much of the titles must be the same for the auto-shortening of
            labels to activate. Can vary from 0 to 1. Smaller values
            encourage shortening of titles by auto-labeling, while larger
            values will require more overlap in titles before activing the
            auto-label code.
        fig : mpl figure, optional
            If set, the images will be plotted to an existing MPL figure
        vmin, vmax : scalar or list of scalar, optional, default: None
            If list of scalar, the length should match the number of images to
            show.
            A list of scalar is not compatible with a single colorbar.
            See vmin, vmax of matplotlib.imshow() for more details.
        *args, **kwargs, optional
            Additional arguments passed to matplotlib.imshow()

        Returns
        -------
        axes_list : list
            a list of subplot axes that hold the images

        See Also
        --------
        plot_spectra : Plotting of multiple spectra
        plot_signals : Plotting of multiple signals
        plot_histograms : Compare signal histograms

        Notes
        -----
        `interpolation` is a useful parameter to provide as a keyword
        argument to control how the space between pixels is interpolated. A
        value of ``'nearest'`` will cause no interpolation between pixels.

        `tight_layout` is known to be quite brittle, so an option is provided
        to disable it. Turn this option off if output is not as expected,
        or try adjusting `label`, `labelwrap`, or `per_row`

    """
    def __check_single_colorbar(cbar):
        if cbar is 'single':
            raise ValueError('Cannot use a single colorbar with multiple '
                             'colormaps. Please check for compatible '
                             'arguments.')

    from hyperspy.drawing.widgets import ScaleBar
    from hyperspy.misc import rgb_tools
    from hyperspy.signal import BaseSignal

    # Check that we have a hyperspy signal
    im = [images] if not isinstance(images, (list, tuple)) else images
    for image in im:
        if not isinstance(image, BaseSignal):
            raise ValueError("`images` must be a list of image signals or a "
                             "multi-dimensional signal."
                             " " + repr(type(images)) + " was given.")

    # If input is >= 1D signal (e.g. for multi-dimensional plotting),
    # copy it and put it in a list so labeling works out as (x,y) when plotting
    if isinstance(images,
                  BaseSignal) and images.axes_manager.navigation_dimension > 0:
        images = [images._deepcopy_with_new_data(images.data)]

    n = 0
    for i, sig in enumerate(images):
        if sig.axes_manager.signal_dimension != 2:
            raise ValueError("This method only plots signals that are images. "
                             "The signal dimension must be equal to 2. "
                             "The signal at position " + repr(i) +
                             " was " + repr(sig) + ".")
        # increment n by the navigation size, or by 1 if the navigation size is
        # <= 0
        n += (sig.axes_manager.navigation_size
              if sig.axes_manager.navigation_size > 0
              else 1)

    # If no cmap given, get default colormap from pyplot:
    if cmap is None:
        cmap = [plt.get_cmap().name]
    elif cmap == 'mpl_colors':
        for n_color, c in enumerate(mpl.rcParams['axes.prop_cycle']):
            make_cmap(colors=['#000000', c['color']],
                      name='mpl{}'.format(n_color))
        cmap = ['mpl{}'.format(i) for i in
                range(len(mpl.rcParams['axes.prop_cycle']))]
        __check_single_colorbar(colorbar)
    # cmap is list, tuple, or something else iterable (but not string):
    elif hasattr(cmap, '__iter__') and not isinstance(cmap, str):
        try:
            cmap = [c.name for c in cmap]  # convert colormap to string
        except AttributeError:
            cmap = [c for c in cmap]   # c should be string if not colormap
        __check_single_colorbar(colorbar)
    elif isinstance(cmap, mpl.colors.Colormap):
        cmap = [cmap.name]   # convert single colormap to list with string
    elif isinstance(cmap, str):
        cmap = [cmap]  # cmap is single string, so make it a list
    else:
        # Didn't understand cmap input, so raise error
        raise ValueError('The provided cmap value was not understood. Please '
                         'check input values.')

    # If any of the cmaps given are diverging, and auto-centering, set the
    # appropriate flag:
    if centre_colormap == "auto":
        centre_colormaps = []
        for c in cmap:
            if c in MPL_DIVERGING_COLORMAPS:
                centre_colormaps.append(True)
            else:
                centre_colormaps.append(False)
    # if it was True, just convert to list
    elif centre_colormap:
        centre_colormaps = [True]
    # likewise for false
    elif not centre_colormap:
        centre_colormaps = [False]

    # finally, convert lists to cycle generators for adaptive length:
    centre_colormaps = itertools.cycle(centre_colormaps)
    cmap = itertools.cycle(cmap)

    def _check_arg(arg, default_value, arg_name):
        if isinstance(arg, list):
            if len(arg) != n:
                _logger.warning('The provided {} values are ignored because the '
                                'length of the list does not match the number of '
                                'images'.format(arg_name))
                arg = [default_value] * n
        else:
            arg = [arg] * n
        return arg
    vmin = _check_arg(vmin, None, 'vmin')
    vmax = _check_arg(vmax, None, 'vmax')
    saturated_pixels = _check_arg(saturated_pixels, 0, 'saturated_pixels')

    # Sort out the labeling:
    div_num = 0
    all_match = False
    shared_titles = False
    user_labels = False

    if label is None:
        pass
    elif label is 'auto':
        # Use some heuristics to try to get base string of similar titles

        label_list = [x.metadata.General.title for x in images]

        # Find the shortest common string between the image titles
        # and pull that out as the base title for the sequence of images
        # array in which to store arrays
        res = np.zeros((len(label_list), len(label_list[0]) + 1))
        res[:, 0] = 1

        # j iterates the strings
        for j in range(len(label_list)):
            # i iterates length of substring test
            for i in range(1, len(label_list[0]) + 1):
                # stores whether or not characters in title match
                res[j, i] = label_list[0][:i] in label_list[j]

        # sum up the results (1 is True, 0 is False) and create
        # a substring based on the minimum value (this will be
        # the "smallest common string" between all the titles
        if res.all():
            basename = label_list[0]
            div_num = len(label_list[0])
            all_match = True
        else:
            div_num = int(min(np.sum(res, 1)))
            basename = label_list[0][:div_num - 1]
            all_match = False

        # trim off any '(' or ' ' characters at end of basename
        if div_num > 1:
            while True:
                if basename[len(basename) - 1] == '(':
                    basename = basename[:-1]
                elif basename[len(basename) - 1] == ' ':
                    basename = basename[:-1]
                else:
                    break

        # namefrac is ratio of length of basename to the image name
        # if it is high (e.g. over 0.5), we can assume that all images
        # share the same base
        if len(label_list[0]) > 0:
            namefrac = float(len(basename)) / len(label_list[0])
        else:
            # If label_list[0] is empty, it means there was probably no
            # title set originally, so nothing to share
            namefrac = 0

        if namefrac > namefrac_thresh:
            # there was a significant overlap of label beginnings
            shared_titles = True
            # only use new suptitle if one isn't specified already
            if suptitle is None:
                suptitle = basename

        else:
            # there was not much overlap, so default back to 'titles' mode
            shared_titles = False
            label = 'titles'
            div_num = 0

    elif label is 'titles':
        # Set label_list to each image's pre-defined title
        label_list = [x.metadata.General.title for x in images]

    elif isinstance(label, str):
        # Set label_list to an indexed list, based off of label
        label_list = [label + " " + repr(num) for num in range(n)]

    elif isinstance(label, list) and all(
            isinstance(x, str) for x in label):
        label_list = label
        user_labels = True
        # If list of labels is longer than the number of images, just use the
        # first n elements
        if len(label_list) > n:
            del label_list[n:]
        if len(label_list) < n:
            label_list *= (n // len(label_list)) + 1
            del label_list[n:]

    else:
        raise ValueError("Did not understand input of labels.")

    # Determine appropriate number of images per row
    rows = int(np.ceil(n / float(per_row)))
    if n < per_row:
        per_row = n

    # Set overall figure size and define figure (if not pre-existing)
    if fig is None:
        k = max(plt.rcParams['figure.figsize']) / max(per_row, rows)
        f = plt.figure(figsize=(tuple(k * i for i in (per_row, rows))))
    else:
        f = fig

    # Initialize list to hold subplot axes
    axes_list = []

    # Initialize list of rgb tags
    isrgb = [False] * len(images)

    # Check to see if there are any rgb images in list
    # and tag them using the isrgb list
    for i, img in enumerate(images):
        if rgb_tools.is_rgbx(img.data):
            isrgb[i] = True

    # Determine how many non-rgb Images there are
    non_rgb = list(itertools.compress(images, [not j for j in isrgb]))
    if len(non_rgb) is 0 and colorbar is not None:
        colorbar = None
        warnings.warn("Sorry, colorbar is not implemented for RGB images.")

    # Find global min and max values of all the non-rgb images for use with
    # 'single' scalebar
    if colorbar is 'single':
        # get a g_saturated_pixels from saturated_pixels
        if isinstance(saturated_pixels, list):
            g_saturated_pixels = min(np.array([v for v in saturated_pixels]))
        else:
            g_saturated_pixels = saturated_pixels

        # estimate a g_vmin and g_max from saturated_pixels
        g_vmin, g_vmax = contrast_stretching(np.concatenate(
            [i.data.flatten() for i in non_rgb]), g_saturated_pixels)

        # if vmin and vmax are provided, override g_min and g_max
        if isinstance(vmin, list):
            _logger.warning('vmin have to be a scalar to be compatible with a '
                            'single colorbar')
        else:
            g_vmin = vmin if vmin is not None else g_vmin
        if isinstance(vmax, list):
            _logger.warning('vmax have to be a scalar to be compatible with a '
                            'single colorbar')
        else:
            g_vmax = vmax if vmax is not None else g_vmax
        if next(centre_colormaps):
            g_vmin, g_vmax = centre_colormap_values(g_vmin, g_vmax)

    # Check if we need to add a scalebar for some of the images
    if isinstance(scalebar, list) and all(isinstance(x, int)
                                          for x in scalebar):
        scalelist = True
    else:
        scalelist = False

    idx = 0
    ax_im_list = [0] * len(isrgb)

    # Replot: create a list to store references to the images
    replot_ims = []

    # Loop through each image, adding subplot for each one
    for i, ims in enumerate(images):
        # Get handles for the signal axes and axes_manager
        axes_manager = ims.axes_manager
        if axes_manager.navigation_dimension > 0:
            ims = ims._deepcopy_with_new_data(ims.data)
        for j, im in enumerate(ims):
            ax = f.add_subplot(rows, per_row, idx + 1)
            axes_list.append(ax)
            data = im.data
            centre = next(centre_colormaps)   # get next value for centreing

            # Enable RGB plotting
            if rgb_tools.is_rgbx(data):
                data = rgb_tools.rgbx2regular_array(data, plot_friendly=True)
                l_vmin, l_vmax = None, None
            else:
                data = im.data
                # Find min and max for contrast
                l_vmin, l_vmax = contrast_stretching(
                    data, saturated_pixels[idx])
                l_vmin = vmin[idx] if vmin[idx] is not None else l_vmin
                l_vmax = vmax[idx] if vmax[idx] is not None else l_vmax
                if centre:
                    l_vmin, l_vmax = centre_colormap_values(l_vmin, l_vmax)

            # Remove NaNs (if requested)
            if no_nans:
                data = np.nan_to_num(data)

            # Get handles for the signal axes and axes_manager
            axes_manager = im.axes_manager
            axes = axes_manager.signal_axes

            # Set dimensions of images
            xaxis = axes[0]
            yaxis = axes[1]

            extent = (
                xaxis.low_value,
                xaxis.high_value,
                yaxis.high_value,
                yaxis.low_value,
            )

            if not isinstance(aspect, (int, float)) and aspect not in [
                    'auto', 'square', 'equal']:
                _logger.warning("Did not understand aspect ratio input. "
                                "Using 'auto' as default.")
                aspect = 'auto'

            if aspect is 'auto':
                if float(yaxis.size) / xaxis.size < min_asp:
                    factor = min_asp * float(xaxis.size) / yaxis.size
                elif float(yaxis.size) / xaxis.size > min_asp ** -1:
                    factor = min_asp ** -1 * float(xaxis.size) / yaxis.size
                else:
                    factor = 1
                asp = np.abs(factor * float(xaxis.scale) / yaxis.scale)
            elif aspect is 'square':
                asp = abs(extent[1] - extent[0]) / abs(extent[3] - extent[2])
            elif aspect is 'equal':
                asp = 1
            elif isinstance(aspect, (int, float)):
                asp = aspect
            if 'interpolation' not in kwargs.keys():
                kwargs['interpolation'] = 'nearest'

            # Get colormap for this image:
            cm = next(cmap)

            # Plot image data, using vmin and vmax to set bounds,
            # or allowing them to be set automatically if using individual
            # colorbars
            if colorbar is 'single' and not isrgb[i]:
                axes_im = ax.imshow(data,
                                    cmap=cm,
                                    extent=extent,
                                    vmin=g_vmin, vmax=g_vmax,
                                    aspect=asp,
                                    *args, **kwargs)
                ax_im_list[i] = axes_im
            else:
                axes_im = ax.imshow(data,
                                    cmap=cm,
                                    extent=extent,
                                    vmin=l_vmin,
                                    vmax=l_vmax,
                                    aspect=asp,
                                    *args, **kwargs)
                ax_im_list[i] = axes_im

            # If an axis trait is undefined, shut off :
            if isinstance(xaxis.units, trait_base._Undefined) or  \
                    isinstance(yaxis.units, trait_base._Undefined) or \
                    isinstance(xaxis.name, trait_base._Undefined) or \
                    isinstance(yaxis.name, trait_base._Undefined):
                if axes_decor is 'all':
                    _logger.warning(
                        'Axes labels were requested, but one '
                        'or both of the '
                        'axes units and/or name are undefined. '
                        'Axes decorations have been set to '
                        '\'ticks\' instead.')
                    axes_decor = 'ticks'
            # If all traits are defined, set labels as appropriate:
            else:
                ax.set_xlabel(axes[0].name + " axis (" + axes[0].units + ")")
                ax.set_ylabel(axes[1].name + " axis (" + axes[1].units + ")")

            if label:
                if all_match:
                    title = ''
                elif shared_titles:
                    title = label_list[i][div_num - 1:]
                else:
                    if len(ims) == n:
                        # This is true if we are plotting just 1
                        # multi-dimensional Signal2D
                        title = label_list[idx]
                    elif user_labels:
                        title = label_list[idx]
                    else:
                        title = label_list[i]

                if ims.axes_manager.navigation_size > 1 and not user_labels:
                    title += " %s" % str(ims.axes_manager.indices)

                ax.set_title(textwrap.fill(title, labelwrap))

            # Set axes decorations based on user input
            set_axes_decor(ax, axes_decor)

            # If using independent colorbars, add them
            if colorbar is 'multi' and not isrgb[i]:
                div = make_axes_locatable(ax)
                cax = div.append_axes("right", size="5%", pad=0.05)
                plt.colorbar(axes_im, cax=cax)

            # Add scalebars as necessary
            if (scalelist and idx in scalebar) or scalebar is 'all':
                ax.scalebar = ScaleBar(
                    ax=ax,
                    units=axes[0].units,
                    color=scalebar_color,
                )
            # Replot: store references to the images
            replot_ims.append(im)

            idx += 1

    # If using a single colorbar, add it, and do tight_layout, ensuring that
    # a colorbar is only added based off of non-rgb Images:
    if colorbar is 'single':
        foundim = None
        for i in range(len(isrgb)):
            if (not isrgb[i]) and foundim is None:
                foundim = i

        if foundim is not None:
            f.subplots_adjust(right=0.8)
            cbar_ax = f.add_axes([0.9, 0.1, 0.03, 0.8])
            f.colorbar(ax_im_list[foundim], cax=cbar_ax)
            if tight_layout:
                # tight_layout, leaving room for the colorbar
                plt.tight_layout(rect=[0, 0, 0.9, 1])
        elif tight_layout:
            plt.tight_layout()

    elif tight_layout:
        plt.tight_layout()

    # Set top bounds for shared titles and add suptitle
    if suptitle:
        f.subplots_adjust(top=0.85)
        f.suptitle(suptitle, fontsize=suptitle_fontsize)

    # If we want to plot scalebars, loop through the list of axes and add them
    if scalebar is None or scalebar is False:
        # Do nothing if no scalebars are called for
        pass
    elif scalebar is 'all':
        # scalebars were taken care of in the plotting loop
        pass
    elif scalelist:
        # scalebars were taken care of in the plotting loop
        pass
    else:
        raise ValueError("Did not understand scalebar input. Must be None, "
                         "\'all\', or list of ints.")

    # Adjust subplot spacing according to user's specification
    if padding is not None:
        plt.subplots_adjust(**padding)

    # Replot: connect function
    def on_dblclick(event):
        # On the event of a double click, replot the selected subplot
        if not event.inaxes:
            return
        if not event.dblclick:
            return
        subplots = [axi for axi in f.axes if isinstance(axi, mpl.axes.Subplot)]
        inx = list(subplots).index(event.inaxes)
        im = replot_ims[inx]

        # Use some of the info in the subplot
        cm = subplots[inx].images[0].get_cmap()
        clim = subplots[inx].images[0].get_clim()

        sbar = False
        if (scalelist and inx in scalebar) or scalebar is 'all':
            sbar = True

        im.plot(colorbar=bool(colorbar),
                vmin=clim[0],
                vmax=clim[1],
                no_nans=no_nans,
                aspect=asp,
                scalebar=sbar,
                scalebar_color=scalebar_color,
                cmap=cm)

    f.canvas.mpl_connect('button_press_event', on_dblclick)

    return axes_list


def set_axes_decor(ax, axes_decor):
    if axes_decor is 'off':
        ax.axis('off')
    elif axes_decor is 'ticks':
        ax.set_xlabel('')
        ax.set_ylabel('')
    elif axes_decor is 'all':
        pass
    elif axes_decor is None:
        ax.set_xlabel('')
        ax.set_ylabel('')
        ax.set_xticklabels([])
        ax.set_yticklabels([])


def make_cmap(colors, name='my_colormap', position=None,
              bit=False, register=True):
    """
    Create a matplotlib colormap with customized colors, optionally registering
    it with matplotlib for simplified use.

    Adapted from Chris Slocum's code at:
    https://github.com/CSlocumWX/custom_colormap/blob/master/custom_colormaps.py
    and used under the terms of that code's BSD-3 license

    Parameters
    ----------
    colors : iterable
        list of either tuples containing rgb values, or html strings
        Colors should be arranged so that the first color is the lowest
        value for the colorbar and the last is the highest.
    name : str
        name of colormap to use when registering with matplotlib
    position : None or iterable
        list containing the values (from [0,1]) that dictate the position
        of each color within the colormap. If None (default), the colors
        will be equally-spaced within the colorbar.
    bit : boolean
        True if RGB colors are given in 8-bit [0 to 255] or False if given
        in arithmetic basis [0 to 1] (default)
    register : boolean
        switch to control whether or not to register the custom colormap
        with matplotlib in order to enable use by just the name string
    """
    def _html_color_to_rgb(color_string):
        """ convert #RRGGBB to an (R, G, B) tuple """
        color_string = color_string.strip()
        if color_string[0] == '#':
            color_string = color_string[1:]
        if len(color_string) != 6:
            raise ValueError(
                "input #{} is not in #RRGGBB format".format(color_string))
        r, g, b = color_string[:2], color_string[2:4], color_string[4:]
        r, g, b = [int(n, 16) / 255 for n in (r, g, b)]
        return r, g, b

    bit_rgb = np.linspace(0, 1, 256)

    if position is None:
        position = np.linspace(0, 1, len(colors))
    else:
        if len(position) != len(colors):
            raise ValueError("position length must be the same as colors")
        elif position[0] != 0 or position[-1] != 1:
            raise ValueError("position must start with 0 and end with 1")

    cdict = {'red': [], 'green': [], 'blue': []}

    for pos, color in zip(position, colors):
        if isinstance(color, str):
            color = _html_color_to_rgb(color)

        elif bit:
            color = (bit_rgb[color[0]],
                     bit_rgb[color[1]],
                     bit_rgb[color[2]])

        cdict['red'].append((pos, color[0], color[0]))
        cdict['green'].append((pos, color[1], color[1]))
        cdict['blue'].append((pos, color[2], color[2]))

    cmap = mpl.colors.LinearSegmentedColormap(name, cdict, 256)

    if register:
        mpl.cm.register_cmap(name, cmap)
    return cmap


def plot_spectra(
        spectra,
        style='overlap',
        color=None,
        line_style=None,
        padding=1.,
        legend=None,
        legend_picking=True,
        legend_loc='upper right',
        fig=None,
        ax=None,
        **kwargs):
    """Plot several spectra in the same figure.

    Extra keyword arguments are passed to `matplotlib.figure`.

    Parameters
    ----------
    spectra : iterable object
        Ordered spectra list to plot. If `style` is "cascade" or "mosaic"
        the spectra can have different size and axes.
    style : {'overlap', 'cascade', 'mosaic', 'heatmap'}
        The style of the plot.
    color : matplotlib color or a list of them or `None`
        Sets the color of the lines of the plots (no action on 'heatmap').
        If a list, if its length is less than the number of spectra to plot,
        the colors will be cycled. If `None`, use default matplotlib color
        cycle.
    line_style: matplotlib line style or a list of them or `None`
        Sets the line style of the plots (no action on 'heatmap').
        The main line style are '-','--','steps','-.',':'.
        If a list, if its length is less than the number of
        spectra to plot, line_style will be cycled. If
        If `None`, use continuous lines, eg: ('-','--','steps','-.',':')
    padding : float, optional, default 0.1
        Option for "cascade". 1 guarantees that there is not overlapping.
        However, in many cases a value between 0 and 1 can produce a tighter
        plot without overlapping. Negative values have the same effect but
        reverse the order of the spectra without reversing the order of the
        colors.
    legend: None or list of str or 'auto'
       If list of string, legend for "cascade" or title for "mosaic" is
       displayed. If 'auto', the title of each spectra (metadata.General.title)
       is used.
    legend_picking: bool
        If true, a spectrum can be toggle on and off by clicking on
        the legended line.
    legend_loc : str or int
        This parameter controls where the legend is placed on the figure;
        see the pyplot.legend docstring for valid values
    fig : matplotlib figure or None
        If None, a default figure will be created. Specifying fig will
        not work for the 'heatmap' style.
    ax : matplotlib ax (subplot) or None
        If None, a default ax will be created. Will not work for 'mosaic'
        or 'heatmap' style.
    **kwargs
        remaining keyword arguments are passed to matplotlib.figure() or
        matplotlib.subplots(). Has no effect on 'heatmap' style.

    Example
    -------
    >>> s = hs.load("some_spectra")
    >>> hs.plot.plot_spectra(s, style='cascade', color='red', padding=0.5)

    To save the plot as a png-file

    >>> hs.plot.plot_spectra(s).figure.savefig("test.png")

    Returns
    -------
    ax: matplotlib axes or list of matplotlib axes
        An array is returned when `style` is "mosaic".

    """
    import hyperspy.signal

    def _reverse_legend(ax_, legend_loc_):
        """
        Reverse the ordering of a matplotlib legend (to be more consistent
        with the default ordering of plots in the 'cascade' and 'overlap'
        styles

        Parameters
        ----------
        ax_: matplotlib axes

        legend_loc_: str or int
            This parameter controls where the legend is placed on the
            figure; see the pyplot.legend docstring for valid values
        """
        l = ax_.get_legend()
        labels = [lb.get_text() for lb in list(l.get_texts())]
        handles = l.legendHandles
        ax_.legend(handles[::-1], labels[::-1], loc=legend_loc_)

    # Before v1.3 default would read the value from prefereces.
    if style == "default":
        style = "overlap"

    if color is not None:
        if isinstance(color, str):
            color = itertools.cycle([color])
        elif hasattr(color, "__iter__"):
            color = itertools.cycle(color)
        else:
            raise ValueError("Color must be None, a valid matplotlib color "
                             "string or a list of valid matplotlib colors.")
    else:
        if LooseVersion(mpl.__version__) >= "1.5.3":
            color = itertools.cycle(
                plt.rcParams['axes.prop_cycle'].by_key()["color"])
        else:
            color = itertools.cycle(plt.rcParams['axes.color_cycle'])

    if line_style is not None:
        if isinstance(line_style, str):
            line_style = itertools.cycle([line_style])
        elif hasattr(line_style, "__iter__"):
            line_style = itertools.cycle(line_style)
        else:
            raise ValueError("line_style must be None, a valid matplotlib"
                             " line_style string or a list of valid matplotlib"
                             " line_style.")
    else:
        line_style = ['-'] * len(spectra)

    if legend is not None:
        if isinstance(legend, str):
            if legend == 'auto':
                legend = [spec.metadata.General.title for spec in spectra]
            else:
                raise ValueError("legend must be None, 'auto' or a list of"
                                 " string")

        elif hasattr(legend, "__iter__"):
            legend = itertools.cycle(legend)

    if style == 'overlap':
        if fig is None:
            fig = plt.figure(**kwargs)
        if ax is None:
            ax = fig.add_subplot(111)
        _make_overlap_plot(spectra,
                           ax,
                           color=color,
                           line_style=line_style,)
        if legend is not None:
            plt.legend(legend, loc=legend_loc)
            _reverse_legend(ax, legend_loc)
            if legend_picking is True:
                animate_legend(figure=fig)
    elif style == 'cascade':
        if fig is None:
            fig = plt.figure(**kwargs)
        if ax is None:
            ax = fig.add_subplot(111)
        _make_cascade_subplot(spectra,
                              ax,
                              color=color,
                              line_style=line_style,
                              padding=padding)
        if legend is not None:
            plt.legend(legend, loc=legend_loc)
            _reverse_legend(ax, legend_loc)
    elif style == 'mosaic':
        default_fsize = plt.rcParams["figure.figsize"]
        figsize = (default_fsize[0], default_fsize[1] * len(spectra))
        fig, subplots = plt.subplots(
            len(spectra), 1, figsize=figsize, **kwargs)
        if legend is None:
            legend = [legend] * len(spectra)
        for spectrum, ax, color, line_style, legend in zip(
                spectra, subplots, color, line_style, legend):
            _plot_spectrum(spectrum, ax, color=color, line_style=line_style)
            ax.set_ylabel('Intensity')
            if legend is not None:
                ax.set_title(legend)
            if not isinstance(spectra, hyperspy.signal.BaseSignal):
                _set_spectrum_xlabel(spectrum, ax)
        if isinstance(spectra, hyperspy.signal.BaseSignal):
            _set_spectrum_xlabel(spectrum, ax)
        fig.tight_layout()

    elif style == 'heatmap':
        if not isinstance(spectra, hyperspy.signal.BaseSignal):
            import hyperspy.utils
            spectra = hyperspy.utils.stack(spectra)
        with spectra.unfolded():
            ax = _make_heatmap_subplot(spectra)
            ax.set_ylabel('Spectra')
    ax = ax if style != "mosaic" else subplots

    return ax


def animate_legend(figure='last'):
    """Animate the legend of a figure.

    A spectrum can be toggle on and off by clicking on the legended line.

    Parameters
    ----------

    figure: 'last' | matplotlib.figure
        If 'last' pick the last figure

    Note
    ----

    Code inspired from legend_picking.py in the matplotlib gallery

    """
    if figure == 'last':
        figure = plt.gcf()
        ax = plt.gca()
    else:
        ax = figure.axes[0]
    lines = ax.lines[::-1]
    lined = dict()
    leg = ax.get_legend()
    for legline, origline in zip(leg.get_lines(), lines):
        legline.set_picker(5)  # 5 pts tolerance
        lined[legline] = origline

    def onpick(event):
        # on the pick event, find the orig line corresponding to the
        # legend proxy line, and toggle the visibility
        legline = event.artist
        origline = lined[legline]
        vis = not origline.get_visible()
        origline.set_visible(vis)
        # Change the alpha on the line in the legend so we can see what lines
        # have been toggled
        if vis:
            legline.set_alpha(1.0)
        else:
            legline.set_alpha(0.2)
        figure.canvas.draw_idle()

    figure.canvas.mpl_connect('pick_event', onpick)


def plot_histograms(signal_list,
                    bins='freedman',
                    range_bins=None,
                    color=None,
                    line_style=None,
                    legend='auto',
                    fig=None,
                    **kwargs):
    """Plot the histogram of every signal in the list in the same figure.

    This function creates a histogram for each signal and plot the list with
    the `utils.plot.plot_spectra` function.

    Parameters
    ----------
    signal_list : iterable
        Ordered spectra list to plot. If `style` is "cascade" or "mosaic"
        the spectra can have different size and axes.
    bins : int or list or str, optional
        If bins is a string, then it must be one of:
        'knuth' : use Knuth's rule to determine bins
        'scotts' : use Scott's rule to determine bins
        'freedman' : use the Freedman-diaconis rule to determine bins
        'blocks' : use bayesian blocks for dynamic bin widths
    range_bins : tuple or None, optional.
        the minimum and maximum range for the histogram. If not specified,
        it will be (x.min(), x.max())
    color : valid matplotlib color or a list of them or `None`, optional.
        Sets the color of the lines of the plots. If a list, if its length is
        less than the number of spectra to plot, the colors will be cycled. If
        If `None`, use default matplotlib color cycle.
    line_style: valid matplotlib line style or a list of them or `None`,
    optional.
        The main line style are '-','--','steps','-.',':'.
        If a list, if its length is less than the number of
        spectra to plot, line_style will be cycled. If
        If `None`, use continuous lines, eg: ('-','--','steps','-.',':')
    legend: None or list of str or 'auto', optional.
       Display a legend. If 'auto', the title of each spectra
       (metadata.General.title) is used.
    legend_picking: bool, optional.
        If true, a spectrum can be toggle on and off by clicking on
        the legended line.
    fig : matplotlib figure or None, optional.
        If None, a default figure will be created.
    **kwargs
        other keyword arguments (weight and density) are described in
        np.histogram().
    Example
    -------
    Histograms of two random chi-square distributions
    >>> img = hs.signals.Signal2D(np.random.chisquare(1,[10,10,100]))
    >>> img2 = hs.signals.Signal2D(np.random.chisquare(2,[10,10,100]))
    >>> hs.plot.plot_histograms([img,img2],legend=['hist1','hist2'])

    Returns
    -------
    ax: matplotlib axes or list of matplotlib axes
        An array is returned when `style` is "mosaic".

    """
    hists = []
    for obj in signal_list:
        hists.append(obj.get_histogram(bins=bins,
                                       range_bins=range_bins, **kwargs))
    if line_style is None:
        line_style = 'steps'
    return plot_spectra(hists, style='overlap', color=color,
                        line_style=line_style, legend=legend, fig=fig)<|MERGE_RESOLUTION|>--- conflicted
+++ resolved
@@ -29,10 +29,7 @@
 from distutils.version import LooseVersion
 import logging
 
-<<<<<<< HEAD
-
-=======
->>>>>>> a0f115f3
+
 _logger = logging.getLogger(__name__)
 
 
