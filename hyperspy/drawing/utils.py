# -*- coding: utf-8 -*-
# Copyright 2007-2016 The HyperSpy developers
#
# This file is part of  HyperSpy.
#
#  HyperSpy is free software: you can redistribute it and/or modify
# it under the terms of the GNU General Public License as published by
# the Free Software Foundation, either version 3 of the License, or
# (at your option) any later version.
#
#  HyperSpy is distributed in the hope that it will be useful,
# but WITHOUT ANY WARRANTY; without even the implied warranty of
# MERCHANTABILITY or FITNESS FOR A PARTICULAR PURPOSE.  See the
# GNU General Public License for more details.
#
# You should have received a copy of the GNU General Public License
# along with  HyperSpy.  If not, see <http://www.gnu.org/licenses/>.

import copy
import itertools
import textwrap
from traits import trait_base
from mpl_toolkits.axes_grid1 import make_axes_locatable
import warnings
import numpy as np
import matplotlib.pyplot as plt
import matplotlib as mpl
import hyperspy as hs
from distutils.version import LooseVersion
import logging

_logger = logging.getLogger(__name__)


def contrast_stretching(data, saturated_pixels):
    """Calculate bounds that leaves out a given percentage of the data.

    Parameters
    ----------
    data: numpy array
    saturated_pixels: scalar, None
        The percentage of pixels that are left out of the bounds.  For example,
        the low and high bounds of a value of 1 are the 0.5% and 99.5%
        percentiles. It must be in the [0, 100] range. If None, set the value
        to 0.

    Returns
    -------
    vmin, vmax: scalar
        The low and high bounds

    Raises
    ------
    ValueError if the value of `saturated_pixels` is out of the valid range.

    """
    # Sanity check
    if saturated_pixels is None:
        saturated_pixels = 0
    if not 0 <= saturated_pixels <= 100:
        raise ValueError(
            "saturated_pixels must be a scalar in the range[0, 100]")
    nans = np.isnan(data)
    if nans.any():
        data = data[~nans]
    vmin = np.percentile(data, saturated_pixels / 2.)
    vmax = np.percentile(data, 100 - saturated_pixels / 2.)
    return vmin, vmax


MPL_DIVERGING_COLORMAPS = [
    "BrBG",
    "bwr",
    "coolwarm",
    "PiYG",
    "PRGn",
    "PuOr",
    "RdBu",
    "RdGy",
    "RdYIBu",
    "RdYIGn",
    "seismic",
    "Spectral", ]
# Add reversed colormaps
MPL_DIVERGING_COLORMAPS += [cmap + "_r" for cmap in MPL_DIVERGING_COLORMAPS]


def centre_colormap_values(vmin, vmax):
    """Calculate vmin and vmax to set the colormap midpoint to zero.

    Parameters
    ----------
    vmin, vmax : scalar
        The range of data to display.

    Returns
    -------
    cvmin, cvmax : scalar
        The values to obtain a centre colormap.

    """

    absmax = max(abs(vmin), abs(vmax))
    return -absmax, absmax


def create_figure(window_title=None,
                  _on_figure_window_close=None,
                  **kwargs):
    """Create a matplotlib figure.

    This function adds the possibility to execute another function
    when the figure is closed and to easily set the window title. Any
    keyword argument is passed to the plt.figure function

    Parameters
    ----------
    window_title : string
    _on_figure_window_close : function

    Returns
    -------

    fig : plt.figure

    """
    fig = plt.figure(**kwargs)
    if window_title is not None:
        # remove non-alphanumeric characters to prevent file saving problems
        # This is a workaround for:
        #   https://github.com/matplotlib/matplotlib/issues/9056
        reserved_characters = '<>"/\|?*'
        for c in reserved_characters:
            window_title = window_title.replace(c, '')
        window_title = window_title.replace('\n', ' ')
        window_title = window_title.replace(':', ' -')
        fig.canvas.set_window_title(window_title)
    if _on_figure_window_close is not None:
        on_figure_window_close(fig, _on_figure_window_close)
    return fig


def on_figure_window_close(figure, function):
    """Connects a close figure signal to a given function.

    Parameters
    ----------

    figure : mpl figure instance
    function : function

    """
    def function_wrapper(evt):
        function()

    figure.canvas.mpl_connect('close_event', function_wrapper)


def plot_RGB_map(im_list, normalization='single', dont_plot=False):
    """Plot 2 or 3 maps in RGB.

    Parameters
    ----------
    im_list : list of Signal2D instances
    normalization : {'single', 'global'}
    dont_plot : bool

    Returns
    -------
    array: RGB matrix

    """
#    from widgets import cursors
    height, width = im_list[0].data.shape[:2]
    rgb = np.zeros((height, width, 3))
    rgb[:, :, 0] = im_list[0].data.squeeze()
    rgb[:, :, 1] = im_list[1].data.squeeze()
    if len(im_list) == 3:
        rgb[:, :, 2] = im_list[2].data.squeeze()
    if normalization == 'single':
        for i in range(len(im_list)):
            rgb[:, :, i] /= rgb[:, :, i].max()
    elif normalization == 'global':
        rgb /= rgb.max()
    rgb = rgb.clip(0, rgb.max())
    if not dont_plot:
        figure = plt.figure()
        ax = figure.add_subplot(111)
        ax.frameon = False
        ax.set_axis_off()
        ax.imshow(rgb, interpolation='nearest')
#        cursors.set_mpl_ax(ax)
        figure.canvas.draw_idle()
    else:
        return rgb


def subplot_parameters(fig):
    """Returns a list of the subplot parameters of a mpl figure.

    Parameters
    ----------
    fig : mpl figure

    Returns
    -------
    tuple : (left, bottom, right, top, wspace, hspace)

    """
    wspace = fig.subplotpars.wspace
    hspace = fig.subplotpars.hspace
    left = fig.subplotpars.left
    right = fig.subplotpars.right
    top = fig.subplotpars.top
    bottom = fig.subplotpars.bottom
    return left, bottom, right, top, wspace, hspace


class ColorCycle:
    _color_cycle = [mpl.colors.colorConverter.to_rgba(color) for color
                    in ('b', 'g', 'r', 'c', 'm', 'y', 'k')]

    def __init__(self):
        self.color_cycle = copy.copy(self._color_cycle)

    def __call__(self):
        if not self.color_cycle:
            self.color_cycle = copy.copy(self._color_cycle)
        return self.color_cycle.pop(0)


def plot_signals(signal_list, sync=True, navigator="auto",
                 navigator_list=None, **kwargs):
    """Plot several signals at the same time.

    Parameters
    ----------
    signal_list : list of BaseSignal instances
        If sync is set to True, the signals must have the
        same navigation shape, but not necessarily the same signal shape.
    sync : True or False, default "True"
        If True: the signals will share navigation, all the signals
        must have the same navigation shape for this to work, but not
        necessarily the same signal shape.
    navigator : {"auto", None, "spectrum", "slider", BaseSignal}, default "auto"
        See signal.plot docstring for full description
    navigator_list : {List of navigator arguments, None}, default None
        Set different navigator options for the signals. Must use valid
        navigator arguments: "auto", None, "spectrum", "slider", or a
        hyperspy Signal. The list must have the same size as signal_list.
        If None, the argument specified in navigator will be used.
    **kwargs
        Any extra keyword arguments are passed to each signal `plot` method.

    Example
    -------

    >>> s_cl = hs.load("coreloss.dm3")
    >>> s_ll = hs.load("lowloss.dm3")
    >>> hs.plot.plot_signals([s_cl, s_ll])

    Specifying the navigator:

    >>> s_cl = hs.load("coreloss.dm3")
    >>> s_ll = hs.load("lowloss.dm3")
    >>> hs.plot.plot_signals([s_cl, s_ll], navigator="slider")

    Specifying the navigator for each signal:

    >>> s_cl = hs.load("coreloss.dm3")
    >>> s_ll = hs.load("lowloss.dm3")
    >>> s_edx = hs.load("edx.dm3")
    >>> s_adf = hs.load("adf.dm3")
    >>> hs.plot.plot_signals(
            [s_cl, s_ll, s_edx], navigator_list=["slider",None,s_adf])

    """

    import hyperspy.signal

    if navigator_list:
        if not (len(signal_list) == len(navigator_list)):
            raise ValueError(
                "signal_list and navigator_list must"
                " have the same size")

    if sync:
        axes_manager_list = []
        for signal in signal_list:
            axes_manager_list.append(signal.axes_manager)

        if not navigator_list:
            navigator_list = []
        if navigator is None:
            navigator_list.extend([None] * len(signal_list))
        elif navigator is "slider":
            navigator_list.append("slider")
            navigator_list.extend([None] * (len(signal_list) - 1))
        elif isinstance(navigator, hyperspy.signal.BaseSignal):
            navigator_list.append(navigator)
            navigator_list.extend([None] * (len(signal_list) - 1))
        elif navigator is "spectrum":
            navigator_list.extend(["spectrum"] * len(signal_list))
        elif navigator is "auto":
            navigator_list.extend(["auto"] * len(signal_list))
        else:
            raise ValueError(
                "navigator must be one of \"spectrum\",\"auto\","
                " \"slider\", None, a Signal instance")

        # Check to see if the spectra have the same navigational shapes
        temp_shape_first = axes_manager_list[0].navigation_shape
        for i, axes_manager in enumerate(axes_manager_list):
            temp_shape = axes_manager.navigation_shape
            if not (temp_shape_first == temp_shape):
                raise ValueError(
                    "The spectra does not have the same navigation shape")
            axes_manager_list[i] = axes_manager.deepcopy()
            if i > 0:
                for axis0, axisn in zip(axes_manager_list[0].navigation_axes,
                                        axes_manager_list[i].navigation_axes):
                    axes_manager_list[i]._axes[axisn.index_in_array] = axis0
            del axes_manager

        for signal, navigator, axes_manager in zip(signal_list,
                                                   navigator_list,
                                                   axes_manager_list):
            signal.plot(axes_manager=axes_manager,
                        navigator=navigator,
                        **kwargs)

    # If sync is False
    else:
        if not navigator_list:
            navigator_list = []
            navigator_list.extend([navigator] * len(signal_list))
        for signal, navigator in zip(signal_list, navigator_list):
            signal.plot(navigator=navigator,
                        **kwargs)


def _make_heatmap_subplot(spectra):
    from hyperspy._signals.signal2d import Signal2D
    im = Signal2D(spectra.data, axes=spectra.axes_manager._get_axes_dicts())
    im.metadata.General.title = spectra.metadata.General.title
    im.plot()
    return im._plot.signal_plot.ax


def _make_overlap_plot(spectra, ax, color="blue", line_style='-'):
    if isinstance(color, str):
        color = [color] * len(spectra)
    if isinstance(line_style, str):
        line_style = [line_style] * len(spectra)
    for spectrum_index, (spectrum, color, line_style) in enumerate(
            zip(spectra, color, line_style)):
        x_axis = spectrum.axes_manager.signal_axes[0]
        ax.plot(x_axis.axis, spectrum.data, color=color, ls=line_style)
    _set_spectrum_xlabel(spectra if isinstance(spectra, hs.signals.BaseSignal)
                         else spectra[-1], ax)
    ax.set_ylabel('Intensity')
    ax.autoscale(tight=True)


def _make_cascade_subplot(
        spectra, ax, color="blue", line_style='-', padding=1):
    max_value = 0
    for spectrum in spectra:
        spectrum_yrange = (np.nanmax(spectrum.data) -
                           np.nanmin(spectrum.data))
        if spectrum_yrange > max_value:
            max_value = spectrum_yrange
    if isinstance(color, str):
        color = [color] * len(spectra)
    if isinstance(line_style, str):
        line_style = [line_style] * len(spectra)
    for spectrum_index, (spectrum, color, line_style) in enumerate(
            zip(spectra, color, line_style)):
        x_axis = spectrum.axes_manager.signal_axes[0]
        data_to_plot = ((spectrum.data - spectrum.data.min()) /
                        float(max_value) + spectrum_index * padding)
        ax.plot(x_axis.axis, data_to_plot, color=color, ls=line_style)
    _set_spectrum_xlabel(spectra if isinstance(spectra, hs.signals.BaseSignal)
                         else spectra[-1], ax)
    ax.set_yticks([])
    ax.autoscale(tight=True)


def _plot_spectrum(spectrum, ax, color="blue", line_style='-'):
    x_axis = spectrum.axes_manager.signal_axes[0]
    ax.plot(x_axis.axis, spectrum.data, color=color, ls=line_style)


def _set_spectrum_xlabel(spectrum, ax):
    x_axis = spectrum.axes_manager.signal_axes[0]
    ax.set_xlabel("%s (%s)" % (x_axis.name, x_axis.units))


def plot_images(images,
                cmap=None,
                no_nans=False,
                per_row=3,
                label='auto',
                labelwrap=30,
                suptitle=None,
                suptitle_fontsize=18,
                colorbar='multi',
                centre_colormap="auto",
                saturated_pixels=0,
                scalebar=None,
                scalebar_color='white',
                axes_decor='all',
                padding=None,
                tight_layout=False,
                aspect='auto',
                min_asp=0.1,
                namefrac_thresh=0.4,
                fig=None,
                vmin=None,
                vmax=None,
                *args,
                **kwargs):
    """Plot multiple images as sub-images in one figure.

        Parameters
        ----------
        images : list
            `images` should be a list of Signals (Images) to plot
            If any signal is not an image, a ValueError will be raised
            multi-dimensional images will have each plane plotted as a separate
            image
        cmap : matplotlib colormap, list, or ``'mpl_colors'``, *optional*
            The colormap used for the images, by default read from ``pyplot``.
            A list of colormaps can also be provided, and the images will
            cycle through them. Optionally, the value ``'mpl_colors'`` will
            cause the cmap to loop through the default ``matplotlib``
            colors (to match with the default output of the
            :py:func:`~.drawing.utils.plot_spectra` method.
            Note: if using more than one colormap, using the ``'single'``
            option for ``colorbar`` is disallowed.
        no_nans : bool, optional
            If True, set nans to zero for plotting.
        per_row : int, optional
            The number of plots in each row
        label : None, str, or list of str, optional
            Control the title labeling of the plotted images.
            If None, no titles will be shown.
            If 'auto' (default), function will try to determine suitable titles
            using Signal2D titles, falling back to the 'titles' option if no good
            short titles are detected.
            Works best if all images to be plotted have the same beginning
            to their titles.
            If 'titles', the title from each image's metadata.General.title
            will be used.
            If any other single str, images will be labeled in sequence using
            that str as a prefix.
            If a list of str, the list elements will be used to determine the
            labels (repeated, if necessary).
        labelwrap : int, optional
            integer specifying the number of characters that will be used on
            one line
            If the function returns an unexpected blank figure, lower this
            value to reduce overlap of the labels between each figure
        suptitle : str, optional
            Title to use at the top of the figure. If called with label='auto',
            this parameter will override the automatically determined title.
        suptitle_fontsize : int, optional
            Font size to use for super title at top of figure
        colorbar : {'multi', None, 'single'}
            Controls the type of colorbars that are plotted.
            If None, no colorbar is plotted.
            If 'multi' (default), individual colorbars are plotted for each
            (non-RGB) image
            If 'single', all (non-RGB) images are plotted on the same scale,
            and one colorbar is shown for all
        centre_colormap : {"auto", True, False}
            If True the centre of the color scheme is set to zero. This is
            specially useful when using diverging color schemes. If "auto"
            (default), diverging color schemes are automatically centred.
        saturated_pixels: None, scalar or list of scalar, optional, default: 0
            If list of scalar, the length should match the number of images to
            show. If provide in the list, set the value to 0.
            The percentage of pixels that are left out of the bounds.  For
            example, the low and high bounds of a value of 1 are the 0.5% and
            99.5% percentiles. It must be in the [0, 100] range.
        scalebar : {None, 'all', list of ints}, optional
            If None (or False), no scalebars will be added to the images.
            If 'all', scalebars will be added to all images.
            If list of ints, scalebars will be added to each image specified.
        scalebar_color : str, optional
            A valid MPL color string; will be used as the scalebar color
        axes_decor : {'all', 'ticks', 'off', None}, optional
            Controls how the axes are displayed on each image; default is 'all'
            If 'all', both ticks and axis labels will be shown
            If 'ticks', no axis labels will be shown, but ticks/labels will
            If 'off', all decorations and frame will be disabled
            If None, no axis decorations will be shown, but ticks/frame will
        padding : None or dict, optional
            This parameter controls the spacing between images.
            If None, default options will be used
            Otherwise, supply a dictionary with the spacing options as
            keywords and desired values as values
            Values should be supplied as used in pyplot.subplots_adjust(),
            and can be:
                'left', 'bottom', 'right', 'top', 'wspace' (width),
                and 'hspace' (height)
        tight_layout : bool, optional
            If true, hyperspy will attempt to improve image placement in
            figure using matplotlib's tight_layout
            If false, repositioning images inside the figure will be left as
            an exercise for the user.
        aspect : str or numeric, optional
            If 'auto', aspect ratio is auto determined, subject to min_asp.
            If 'square', image will be forced onto square display.
            If 'equal', aspect ratio of 1 will be enforced.
            If float (or int/long), given value will be used.
        min_asp : float, optional
            Minimum aspect ratio to be used when plotting images
        namefrac_thresh : float, optional
            Threshold to use for auto-labeling. This parameter controls how
            much of the titles must be the same for the auto-shortening of
            labels to activate. Can vary from 0 to 1. Smaller values
            encourage shortening of titles by auto-labeling, while larger
            values will require more overlap in titles before activing the
            auto-label code.
        fig : mpl figure, optional
            If set, the images will be plotted to an existing MPL figure
        vmin, vmax : scalar or list of scalar, optional, default: None
            If list of scalar, the length should match the number of images to
            show.
            A list of scalar is not compatible with a single colorbar.
            See vmin, vmax of matplotlib.imshow() for more details.
        *args, **kwargs, optional
            Additional arguments passed to matplotlib.imshow()

        Returns
        -------
        axes_list : list
            a list of subplot axes that hold the images

        See Also
        --------
        plot_spectra : Plotting of multiple spectra
        plot_signals : Plotting of multiple signals
        plot_histograms : Compare signal histograms

        Notes
        -----
        `interpolation` is a useful parameter to provide as a keyword
        argument to control how the space between pixels is interpolated. A
        value of ``'nearest'`` will cause no interpolation between pixels.

        `tight_layout` is known to be quite brittle, so an option is provided
        to disable it. Turn this option off if output is not as expected,
        or try adjusting `label`, `labelwrap`, or `per_row`

    """
    def __check_single_colorbar(cbar):
        if cbar is 'single':
            raise ValueError('Cannot use a single colorbar with multiple '
                             'colormaps. Please check for compatible '
                             'arguments.')

    from hyperspy.drawing.widgets import ScaleBar
    from hyperspy.misc import rgb_tools
    from hyperspy.signal import BaseSignal

    # Check that we have a hyperspy signal
    im = [images] if not isinstance(images, (list, tuple)) else images
    for image in im:
        if not isinstance(image, BaseSignal):
            raise ValueError("`images` must be a list of image signals or a "
                             "multi-dimensional signal."
                             " " + repr(type(images)) + " was given.")

    # If input is >= 1D signal (e.g. for multi-dimensional plotting),
    # copy it and put it in a list so labeling works out as (x,y) when plotting
    if isinstance(images,
                  BaseSignal) and images.axes_manager.navigation_dimension > 0:
        images = [images._deepcopy_with_new_data(images.data)]

    n = 0
    for i, sig in enumerate(images):
        if sig.axes_manager.signal_dimension != 2:
            raise ValueError("This method only plots signals that are images. "
                             "The signal dimension must be equal to 2. "
                             "The signal at position " + repr(i) +
                             " was " + repr(sig) + ".")
        # increment n by the navigation size, or by 1 if the navigation size is
        # <= 0
        n += (sig.axes_manager.navigation_size
              if sig.axes_manager.navigation_size > 0
              else 1)

    # If no cmap given, get default colormap from pyplot:
    if cmap is None:
        cmap = [plt.get_cmap().name]
    elif cmap == 'mpl_colors':
        for n_color, c in enumerate(mpl.rcParams['axes.prop_cycle']):
            make_cmap(colors=['#000000', c['color']],
                      name='mpl{}'.format(n_color))
        cmap = ['mpl{}'.format(i) for i in
                range(len(mpl.rcParams['axes.prop_cycle']))]
        __check_single_colorbar(colorbar)
    # cmap is list, tuple, or something else iterable (but not string):
    elif hasattr(cmap, '__iter__') and not isinstance(cmap, str):
        try:
            cmap = [c.name for c in cmap]  # convert colormap to string
        except AttributeError:
            cmap = [c for c in cmap]   # c should be string if not colormap
        __check_single_colorbar(colorbar)
    elif isinstance(cmap, mpl.colors.Colormap):
        cmap = [cmap.name]   # convert single colormap to list with string
    elif isinstance(cmap, str):
        cmap = [cmap]  # cmap is single string, so make it a list
    else:
        # Didn't understand cmap input, so raise error
        raise ValueError('The provided cmap value was not understood. Please '
                         'check input values.')

    # If any of the cmaps given are diverging, and auto-centering, set the
    # appropriate flag:
    if centre_colormap == "auto":
        centre_colormaps = []
        for c in cmap:
            if c in MPL_DIVERGING_COLORMAPS:
                centre_colormaps.append(True)
            else:
                centre_colormaps.append(False)
    # if it was True, just convert to list
    elif centre_colormap:
        centre_colormaps = [True]
    # likewise for false
    elif not centre_colormap:
        centre_colormaps = [False]

    # finally, convert lists to cycle generators for adaptive length:
    centre_colormaps = itertools.cycle(centre_colormaps)
    cmap = itertools.cycle(cmap)

<<<<<<< HEAD
    if isinstance(vmin, list):
        if len(vmin) != n:
            _logger.warning('The provided vmin values are ignored because the '
                            'length of the list does not match the number of '
                            'images')
            vmin = [None] * n
    else:
        vmin = [vmin] * n
    if isinstance(vmax, list):
        if len(vmax) != n:
            _logger.warning('The provided vmax values are ignored because the '
                            'length of the list does not match the number of '
                            'images')
            vmax = [None] * n
    else:
        vmax = [vmax] * n
=======
    def _check_arg(arg, default_value, arg_name):
        if isinstance(arg, list):
            if len(arg) != n:
                _logger.warning('The provided {} values are ignored because the '
                                'length of the list does not match the number of '
                                'images'.format(arg_name))
                arg = [default_value] * n
        else:
            arg = [arg] * n
        return arg
    vmin = _check_arg(vmin, None, 'vmin')
    vmax = _check_arg(vmax, None, 'vmax')
    saturated_pixels = _check_arg(saturated_pixels, 0, 'saturated_pixels')
>>>>>>> 433d0680

    # Sort out the labeling:
    div_num = 0
    all_match = False
    shared_titles = False
    user_labels = False

    if label is None:
        pass
    elif label is 'auto':
        # Use some heuristics to try to get base string of similar titles

        # in case of single image
        if isinstance(images, list) or len(images) > 1:
            label_list = [x.metadata.General.title for x in images]
        else:
            label_list = [images.metadata.General.title]

        # Find the shortest common string between the image titles
        # and pull that out as the base title for the sequence of images
        # array in which to store arrays
        res = np.zeros((len(label_list), len(label_list[0]) + 1))
        res[:, 0] = 1

        # j iterates the strings
        for j in range(len(label_list)):
            # i iterates length of substring test
            for i in range(1, len(label_list[0]) + 1):
                # stores whether or not characters in title match
                res[j, i] = label_list[0][:i] in label_list[j]

        # sum up the results (1 is True, 0 is False) and create
        # a substring based on the minimum value (this will be
        # the "smallest common string" between all the titles
        if res.all():
            basename = label_list[0]
            div_num = len(label_list[0])
            all_match = True
        else:
            div_num = int(min(np.sum(res, 1)))
            basename = label_list[0][:div_num - 1]
            all_match = False

        # trim off any '(' or ' ' characters at end of basename
        if div_num > 1:
            while True:
                if basename[len(basename) - 1] == '(':
                    basename = basename[:-1]
                elif basename[len(basename) - 1] == ' ':
                    basename = basename[:-1]
                else:
                    break

        # namefrac is ratio of length of basename to the image name
        # if it is high (e.g. over 0.5), we can assume that all images
        # share the same base
        if len(label_list[0]) > 0:
            namefrac = float(len(basename)) / len(label_list[0])
        else:
            # If label_list[0] is empty, it means there was probably no
            # title set originally, so nothing to share
            namefrac = 0

        if namefrac > namefrac_thresh:
            # there was a significant overlap of label beginnings
            shared_titles = True
            # only use new suptitle if one isn't specified already
            if suptitle is None:
                suptitle = basename

        else:
            # there was not much overlap, so default back to 'titles' mode
            shared_titles = False
            label = 'titles'
            div_num = 0

    elif label is 'titles':
        # Set label_list to each image's pre-defined title
        label_list = [x.metadata.General.title for x in images]

    elif isinstance(label, str):
        # Set label_list to an indexed list, based off of label
        label_list = [label + " " + repr(num) for num in range(n)]

    elif isinstance(label, list) and all(
            isinstance(x, str) for x in label):
        label_list = label
        user_labels = True
        # If list of labels is longer than the number of images, just use the
        # first n elements
        if len(label_list) > n:
            del label_list[n:]
        if len(label_list) < n:
            label_list *= (n // len(label_list)) + 1
            del label_list[n:]

    else:
        raise ValueError("Did not understand input of labels.")

    # Determine appropriate number of images per row
    rows = int(np.ceil(n / float(per_row)))
    if n < per_row:
        per_row = n

    # Set overall figure size and define figure (if not pre-existing)
    if fig is None:
        k = max(plt.rcParams['figure.figsize']) / max(per_row, rows)
        f = plt.figure(figsize=(tuple(k * i for i in (per_row, rows))))
    else:
        f = fig

    # Initialize list to hold subplot axes
    axes_list = []

    # Initialize list of rgb tags
    isrgb = [False] * len(images)

    # Check to see if there are any rgb images in list
    # and tag them using the isrgb list
    for i, img in enumerate(images):
        if rgb_tools.is_rgbx(img.data):
            isrgb[i] = True

    # Determine how many non-rgb Images there are
    non_rgb = list(itertools.compress(images, [not j for j in isrgb]))
    if len(non_rgb) is 0 and colorbar is not None:
        colorbar = None
        warnings.warn("Sorry, colorbar is not implemented for RGB images.")

    # Find global min and max values of all the non-rgb images for use with
    # 'single' scalebar
    if colorbar is 'single':
        # get a g_saturated_pixels from saturated_pixels
        if isinstance(saturated_pixels, list):
            g_saturated_pixels = min(np.array([v for v in saturated_pixels]))
        else:
            g_saturated_pixels = saturated_pixels

        # estimate a g_vmin and g_max from saturated_pixels
        g_vmin, g_vmax = contrast_stretching(np.concatenate(
            [i.data.flatten() for i in non_rgb]), g_saturated_pixels)

        # if vmin and vmax are provided, override g_min and g_max
        if isinstance(vmin, list):
            _logger.warning('vmin have to be a scalar to be compatible with a '
                            'single colorbar')
        else:
            g_vmin = vmin if vmin is not None else g_vmin
        if isinstance(vmax, list):
            _logger.warning('vmax have to be a scalar to be compatible with a '
                            'single colorbar')
        else:
            g_vmax = vmax if vmax is not None else g_vmax
        if next(centre_colormaps):
            g_vmin, g_vmax = centre_colormap_values(g_vmin, g_vmax)

    # Check if we need to add a scalebar for some of the images
    if isinstance(scalebar, list) and all(isinstance(x, int)
                                          for x in scalebar):
        scalelist = True
    else:
        scalelist = False

    idx = 0
    ax_im_list = [0] * len(isrgb)
    # Loop through each image, adding subplot for each one
    for i, ims in enumerate(images):
        # Get handles for the signal axes and axes_manager
        axes_manager = ims.axes_manager
        if axes_manager.navigation_dimension > 0:
            ims = ims._deepcopy_with_new_data(ims.data)
        for j, im in enumerate(ims):
            ax = f.add_subplot(rows, per_row, idx + 1)
            axes_list.append(ax)
            data = im.data
            centre = next(centre_colormaps)   # get next value for centreing

            # Enable RGB plotting
            if rgb_tools.is_rgbx(data):
                data = rgb_tools.rgbx2regular_array(data, plot_friendly=True)
                l_vmin, l_vmax = None, None
            else:
                data = im.data
                # Find min and max for contrast
<<<<<<< HEAD
                l_vmin, l_vmax = contrast_stretching(data, saturated_pixels)
                l_vmin = vmin[idx - 1] if vmin[idx - 1] is not None else l_vmin
                l_vmax = vmax[idx - 1] if vmax[idx - 1] is not None else l_vmax
=======
                l_vmin, l_vmax = contrast_stretching(
                    data, saturated_pixels[idx])
                l_vmin = vmin[idx] if vmin[idx] is not None else l_vmin
                l_vmax = vmax[idx] if vmax[idx] is not None else l_vmax
>>>>>>> 433d0680
                if centre:
                    l_vmin, l_vmax = centre_colormap_values(l_vmin, l_vmax)

            # Remove NaNs (if requested)
            if no_nans:
                data = np.nan_to_num(data)

            # Get handles for the signal axes and axes_manager
            axes_manager = im.axes_manager
            axes = axes_manager.signal_axes

            # Set dimensions of images
            xaxis = axes[0]
            yaxis = axes[1]

            extent = (
                xaxis.low_value,
                xaxis.high_value,
                yaxis.high_value,
                yaxis.low_value,
            )

            if not isinstance(aspect, (int, float)) and aspect not in [
                    'auto', 'square', 'equal']:
                _logger.warning("Did not understand aspect ratio input. "
                                "Using 'auto' as default.")
                aspect = 'auto'

            if aspect is 'auto':
                if float(yaxis.size) / xaxis.size < min_asp:
                    factor = min_asp * float(xaxis.size) / yaxis.size
                elif float(yaxis.size) / xaxis.size > min_asp ** -1:
                    factor = min_asp ** -1 * float(xaxis.size) / yaxis.size
                else:
                    factor = 1
                asp = np.abs(factor * float(xaxis.scale) / yaxis.scale)
            elif aspect is 'square':
                asp = abs(extent[1] - extent[0]) / abs(extent[3] - extent[2])
            elif aspect is 'equal':
                asp = 1
            elif isinstance(aspect, (int, float)):
                asp = aspect
            if 'interpolation' not in kwargs.keys():
                kwargs['interpolation'] = 'nearest'

            # Get colormap for this image:
            cm = next(cmap)

            # Plot image data, using vmin and vmax to set bounds,
            # or allowing them to be set automatically if using individual
            # colorbars
            if colorbar is 'single' and not isrgb[i]:
                axes_im = ax.imshow(data,
                                    cmap=cm,
                                    extent=extent,
                                    vmin=g_vmin, vmax=g_vmax,
                                    aspect=asp,
                                    *args, **kwargs)
                ax_im_list[i] = axes_im
            else:
                axes_im = ax.imshow(data,
                                    cmap=cm,
                                    extent=extent,
                                    vmin=l_vmin,
                                    vmax=l_vmax,
                                    aspect=asp,
                                    *args, **kwargs)
                ax_im_list[i] = axes_im

            # If an axis trait is undefined, shut off :
            if isinstance(xaxis.units, trait_base._Undefined) or  \
                    isinstance(yaxis.units, trait_base._Undefined) or \
                    isinstance(xaxis.name, trait_base._Undefined) or \
                    isinstance(yaxis.name, trait_base._Undefined):
                if axes_decor is 'all':
                    _logger.warning(
                        'Axes labels were requested, but one '
                        'or both of the '
                        'axes units and/or name are undefined. '
                        'Axes decorations have been set to '
                        '\'ticks\' instead.')
                    axes_decor = 'ticks'
            # If all traits are defined, set labels as appropriate:
            else:
                ax.set_xlabel(axes[0].name + " axis (" + axes[0].units + ")")
                ax.set_ylabel(axes[1].name + " axis (" + axes[1].units + ")")

            if label:
                if all_match:
                    title = ''
                elif shared_titles:
                    title = label_list[i][div_num - 1:]
                else:
                    if len(ims) == n:
                        # This is true if we are plotting just 1
                        # multi-dimensional Signal2D
                        title = label_list[idx]
                    elif user_labels:
                        title = label_list[idx]
                    else:
                        title = label_list[i]

                if ims.axes_manager.navigation_size > 1 and not user_labels:
                    title += " %s" % str(ims.axes_manager.indices)

                ax.set_title(textwrap.fill(title, labelwrap))

            # Set axes decorations based on user input
            set_axes_decor(ax, axes_decor)

            # If using independent colorbars, add them
            if colorbar is 'multi' and not isrgb[i]:
                div = make_axes_locatable(ax)
                cax = div.append_axes("right", size="5%", pad=0.05)
                plt.colorbar(axes_im, cax=cax)

            # Add scalebars as necessary
            if (scalelist and idx in scalebar) or scalebar is 'all':
                ax.scalebar = ScaleBar(
                    ax=ax,
                    units=axes[0].units,
                    color=scalebar_color,
                )
            idx += 1

    # If using a single colorbar, add it, and do tight_layout, ensuring that
    # a colorbar is only added based off of non-rgb Images:
    if colorbar is 'single':
        foundim = None
        for i in range(len(isrgb)):
            if (not isrgb[i]) and foundim is None:
                foundim = i

        if foundim is not None:
            f.subplots_adjust(right=0.8)
            cbar_ax = f.add_axes([0.9, 0.1, 0.03, 0.8])
            f.colorbar(ax_im_list[foundim], cax=cbar_ax)
            if tight_layout:
                # tight_layout, leaving room for the colorbar
                plt.tight_layout(rect=[0, 0, 0.9, 1])
        elif tight_layout:
            plt.tight_layout()

    elif tight_layout:
        plt.tight_layout()

    # Set top bounds for shared titles and add suptitle
    if suptitle:
        f.subplots_adjust(top=0.85)
        f.suptitle(suptitle, fontsize=suptitle_fontsize)

    # If we want to plot scalebars, loop through the list of axes and add them
    if scalebar is None or scalebar is False:
        # Do nothing if no scalebars are called for
        pass
    elif scalebar is 'all':
        # scalebars were taken care of in the plotting loop
        pass
    elif scalelist:
        # scalebars were taken care of in the plotting loop
        pass
    else:
        raise ValueError("Did not understand scalebar input. Must be None, "
                         "\'all\', or list of ints.")

    # Adjust subplot spacing according to user's specification
    if padding is not None:
        plt.subplots_adjust(**padding)

    return axes_list


def set_axes_decor(ax, axes_decor):
    if axes_decor is 'off':
        ax.axis('off')
    elif axes_decor is 'ticks':
        ax.set_xlabel('')
        ax.set_ylabel('')
    elif axes_decor is 'all':
        pass
    elif axes_decor is None:
        ax.set_xlabel('')
        ax.set_ylabel('')
        ax.set_xticklabels([])
        ax.set_yticklabels([])


def make_cmap(colors, name='my_colormap', position=None,
              bit=False, register=True):
    """
    Create a matplotlib colormap with customized colors, optionally registering
    it with matplotlib for simplified use.

    Adapted from Chris Slocum's code at:
    https://github.com/CSlocumWX/custom_colormap/blob/master/custom_colormaps.py
    and used under the terms of that code's BSD-3 license

    Parameters
    ----------
    colors : iterable
        list of either tuples containing rgb values, or html strings
        Colors should be arranged so that the first color is the lowest
        value for the colorbar and the last is the highest.
    name : str
        name of colormap to use when registering with matplotlib
    position : None or iterable
        list containing the values (from [0,1]) that dictate the position
        of each color within the colormap. If None (default), the colors
        will be equally-spaced within the colorbar.
    bit : boolean
        True if RGB colors are given in 8-bit [0 to 255] or False if given
        in arithmetic basis [0 to 1] (default)
    register : boolean
        switch to control whether or not to register the custom colormap
        with matplotlib in order to enable use by just the name string
    """
    def _html_color_to_rgb(color_string):
        """ convert #RRGGBB to an (R, G, B) tuple """
        color_string = color_string.strip()
        if color_string[0] == '#':
            color_string = color_string[1:]
        if len(color_string) != 6:
            raise ValueError(
                "input #{} is not in #RRGGBB format".format(color_string))
        r, g, b = color_string[:2], color_string[2:4], color_string[4:]
        r, g, b = [int(n, 16) / 255 for n in (r, g, b)]
        return r, g, b

    bit_rgb = np.linspace(0, 1, 256)

    if position is None:
        position = np.linspace(0, 1, len(colors))
    else:
        if len(position) != len(colors):
            raise ValueError("position length must be the same as colors")
        elif position[0] != 0 or position[-1] != 1:
            raise ValueError("position must start with 0 and end with 1")

    cdict = {'red': [], 'green': [], 'blue': []}

    for pos, color in zip(position, colors):
        if isinstance(color, str):
            color = _html_color_to_rgb(color)

        elif bit:
            color = (bit_rgb[color[0]],
                     bit_rgb[color[1]],
                     bit_rgb[color[2]])

        cdict['red'].append((pos, color[0], color[0]))
        cdict['green'].append((pos, color[1], color[1]))
        cdict['blue'].append((pos, color[2], color[2]))

    cmap = mpl.colors.LinearSegmentedColormap(name, cdict, 256)

    if register:
        mpl.cm.register_cmap(name, cmap)
    return cmap


def plot_spectra(
        spectra,
        style='overlap',
        color=None,
        line_style=None,
        padding=1.,
        legend=None,
        legend_picking=True,
        legend_loc='upper right',
        fig=None,
        ax=None,
        **kwargs):
    """Plot several spectra in the same figure.

    Extra keyword arguments are passed to `matplotlib.figure`.

    Parameters
    ----------
    spectra : iterable object
        Ordered spectra list to plot. If `style` is "cascade" or "mosaic"
        the spectra can have different size and axes.
    style : {'overlap', 'cascade', 'mosaic', 'heatmap'}
        The style of the plot.
    color : matplotlib color or a list of them or `None`
        Sets the color of the lines of the plots (no action on 'heatmap').
        If a list, if its length is less than the number of spectra to plot,
        the colors will be cycled. If `None`, use default matplotlib color
        cycle.
    line_style: matplotlib line style or a list of them or `None`
        Sets the line style of the plots (no action on 'heatmap').
        The main line style are '-','--','steps','-.',':'.
        If a list, if its length is less than the number of
        spectra to plot, line_style will be cycled. If
        If `None`, use continuous lines, eg: ('-','--','steps','-.',':')
    padding : float, optional, default 0.1
        Option for "cascade". 1 guarantees that there is not overlapping.
        However, in many cases a value between 0 and 1 can produce a tighter
        plot without overlapping. Negative values have the same effect but
        reverse the order of the spectra without reversing the order of the
        colors.
    legend: None or list of str or 'auto'
       If list of string, legend for "cascade" or title for "mosaic" is
       displayed. If 'auto', the title of each spectra (metadata.General.title)
       is used.
    legend_picking: bool
        If true, a spectrum can be toggle on and off by clicking on
        the legended line.
    legend_loc : str or int
        This parameter controls where the legend is placed on the figure;
        see the pyplot.legend docstring for valid values
    fig : matplotlib figure or None
        If None, a default figure will be created. Specifying fig will
        not work for the 'heatmap' style.
    ax : matplotlib ax (subplot) or None
        If None, a default ax will be created. Will not work for 'mosaic'
        or 'heatmap' style.
    **kwargs
        remaining keyword arguments are passed to matplotlib.figure() or
        matplotlib.subplots(). Has no effect on 'heatmap' style.

    Example
    -------
    >>> s = hs.load("some_spectra")
    >>> hs.plot.plot_spectra(s, style='cascade', color='red', padding=0.5)

    To save the plot as a png-file

    >>> hs.plot.plot_spectra(s).figure.savefig("test.png")

    Returns
    -------
    ax: matplotlib axes or list of matplotlib axes
        An array is returned when `style` is "mosaic".

    """
    import hyperspy.signal

    def _reverse_legend(ax_, legend_loc_):
        """
        Reverse the ordering of a matplotlib legend (to be more consistent
        with the default ordering of plots in the 'cascade' and 'overlap'
        styles

        Parameters
        ----------
        ax_: matplotlib axes

        legend_loc_: str or int
            This parameter controls where the legend is placed on the
            figure; see the pyplot.legend docstring for valid values
        """
        l = ax_.get_legend()
        labels = [lb.get_text() for lb in list(l.get_texts())]
        handles = l.legendHandles
        ax_.legend(handles[::-1], labels[::-1], loc=legend_loc_)

    # Before v1.3 default would read the value from prefereces.
    if style == "default":
        style = "overlap"

    if color is not None:
        if isinstance(color, str):
            color = itertools.cycle([color])
        elif hasattr(color, "__iter__"):
            color = itertools.cycle(color)
        else:
            raise ValueError("Color must be None, a valid matplotlib color "
                             "string or a list of valid matplotlib colors.")
    else:
        if LooseVersion(mpl.__version__) >= "1.5.3":
            color = itertools.cycle(
                plt.rcParams['axes.prop_cycle'].by_key()["color"])
        else:
            color = itertools.cycle(plt.rcParams['axes.color_cycle'])

    if line_style is not None:
        if isinstance(line_style, str):
            line_style = itertools.cycle([line_style])
        elif hasattr(line_style, "__iter__"):
            line_style = itertools.cycle(line_style)
        else:
            raise ValueError("line_style must be None, a valid matplotlib"
                             " line_style string or a list of valid matplotlib"
                             " line_style.")
    else:
        line_style = ['-'] * len(spectra)

    if legend is not None:
        if isinstance(legend, str):
            if legend == 'auto':
                legend = [spec.metadata.General.title for spec in spectra]
            else:
                raise ValueError("legend must be None, 'auto' or a list of"
                                 " string")

        elif hasattr(legend, "__iter__"):
            legend = itertools.cycle(legend)

    if style == 'overlap':
        if fig is None:
            fig = plt.figure(**kwargs)
        if ax is None:
            ax = fig.add_subplot(111)
        _make_overlap_plot(spectra,
                           ax,
                           color=color,
                           line_style=line_style,)
        if legend is not None:
            plt.legend(legend, loc=legend_loc)
            _reverse_legend(ax, legend_loc)
            if legend_picking is True:
                animate_legend(figure=fig)
    elif style == 'cascade':
        if fig is None:
            fig = plt.figure(**kwargs)
        if ax is None:
            ax = fig.add_subplot(111)
        _make_cascade_subplot(spectra,
                              ax,
                              color=color,
                              line_style=line_style,
                              padding=padding)
        if legend is not None:
            plt.legend(legend, loc=legend_loc)
            _reverse_legend(ax, legend_loc)
    elif style == 'mosaic':
        default_fsize = plt.rcParams["figure.figsize"]
        figsize = (default_fsize[0], default_fsize[1] * len(spectra))
        fig, subplots = plt.subplots(
            len(spectra), 1, figsize=figsize, **kwargs)
        if legend is None:
            legend = [legend] * len(spectra)
        for spectrum, ax, color, line_style, legend in zip(
                spectra, subplots, color, line_style, legend):
            _plot_spectrum(spectrum, ax, color=color, line_style=line_style)
            ax.set_ylabel('Intensity')
            if legend is not None:
                ax.set_title(legend)
            if not isinstance(spectra, hyperspy.signal.BaseSignal):
                _set_spectrum_xlabel(spectrum, ax)
        if isinstance(spectra, hyperspy.signal.BaseSignal):
            _set_spectrum_xlabel(spectrum, ax)
        fig.tight_layout()

    elif style == 'heatmap':
        if not isinstance(spectra, hyperspy.signal.BaseSignal):
            import hyperspy.utils
            spectra = hyperspy.utils.stack(spectra)
        with spectra.unfolded():
            ax = _make_heatmap_subplot(spectra)
            ax.set_ylabel('Spectra')
    ax = ax if style != "mosaic" else subplots

    return ax


def animate_legend(figure='last'):
    """Animate the legend of a figure.

    A spectrum can be toggle on and off by clicking on the legended line.

    Parameters
    ----------

    figure: 'last' | matplotlib.figure
        If 'last' pick the last figure

    Note
    ----

    Code inspired from legend_picking.py in the matplotlib gallery

    """
    if figure == 'last':
        figure = plt.gcf()
        ax = plt.gca()
    else:
        ax = figure.axes[0]
    lines = ax.lines
    lined = dict()
    leg = ax.get_legend()
    for legline, origline in zip(leg.get_lines(), lines):
        legline.set_picker(5)  # 5 pts tolerance
        lined[legline] = origline

    def onpick(event):
        # on the pick event, find the orig line corresponding to the
        # legend proxy line, and toggle the visibility
        legline = event.artist
        origline = lined[legline]
        vis = not origline.get_visible()
        origline.set_visible(vis)
        # Change the alpha on the line in the legend so we can see what lines
        # have been toggled
        if vis:
            legline.set_alpha(1.0)
        else:
            legline.set_alpha(0.2)
        figure.canvas.draw_idle()

    figure.canvas.mpl_connect('pick_event', onpick)


def plot_histograms(signal_list,
                    bins='freedman',
                    range_bins=None,
                    color=None,
                    line_style=None,
                    legend='auto',
                    fig=None,
                    **kwargs):
    """Plot the histogram of every signal in the list in the same figure.

    This function creates a histogram for each signal and plot the list with
    the `utils.plot.plot_spectra` function.

    Parameters
    ----------
    signal_list : iterable
        Ordered spectra list to plot. If `style` is "cascade" or "mosaic"
        the spectra can have different size and axes.
    bins : int or list or str, optional
        If bins is a string, then it must be one of:
        'knuth' : use Knuth's rule to determine bins
        'scotts' : use Scott's rule to determine bins
        'freedman' : use the Freedman-diaconis rule to determine bins
        'blocks' : use bayesian blocks for dynamic bin widths
    range_bins : tuple or None, optional.
        the minimum and maximum range for the histogram. If not specified,
        it will be (x.min(), x.max())
    color : valid matplotlib color or a list of them or `None`, optional.
        Sets the color of the lines of the plots. If a list, if its length is
        less than the number of spectra to plot, the colors will be cycled. If
        If `None`, use default matplotlib color cycle.
    line_style: valid matplotlib line style or a list of them or `None`,
    optional.
        The main line style are '-','--','steps','-.',':'.
        If a list, if its length is less than the number of
        spectra to plot, line_style will be cycled. If
        If `None`, use continuous lines, eg: ('-','--','steps','-.',':')
    legend: None or list of str or 'auto', optional.
       Display a legend. If 'auto', the title of each spectra
       (metadata.General.title) is used.
    legend_picking: bool, optional.
        If true, a spectrum can be toggle on and off by clicking on
        the legended line.
    fig : matplotlib figure or None, optional.
        If None, a default figure will be created.
    **kwargs
        other keyword arguments (weight and density) are described in
        np.histogram().
    Example
    -------
    Histograms of two random chi-square distributions
    >>> img = hs.signals.Signal2D(np.random.chisquare(1,[10,10,100]))
    >>> img2 = hs.signals.Signal2D(np.random.chisquare(2,[10,10,100]))
    >>> hs.plot.plot_histograms([img,img2],legend=['hist1','hist2'])

    Returns
    -------
    ax: matplotlib axes or list of matplotlib axes
        An array is returned when `style` is "mosaic".

    """
    hists = []
    for obj in signal_list:
        hists.append(obj.get_histogram(bins=bins,
                                       range_bins=range_bins, **kwargs))
    if line_style is None:
        line_style = 'steps'
    return plot_spectra(hists, style='overlap', color=color,
                        line_style=line_style, legend=legend, fig=fig)<|MERGE_RESOLUTION|>--- conflicted
+++ resolved
@@ -638,7 +638,6 @@
     centre_colormaps = itertools.cycle(centre_colormaps)
     cmap = itertools.cycle(cmap)
 
-<<<<<<< HEAD
     if isinstance(vmin, list):
         if len(vmin) != n:
             _logger.warning('The provided vmin values are ignored because the '
@@ -655,21 +654,6 @@
             vmax = [None] * n
     else:
         vmax = [vmax] * n
-=======
-    def _check_arg(arg, default_value, arg_name):
-        if isinstance(arg, list):
-            if len(arg) != n:
-                _logger.warning('The provided {} values are ignored because the '
-                                'length of the list does not match the number of '
-                                'images'.format(arg_name))
-                arg = [default_value] * n
-        else:
-            arg = [arg] * n
-        return arg
-    vmin = _check_arg(vmin, None, 'vmin')
-    vmax = _check_arg(vmax, None, 'vmax')
-    saturated_pixels = _check_arg(saturated_pixels, 0, 'saturated_pixels')
->>>>>>> 433d0680
 
     # Sort out the labeling:
     div_num = 0
@@ -854,16 +838,9 @@
             else:
                 data = im.data
                 # Find min and max for contrast
-<<<<<<< HEAD
                 l_vmin, l_vmax = contrast_stretching(data, saturated_pixels)
                 l_vmin = vmin[idx - 1] if vmin[idx - 1] is not None else l_vmin
                 l_vmax = vmax[idx - 1] if vmax[idx - 1] is not None else l_vmax
-=======
-                l_vmin, l_vmax = contrast_stretching(
-                    data, saturated_pixels[idx])
-                l_vmin = vmin[idx] if vmin[idx] is not None else l_vmin
-                l_vmax = vmax[idx] if vmax[idx] is not None else l_vmax
->>>>>>> 433d0680
                 if centre:
                     l_vmin, l_vmax = centre_colormap_values(l_vmin, l_vmax)
 
