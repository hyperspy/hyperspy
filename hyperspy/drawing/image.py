# -*- coding: utf-8 -*-
# Copyright 2007-2020 The HyperSpy developers
#
# This file is part of HyperSpy.
#
#  HyperSpy is free software: you can redistribute it and/or modify
# it under the terms of the GNU General Public License as published by
# the Free Software Foundation, either version 3 of the License, or
# (at your option) any later version.
#
#  HyperSpy is distributed in the hope that it will be useful,
# but WITHOUT ANY WARRANTY; without even the implied warranty of
# MERCHANTABILITY or FITNESS FOR A PARTICULAR PURPOSE.  See the
# GNU General Public License for more details.
#
# You should have received a copy of the GNU General Public License
# along with HyperSpy. If not, see <http://www.gnu.org/licenses/>.

import math
from distutils.version import LooseVersion

import numpy as np
import matplotlib
import matplotlib.pyplot as plt
from matplotlib.colors import Normalize, LogNorm, SymLogNorm, PowerNorm
from traits.api import Undefined
import logging
import inspect
import copy

from hyperspy.drawing import widgets
from hyperspy.drawing import utils
from hyperspy.signal_tools import ImageContrastEditor
from hyperspy.misc import math_tools
from hyperspy.misc import rgb_tools
from hyperspy.drawing.figure import BlittedFigure
from hyperspy.ui_registry import DISPLAY_DT, TOOLKIT_DT
from hyperspy.docstrings.plot import PLOT2D_DOCSTRING
from hyperspy.misc.test_utils import ignore_warning
from hyperspy.defaults_parser import preferences


_logger = logging.getLogger(__name__)


class ImagePlot(BlittedFigure):

    """Class to plot an image with the necessary machinery to update
    the image when the coordinates of an AxesManager change.

    Attributes
    ----------
    data_fuction : function or method
        A function that returns a 2D array when called without any
        arguments.
    %s
    pixel_units : {None, string}
        The pixel units for the scale bar.
    plot_indices : bool
    title : str
        The title is printed at the top of the image.

    """ % PLOT2D_DOCSTRING

    def __init__(self, title=""):
        super(ImagePlot, self).__init__()
        self.data_function = None
        self.data_function_kwargs = {}
<<<<<<< HEAD

        # Attribute matching the arguments of
        # `hyperspy._signal.signal2d.signal2D.plot`
        self.autoscale = "z"
        self.saturated_pixels = None
        self.norm = "auto"
        self.vmin = None
        self.vmax = None
        self.gamma = 1.0
        self.linthresh = 0.01
        self.linscale = 0.1
        self.scalebar = True
        self.scalebar_color = "white"
        self.axes_ticks = None
        self.axes_off = False
        self.axes_manager = None
        self.no_nans = False
=======
        # The data to be plotted, depends on self.data_function_kwargs
        self._current_data = None
        self.pixel_units = None
>>>>>>> 3ec3018f
        self.colorbar = True
        self.centre_colormap = "auto"
        self.min_aspect = 0.1

        # Other attributes
        self.pixel_units = None
        self._colorbar = None
        self.quantity_label = ''
        self.figure = None
        self.ax = None
<<<<<<< HEAD
        self.title = title
        self._vmin_user = None
        self._vmax_user = None
        self._vmin_auto = None
        self._vmax_auto = None
=======
        self.title = ''
        # user provided numeric values
        self._vmin_numeric = None
        self._vmax_numeric = None
        # user provided percentile values
        self._vmin_percentile = None
        self._vmax_percentile = None
        # default values used when the numeric and percentile are None
        self._vmin_default = f"{preferences.Plot.saturated_pixels / 2}th"
        self._vmax_default = f"{100 - preferences.Plot.saturated_pixels / 2}th"
        # use to store internally the numeric value of contrast
        self._vmin = None
        self._vmax = None
>>>>>>> 3ec3018f
        self._ylabel = ''
        self._xlabel = ''
        self.plot_indices = True
        self._text = None
        self._text_position = (0, 1.05,)
        self._aspect = 1
        self._extent = None
        self.xaxis = None
        self.yaxis = None
        self.ax_markers = list()
        self._user_scalebar = None
        self._auto_scalebar = False
        self._user_axes_ticks = None
        self._auto_axes_ticks = True
        self._is_rgb = False

    @property
    def vmax(self):
        if self._vmax_numeric is not None:
            return self._vmax_numeric
        elif self._vmax_percentile is not None:
            return self._vmax_percentile
        else:
            return self._vmax_default

    @vmax.setter
    def vmax(self, vmax):
        if isinstance(vmax, str):
            self._vmax_percentile = vmax
            self._vmax_numeric = None
        elif isinstance(vmax, (int, float)):
            self._vmax_numeric = vmax
            self._vmax_percentile = None
        elif vmax is None:
            self._vmax_percentile = self._vmax_numeric = None
        else:
            raise TypeError("`vmax` must be a number or a string.")

    @property
    def vmin(self):
        if self._vmin_numeric is not None:
            return self._vmin_numeric
        elif self._vmin_percentile is not None:
            return self._vmin_percentile
        else:
            return self._vmin_default

    @vmin.setter
    def vmin(self, vmin):
        if isinstance(vmin, str):
            self._vmin_percentile = vmin
            self._vmin_numeric = None
        elif isinstance(vmin, (int, float)):
            self._vmin_numeric = vmin
            self._vmin_percentile = None
        elif vmin is None:
            self._vmin_percentile = self._vmin_numeric = None
        else:
            raise TypeError("`vmax` must be a number or a string.")

    @property
    def axes_ticks(self):
        if self._user_axes_ticks is None:
            if self.scalebar is False:
                return True
            else:
                return self._auto_axes_ticks
        else:
            return self._user_axes_ticks

    @axes_ticks.setter
    def axes_ticks(self, value):
        self._user_axes_ticks = value

    @property
    def scalebar(self):
        if self._user_scalebar is None:
            return self._auto_scalebar
        else:
            return self._user_scalebar

    @scalebar.setter
    def scalebar(self, value):
        if value is False:
            self._user_scalebar = value
        else:
            self._user_scalebar = None

    def configure(self):
        xaxis = self.xaxis
        yaxis = self.yaxis

        if (xaxis.units == yaxis.units) and (xaxis.scale == yaxis.scale):
            self._auto_scalebar = True
            self._auto_axes_ticks = False
            self.pixel_units = xaxis.units
        else:
            self._auto_scalebar = False
            self._auto_axes_ticks = True

        # Signal2D labels
        self._xlabel = '{}'.format(xaxis)
        if xaxis.units is not Undefined:
            self._xlabel += ' ({})'.format(xaxis.units)

        self._ylabel = '{}'.format(yaxis)
        if yaxis.units is not Undefined:
            self._ylabel += ' ({})'.format(yaxis.units)

        # Calibrate the axes of the navigator image
        self._extent = [xaxis.axis[0] - xaxis.scale / 2.,
                        xaxis.axis[-1] + xaxis.scale / 2.,
                        yaxis.axis[-1] + yaxis.scale / 2.,
                        yaxis.axis[0] - yaxis.scale / 2.]
        self._calculate_aspect()
        if self.saturated_pixels is not None:
            _logger.warning("`saturated_pixels` is deprecated and will be "
                            "removed in 2.0. Please use `vmin` and `vmax` "
                            "instead.")
            self._vmin_percentile = self.saturated_pixels / 2
            self._vmax_percentile = self.saturated_pixels / 2


    def _calculate_aspect(self):
        xaxis = self.xaxis
        yaxis = self.yaxis
        factor = 1
        # Apply aspect ratio constraint
        if self.min_aspect:
            min_asp = self.min_aspect
            if yaxis.size / xaxis.size < min_asp:
                factor = min_asp * xaxis.size / yaxis.size
                self._auto_scalebar = False
                self._auto_axes_ticks = True
            elif yaxis.size / xaxis.size > min_asp ** -1:
                factor = min_asp ** -1 * xaxis.size / yaxis.size
                self._auto_scalebar = False
                self._auto_axes_ticks = True
        self._aspect = np.abs(factor * xaxis.scale / yaxis.scale)

    def _calculate_vmin_max(self, data, auto_contrast=False,
                            vmin=None, vmax=None):
        # Calculate vmin and vmax using `utils.contrast_stretching` when:
        # - auto_contrast is True
        # - self.vmin or self.vmax is of tpye str
        if (auto_contrast and (isinstance(self.vmin, str) or
            isinstance(self.vmax, str))):
            with ignore_warning(category=RuntimeWarning):
                # In case of "All-NaN slices"
                vmin, vmax = utils.contrast_stretching(
                    data, self.vmin, self.vmax)
        else:
            vmin, vmax = self._vmin_numeric, self._vmax_numeric
        # provided vmin, vmax override the calculated value
        if isinstance(vmin, (int, float)):
            vmin = vmin
        if isinstance(vmax, (int, float)):
            vmax = vmax
        if vmin == np.nan:
            vmin = None
        if vmax == np.nan:
            vmax = None

        return vmin, vmax

    def create_figure(self, max_size=None, min_size=2, **kwargs):
        """Create matplotlib figure

        The figure size is automatically computed by default, taking into
        account the x and y dimensions of the image. Alternatively the figure
        size can be defined by passing the ``figsize`` keyword argument.

        Parameters
        ----------
        max_size, min_size: number
            The maximum and minimum size of the axes in inches. These have
            no effect when passing the ``figsize`` keyword to manually set
            the figure size.
        **kwargs
            All keyword arguments are passed to
            :py:func:`matplotlib.pyplot.figure`.

        """
        if "figsize" not in kwargs:
            if self.scalebar is True:
                wfactor = 1.0 + plt.rcParams['font.size'] / 100
            else:
                wfactor = 1

            height = abs(self._extent[3] - self._extent[2]) * self._aspect
            width = abs(self._extent[1] - self._extent[0])
            figsize = np.array((width * wfactor, height)) * \
                max(plt.rcParams['figure.figsize']) / \
                max(width * wfactor, height)
            kwargs["figsize"] = figsize.clip(min_size, max_size)
        if "disable_xyscale_keys" not in kwargs:
            kwargs["disable_xyscale_keys"] = True
        super().create_figure(**kwargs)

    def create_axis(self):
        self.ax = self.figure.add_subplot(111)
        self.ax.set_title(self.title)
        self.ax.set_xlabel(self._xlabel)
        self.ax.set_ylabel(self._ylabel)
        if self.axes_ticks is False:
            self.ax.set_xticks([])
            self.ax.set_yticks([])
        self.ax.hspy_fig = self
        if self.axes_off:
            self.ax.axis('off')

    def plot(self, data_function_kwargs={}, **kwargs):
        self.data_function_kwargs = data_function_kwargs
        self.configure()
        if self.figure is None:
            self.create_figure()
            self.create_axis()

        if (not self.axes_manager or self.axes_manager.navigation_size == 0):
            self.plot_indices = False
        if self.plot_indices is True:
            if self._text is not None:
                self._text.remove()
            self._text = self.ax.text(
                *self._text_position,
                s=str(self.axes_manager.indices),
                transform=self.ax.transAxes,
                fontsize=12,
                color='red',
                animated=self.figure.canvas.supports_blit)
        for marker in self.ax_markers:
            marker.plot()
        for attribute in ['vmin', 'vmax']:
            if attribute in kwargs.keys():
                setattr(self, attribute, kwargs.pop(attribute))
        self.update(data_changed=True, **kwargs)
        if self.scalebar is True:
            if self.pixel_units is not None:
                self.ax.scalebar = widgets.ScaleBar(
                    ax=self.ax,
                    units=self.pixel_units,
                    animated=self.figure.canvas.supports_blit,
                    color=self.scalebar_color,
                )

        if self.colorbar:
            self._add_colorbar()

        if hasattr(self.figure, 'tight_layout'):
            try:
                if self.axes_ticks == 'off' and not self.colorbar:
                    plt.subplots_adjust(0, 0, 1, 1)
                else:
                    self.figure.tight_layout()
            except BaseException:
                # tight_layout is a bit brittle, we do this just in case it
                # complains
                pass

        self.connect()
        self.figure.canvas.draw()

    def _add_colorbar(self):
        # Bug extend='min' or extend='both' and power law norm
        # Use it when it is fixed in matplotlib
        self._colorbar = plt.colorbar(self.ax.images[0], ax=self.ax)
        self.set_quantity_label()
        self._colorbar.set_label(
            self.quantity_label, rotation=-90, va='bottom')
        self._colorbar.ax.yaxis.set_animated(
            self.figure.canvas.supports_blit)

    def _update_data(self):
        # self._current_data caches the displayed data.
        self._current_data =  self.data_function(
                axes_manager=self.axes_manager,
                **self.data_function_kwargs)

<<<<<<< HEAD
    def update(self, data_changed=True, optimize_contrast=False, **kwargs):
        """
        Parameters
        ----------
        data_changed : bool, optional
            Fetch and update the data to display. It can be used to avoid
            unnecessarily reading of the data from disk with working with lazy
            signal. The default is True.
        optimize_contrast : bool, optional
            Force automatic resetting of the intensity limits. The default is
            False.
        **kwargs : dict
            The kwargs are passed to :py:func:`matplotlib.pyplot.imshow`.

        Raises
        ------
        ValueError
            When the selected ``norm`` is not valid or the data are not
            compatible with the selected ``norm``.
        """
=======
    def update(self, data_changed=True, auto_contrast=True, vmin=None,
               vmax=None, **kwargs):
>>>>>>> 3ec3018f
        if data_changed:
            # When working with lazy signals the following may reread the data
            # from disk unnecessarily, for example when updating the image just
            # to recompute the histogram to adjust the contrast. In those cases
            # use `data_changed=True`.
            _logger.debug("Updating image slowly because `data_changed=True`")
            self._update_data()
        data = self._current_data
        if rgb_tools.is_rgbx(data):
            self.colorbar = False
            data = rgb_tools.rgbx2regular_array(data, plot_friendly=True)
            data = self._current_data = data
            self._is_rgb = True
        ims = self.ax.images
        # update extent:
        if 'x' in self.autoscale:
            self._extent[0] = self.xaxis.axis[0] - self.xaxis.scale / 2
            self._extent[1] = self.xaxis.axis[-1] + self.xaxis.scale / 2
        if 'y' in self.autoscale:
            self._extent[2] = self.yaxis.axis[-1] + self.yaxis.scale / 2
            self._extent[3] = self.yaxis.axis[0] - self.yaxis.scale / 2

        # Turn on centre_colormap if a diverging colormap is used.
        if not self._is_rgb and self.centre_colormap == "auto":
            if "cmap" in kwargs:
                cmap = kwargs["cmap"]
            elif ims:
                cmap = ims[0].get_cmap().name
            else:
                cmap = plt.cm.get_cmap().name
            if cmap in utils.MPL_DIVERGING_COLORMAPS:
                self.centre_colormap = True
            else:
                self.centre_colormap = False
        redraw_colorbar = False


        for marker in self.ax_markers:
            marker.update()

        if not self._is_rgb:
            def format_coord(x, y):
                try:
                    col = self.xaxis.value2index(x)
                except ValueError:  # out of axes limits
                    col = -1
                try:
                    row = self.yaxis.value2index(y)
                except ValueError:
                    row = -1
                if col >= 0 and row >= 0:
                    z = data[row, col]
                    if np.isfinite(z):
                        return f'x={x:1.4g}, y={y:1.4g}, intensity={z:1.4g}'
                return f'x={x:1.4g}, y={y:1.4g}'
            self.ax.format_coord = format_coord

<<<<<<< HEAD
            old_vmin, old_vmax = self.vmin, self.vmax
            # Use _vmin_auto and _vmax_auto if optimize_contrast is True
            if optimize_contrast or 'z' in self.autoscale:
                self.optimize_contrast(data, optimize_contrast)
                vmin, vmax = self._vmin_auto, self._vmax_auto
            else:
                vmin, vmax = self.vmin, self.vmax
=======
            old_vmin, old_vmax = self._vmin, self._vmax

            if auto_contrast:
                vmin, vmax = self._calculate_vmin_max(data, auto_contrast,
                                                      vmin, vmax)

>>>>>>> 3ec3018f
            # If there is an image, any of the contrast bounds have changed and
            # the new contrast bounds are not the same redraw the colorbar.
            if (ims and (old_vmin != vmin or old_vmax != vmax) and
                    vmin != vmax):
                redraw_colorbar = True
                ims[0].autoscale()
            if self.centre_colormap:
                vmin, vmax = utils.centre_colormap_values(vmin, vmax)

            if self.norm == 'auto' and self.gamma != 1.0:
                self.norm = 'power'
            norm = copy.copy(self.norm)
            if norm == 'power':
                # with auto norm, we use the power norm when gamma differs from its
                # default value.
                norm = PowerNorm(self.gamma, vmin=vmin, vmax=vmax)
            elif norm == 'log':
                if np.nanmax(data) <= 0:
                    raise ValueError('All displayed data are <= 0 and can not '
                                    'be plotted using `norm="log"`. '
                                    'Use `norm="symlog"` to plot on a log scale.')
                if np.nanmin(data) <= 0:
                    vmin = np.nanmin(np.where(data > 0, data, np.inf))

                norm = LogNorm(vmin=vmin, vmax=vmax)
            elif norm == 'symlog':
                sym_log_kwargs = {'linthresh':self.linthresh,
                                  'linscale':self.linscale,
                                  'vmin':vmin, 'vmax':vmax}
                if LooseVersion(matplotlib.__version__) >= LooseVersion("3.2"):
                    sym_log_kwargs['base'] = 10
                norm = SymLogNorm(**sym_log_kwargs)
            elif inspect.isclass(norm) and issubclass(norm, Normalize):
                norm = norm(vmin=vmin, vmax=vmax)
            elif norm not in ['auto', 'linear']:
                raise ValueError("`norm` paramater should be 'auto', 'linear', "
                                "'log', 'symlog' or a matplotlib Normalize  "
                                "instance or subclass.")
            else:
                # set back to matplotlib default
                norm = None

            self._vmin, self._vmax = vmin, vmax

        redraw_colorbar = redraw_colorbar and self.colorbar

        if self.plot_indices is True:
            self._text.set_text(self.axes_manager.indices)
        if self.no_nans:
            data = np.nan_to_num(data)

        if ims:  # the images has already been drawn previously
            ims[0].set_data(data)
            if 'x' in self.autoscale:
                self.ax.set_xlim(self._extent[:2])
            if 'y' in self.autoscale:
                self.ax.set_ylim(self._extent[2:])
            if 'x' in self.autoscale or 'y' in self.autoscale:
                ims[0].set_extent(self._extent)
                self._calculate_aspect()
                self.ax.set_aspect(self._aspect)
            if not self._is_rgb:
                ims[0].set_norm(norm)
                ims[0].norm.vmax, ims[0].norm.vmin = vmax, vmin
            if redraw_colorbar:
                self._colorbar.draw_all()
                self._colorbar.solids.set_animated(
                    self.figure.canvas.supports_blit
                )
            else:
                ims[0].changed()
            if self.figure.canvas.supports_blit:
                self._update_animated()
            else:
                self.figure.canvas.draw_idle()
        else:  # no signal have been drawn yet
            new_args = {'interpolation': 'nearest',
                        'extent': self._extent,
                        'aspect': self._aspect,
                        'animated': self.figure.canvas.supports_blit,
                        }
            if not self._is_rgb:
                if norm is None:
                    new_args.update({'vmin': vmin, 'vmax':vmax})
                else:
                    new_args['norm'] = norm
            new_args.update(kwargs)
            self.ax.imshow(data, **new_args)
            self.figure.canvas.draw_idle()

        if self.axes_ticks == 'off':
            self.ax.set_axis_off()

    def _update(self):
        # This "wrapper" because on_trait_change fiddles with the
        # method arguments and auto contrast does not work then
        self.update(data_changed=False)

    def gui_adjust_contrast(self, display=True, toolkit=None):
        if self._is_rgb:
            raise NotImplementedError(
                "Constrast adjustment of RGB images is not implemented")
        ceditor = ImageContrastEditor(self)
        return ceditor.gui(display=display, toolkit=toolkit)
    gui_adjust_contrast.__doc__ = \
        """
        Display widgets to adjust image contrast if available.

        Parameters
        ----------
        %s
        %s

        """ % (DISPLAY_DT, TOOLKIT_DT)

    def connect(self):
        self.figure.canvas.mpl_connect('key_press_event',
                                        self.on_key_press)
        if self.axes_manager:
            if self.update not in self.axes_manager.events.indices_changed.connected:
                self.axes_manager.events.indices_changed.connect(self.update, [])
            if self.disconnect not in self.events.closed.connected:
                self.events.closed.connect(self.disconnect, [])

    def disconnect(self):
        if self.axes_manager:
            if self.update in self.axes_manager.events.indices_changed.connected:
                self.axes_manager.events.indices_changed.disconnect(self.update)

    def on_key_press(self, event):
        if event.key == 'h':
            self.gui_adjust_contrast()
        if event.key == 'l':
            self.toggle_norm()

    def toggle_norm(self):
        self.norm = 'linear' if self.norm == 'log' else 'log'
        self.update(data_changed=False)
        if self.colorbar:
            self._colorbar.remove()
            self._add_colorbar()
            self.figure.canvas.draw_idle()

    def set_quantity_label(self):
        if 'power_spectrum' in self.data_function_kwargs.keys():
            if self.norm == 'log':
                if 'FFT' in self.quantity_label:
                    self.quantity_label = self.quantity_label.replace(
                        'Power spectral density', 'FFT')
                else:
                    of = ' of ' if self.quantity_label else ''
                    self.quantity_label = 'Power spectral density' + of + \
                        self.quantity_label
            else:
                self.quantity_label = self.quantity_label.replace(
                    'Power spectral density of ', '')
                self.quantity_label = self.quantity_label.replace(
                    'Power spectral density', '')

    def set_contrast(self, vmin, vmax):
        self.vmin, self.vmax = vmin, vmax
        self.update(data_changed=False, auto_contrast=True)

    def optimize_colorbar(self,
                          number_of_ticks=5,
                          tolerance=5,
                          step_prec_max=1):
        vmin, vmax = self.vmin, self.vmax
        _range = vmax - vmin
        step = _range / (number_of_ticks - 1)
        step_oom = math_tools.order_of_magnitude(step)

        def optimize_for_oom(oom):
            self.colorbar_step = math.floor(step / 10 ** oom) * 10 ** oom
            self.colorbar_vmin = math.floor(vmin / 10 ** oom) * 10 ** oom
            self.colorbar_vmax = self.colorbar_vmin + \
                self.colorbar_step * (number_of_ticks - 1)
            self.colorbar_locs = (
                np.arange(0, number_of_ticks) *
                self.colorbar_step +
                self.colorbar_vmin)

        def check_tolerance():
            if abs(self.colorbar_vmax - vmax) / vmax > (
                tolerance / 100.) or abs(self.colorbar_vmin - vmin
                                         ) > (tolerance / 100.):
                return True
            else:
                return False

        optimize_for_oom(step_oom)
        i = 1
        while check_tolerance() and i <= step_prec_max:
            optimize_for_oom(step_oom - i)
            i += 1<|MERGE_RESOLUTION|>--- conflicted
+++ resolved
@@ -66,7 +66,6 @@
         super(ImagePlot, self).__init__()
         self.data_function = None
         self.data_function_kwargs = {}
-<<<<<<< HEAD
 
         # Attribute matching the arguments of
         # `hyperspy._signal.signal2d.signal2D.plot`
@@ -84,11 +83,6 @@
         self.axes_off = False
         self.axes_manager = None
         self.no_nans = False
-=======
-        # The data to be plotted, depends on self.data_function_kwargs
-        self._current_data = None
-        self.pixel_units = None
->>>>>>> 3ec3018f
         self.colorbar = True
         self.centre_colormap = "auto"
         self.min_aspect = 0.1
@@ -99,17 +93,12 @@
         self.quantity_label = ''
         self.figure = None
         self.ax = None
-<<<<<<< HEAD
         self.title = title
-        self._vmin_user = None
-        self._vmax_user = None
-        self._vmin_auto = None
-        self._vmax_auto = None
-=======
-        self.title = ''
+
         # user provided numeric values
         self._vmin_numeric = None
         self._vmax_numeric = None
+        self._vmax_auto = None
         # user provided percentile values
         self._vmin_percentile = None
         self._vmax_percentile = None
@@ -119,7 +108,7 @@
         # use to store internally the numeric value of contrast
         self._vmin = None
         self._vmax = None
->>>>>>> 3ec3018f
+
         self._ylabel = ''
         self._xlabel = ''
         self.plot_indices = True
@@ -398,8 +387,8 @@
                 axes_manager=self.axes_manager,
                 **self.data_function_kwargs)
 
-<<<<<<< HEAD
-    def update(self, data_changed=True, optimize_contrast=False, **kwargs):
+    def update(self, data_changed=True, auto_contrast=True, vmin=None,
+               vmax=None, **kwargs):
         """
         Parameters
         ----------
@@ -407,9 +396,11 @@
             Fetch and update the data to display. It can be used to avoid
             unnecessarily reading of the data from disk with working with lazy
             signal. The default is True.
-        optimize_contrast : bool, optional
+        auto_contrast : bool, optional
             Force automatic resetting of the intensity limits. The default is
             False.
+        vmin, vmax : float or str
+            `vmin` and `vmax` are used to normalise the displayed data.
         **kwargs : dict
             The kwargs are passed to :py:func:`matplotlib.pyplot.imshow`.
 
@@ -419,10 +410,6 @@
             When the selected ``norm`` is not valid or the data are not
             compatible with the selected ``norm``.
         """
-=======
-    def update(self, data_changed=True, auto_contrast=True, vmin=None,
-               vmax=None, **kwargs):
->>>>>>> 3ec3018f
         if data_changed:
             # When working with lazy signals the following may reread the data
             # from disk unnecessarily, for example when updating the image just
@@ -480,22 +467,12 @@
                 return f'x={x:1.4g}, y={y:1.4g}'
             self.ax.format_coord = format_coord
 
-<<<<<<< HEAD
-            old_vmin, old_vmax = self.vmin, self.vmax
-            # Use _vmin_auto and _vmax_auto if optimize_contrast is True
-            if optimize_contrast or 'z' in self.autoscale:
-                self.optimize_contrast(data, optimize_contrast)
-                vmin, vmax = self._vmin_auto, self._vmax_auto
-            else:
-                vmin, vmax = self.vmin, self.vmax
-=======
             old_vmin, old_vmax = self._vmin, self._vmax
 
             if auto_contrast:
                 vmin, vmax = self._calculate_vmin_max(data, auto_contrast,
                                                       vmin, vmax)
 
->>>>>>> 3ec3018f
             # If there is an image, any of the contrast bounds have changed and
             # the new contrast bounds are not the same redraw the colorbar.
             if (ims and (old_vmin != vmin or old_vmax != vmax) and
