# -*- coding: utf-8 -*-
# Copyright 2007-2016 The HyperSpy developers
#
# This file is part of  HyperSpy.
#
#  HyperSpy is free software: you can redistribute it and/or modify
# it under the terms of the GNU General Public License as published by
# the Free Software Foundation, either version 3 of the License, or
# (at your option) any later version.
#
#  HyperSpy is distributed in the hope that it will be useful,
# but WITHOUT ANY WARRANTY; without even the implied warranty of
# MERCHANTABILITY or FITNESS FOR A PARTICULAR PURPOSE.  See the
# GNU General Public License for more details.
#
# You should have received a copy of the GNU General Public License
# along with  HyperSpy.  If not, see <http://www.gnu.org/licenses/>.

import copy
import os.path
import warnings
import inspect
from contextlib import contextmanager
from datetime import datetime
import logging
from pint import UnitRegistry, UndefinedUnitError

import numpy as np
import scipy as sp
import dask.array as da
from matplotlib import pyplot as plt
import traits.api as t
import numbers

from hyperspy.axes import AxesManager
from hyperspy import io
from hyperspy.drawing import mpl_hie, mpl_hse, mpl_he
from hyperspy.learn.mva import MVA, LearningResults
import hyperspy.misc.utils
from hyperspy.misc.utils import DictionaryTreeBrowser
from hyperspy.drawing import signal as sigdraw
from hyperspy.defaults_parser import preferences
from hyperspy.misc.io.tools import ensure_directory
from hyperspy.misc.utils import iterable_not_string, stack
from hyperspy.external.progressbar import progressbar
from hyperspy.exceptions import SignalDimensionError, DataDimensionError
from hyperspy.misc import rgb_tools
from hyperspy.misc.utils import underline, isiterable
from hyperspy.external.astroML.histtools import histogram
from hyperspy.drawing.utils import animate_legend
from hyperspy.drawing.marker import markers_metadata_dict_to_markers
from hyperspy.misc.slicing import SpecialSlicers, FancySlicing
from hyperspy.misc.utils import slugify
from hyperspy.docstrings.signal import (
<<<<<<< HEAD
    ONE_AXIS_PARAMETER, MANY_AXIS_PARAMETER, OUT_ARG, NAN_FUNC, ROI_ARG)
=======
    ONE_AXIS_PARAMETER, MANY_AXIS_PARAMETER, OUT_ARG, NAN_FUNC, OPTIMIZE_ARG)
>>>>>>> 8b156871
from hyperspy.docstrings.plot import BASE_PLOT_DOCSTRING, KWARGS_DOCSTRING
from hyperspy.events import Events, Event
import hyperspy.roi as _roi
from hyperspy.interactive import interactive
from hyperspy.misc.signal_tools import (are_signals_aligned,
                                        broadcast_signals)

from hyperspy.exceptions import VisibleDeprecationWarning

_logger = logging.getLogger(__name__)


class ModelManager(object):

    """Container for models
    """

    class ModelStub(object):

        def __init__(self, mm, name):
            self._name = name
            self._mm = mm
            self.restore = lambda: mm.restore(self._name)
            self.remove = lambda: mm.remove(self._name)
            self.pop = lambda: mm.pop(self._name)
            self.restore.__doc__ = "Returns the stored model"
            self.remove.__doc__ = "Removes the stored model"
            self.pop.__doc__ = \
                "Returns the stored model and removes it from storage"

        def __repr__(self):
            return repr(self._mm._models[self._name])

    def __init__(self, signal, dictionary=None):
        self._signal = signal
        self._models = DictionaryTreeBrowser()
        self._add_dictionary(dictionary)

    def _add_dictionary(self, dictionary=None):
        if dictionary is not None:
            for k, v in dictionary.items():
                if k.startswith('_') or k in ['restore', 'remove']:
                    raise KeyError("Can't add dictionary with key '%s'" % k)
                k = slugify(k, True)
                self._models.set_item(k, v)
                setattr(self, k, self.ModelStub(self, k))

    def _set_nice_description(self, node, names):
        ans = {'date': datetime.now().strftime('%Y-%m-%d %H:%M:%S'),
               'dimensions': self._signal.axes_manager._get_dimension_str(),
               }
        node.add_dictionary(ans)
        for n in names:
            node.add_node('components.' + n)

    def _save(self, name, dictionary):

        from itertools import product
        _abc = 'abcdefghijklmnopqrstuvwxyz'

        def get_letter(models):
            howmany = len(models)
            if not howmany:
                return 'a'
            order = int(np.log(howmany) / np.log(26)) + 1
            letters = [_abc, ] * order
            for comb in product(*letters):
                guess = "".join(comb)
                if guess not in models.keys():
                    return guess

        if name is None:
            name = get_letter(self._models)
        else:
            name = self._check_name(name)

        if name in self._models:
            self.remove(name)

        self._models.add_node(name)
        node = self._models.get_item(name)
        names = [c['name'] for c in dictionary['components']]
        self._set_nice_description(node, names)

        node.set_item('_dict', dictionary)
        setattr(self, name, self.ModelStub(self, name))

    def store(self, model, name=None):
        """If the given model was created from this signal, stores it

        Parameters
        ----------
        model : model
            the model to store in the signal
        name : {string, None}
            the name for the model to be stored with

        See Also
        --------
        remove
        restore
        pop
        """
        if model.signal is self._signal:
            self._save(name, model.as_dictionary())
        else:
            raise ValueError("The model is created from a different signal, "
                             "you should store it there")

    def _check_name(self, name, existing=False):
        if not isinstance(name, str):
            raise KeyError('Name has to be a string')
        if name.startswith('_'):
            raise KeyError('Name cannot start with "_" symbol')
        if '.' in name:
            raise KeyError('Name cannot contain dots (".")')
        name = slugify(name, True)
        if existing:
            if name not in self._models:
                raise KeyError(
                    "Model named '%s' is not currently stored" %
                    name)
        return name

    def remove(self, name):
        """Removes the given model

        Parameters
        ----------
        name : string
            the name of the model to remove

        See Also
        --------
        restore
        store
        pop
        """
        name = self._check_name(name, True)
        delattr(self, name)
        self._models.__delattr__(name)

    def pop(self, name):
        """Returns the restored model and removes it from storage

        Parameters
        ----------
        name : string
            the name of the model to restore and remove

        See Also
        --------
        restore
        store
        remove
        """
        name = self._check_name(name, True)
        model = self.restore(name)
        self.remove(name)
        return model

    def restore(self, name):
        """Returns the restored model

        Parameters
        ----------
        name : string
            the name of the model to restore

        See Also
        --------
        remove
        store
        pop
        """
        name = self._check_name(name, True)
        d = self._models.get_item(name + '._dict').as_dictionary()
        return self._signal.create_model(dictionary=copy.deepcopy(d))

    def __repr__(self):
        return repr(self._models)

    def __len__(self):
        return len(self._models)

    def __getitem__(self, name):
        name = self._check_name(name, True)
        return getattr(self, name)


class MVATools(object):
    # TODO: All of the plotting methods here should move to drawing

    def _plot_factors_or_pchars(self, factors, comp_ids=None,
                                calibrate=True, avg_char=False,
                                same_window=True, comp_label='PC',
                                img_data=None,
                                plot_shifts=True, plot_char=4,
                                cmap=plt.cm.gray, quiver_color='white',
                                vector_scale=1,
                                per_row=3, ax=None):
        """Plot components from PCA or ICA, or peak characteristics
        Parameters
        ----------
        comp_ids : None, int, or list of ints
            if None, returns maps of all components.
            if int, returns maps of components with ids from 0 to given
            int.
            if list of ints, returns maps of components with ids in
            given list.
        calibrate : bool
            if True, plots are calibrated according to the data in the
            axes
            manager.
        same_window : bool
            if True, plots each factor to the same window.  They are
            not scaled. Default True.
        comp_label : string
            Title of the plot
        cmap : a matplotlib colormap
            The colormap used for factor images or
            any peak characteristic scatter map
            overlay.
        Parameters only valid for peak characteristics (or pk char factors):
        --------------------------------------------------------------------
        img_data - 2D numpy array,
            The array to overlay peak characteristics onto.  If None,
            defaults to the average image of your stack.
        plot_shifts - bool, default is True
            If true, plots a quiver (arrow) plot showing the shifts for
            each
            peak present in the component being plotted.
        plot_char - None or int
            If int, the id of the characteristic to plot as the colored
            scatter plot.
            Possible components are:
               4: peak height
               5: peak orientation
               6: peak eccentricity
       quiver_color : any color recognized by matplotlib
           Determines the color of vectors drawn for
           plotting peak shifts.
       vector_scale : integer or None
           Scales the quiver plot arrows.  The vector
           is defined as one data unit along the X axis.
           If shifts are small, set vector_scale so
           that when they are multiplied by vector_scale,
           they are on the scale of the image plot.
           If None, uses matplotlib's autoscaling.
        """
        if same_window is None:
            same_window = True
        if comp_ids is None:
            comp_ids = range(factors.shape[1])

        elif not hasattr(comp_ids, '__iter__'):
            comp_ids = range(comp_ids)

        n = len(comp_ids)
        if same_window:
            rows = int(np.ceil(n / float(per_row)))

        fig_list = []

        if n < per_row:
            per_row = n

        if same_window and self.axes_manager.signal_dimension == 2:
            f = plt.figure(figsize=(4 * per_row, 3 * rows))
        else:
            f = plt.figure()

        for i in range(len(comp_ids)):
            if self.axes_manager.signal_dimension == 1:
                if same_window:
                    ax = plt.gca()
                else:
                    if i > 0:
                        f = plt.figure()
                        plt.title('%s' % comp_label)
                    ax = f.add_subplot(111)
                ax = sigdraw._plot_1D_component(
                    factors=factors,
                    idx=comp_ids[i],
                    axes_manager=self.axes_manager,
                    ax=ax,
                    calibrate=calibrate,
                    comp_label=comp_label,
                    same_window=same_window)
                if same_window:
                    plt.legend(ncol=factors.shape[1] // 2, loc='best')
            elif self.axes_manager.signal_dimension == 2:
                if same_window:
                    ax = f.add_subplot(rows, per_row, i + 1)
                else:
                    if i > 0:
                        f = plt.figure()
                        plt.title('%s' % comp_label)
                    ax = f.add_subplot(111)

                sigdraw._plot_2D_component(factors=factors,
                                           idx=comp_ids[i],
                                           axes_manager=self.axes_manager,
                                           calibrate=calibrate, ax=ax,
                                           cmap=cmap, comp_label=comp_label)
            if not same_window:
                fig_list.append(f)
        if same_window:  # Main title for same window
            title = '%s' % comp_label
            if self.axes_manager.signal_dimension == 1:
                plt.title(title)
            else:
                plt.suptitle(title)
            animate_legend(f)
        try:
            plt.tight_layout()
        except BaseException:
            pass
        if not same_window:
            return fig_list
        else:
            return f

    def _plot_loadings(self, loadings, comp_ids, calibrate=True,
                       same_window=True, comp_label=None,
                       with_factors=False, factors=None,
                       cmap=plt.cm.gray, no_nans=False, per_row=3,
                       axes_decor='all'):
        if same_window is None:
            same_window = True
        if comp_ids is None:
            comp_ids = range(loadings.shape[0])

        elif not hasattr(comp_ids, '__iter__'):
            comp_ids = range(comp_ids)

        n = len(comp_ids)
        if same_window:
            rows = int(np.ceil(n / float(per_row)))

        fig_list = []

        if n < per_row:
            per_row = n

        if same_window and self.axes_manager.signal_dimension == 2:
            f = plt.figure(figsize=(4 * per_row, 3 * rows))
        else:
            f = plt.figure()

        for i in range(n):
            if self.axes_manager.navigation_dimension == 1:
                if same_window:
                    ax = plt.gca()
                else:
                    if i > 0:
                        f = plt.figure()
                        plt.title('%s' % comp_label)
                    ax = f.add_subplot(111)
            elif self.axes_manager.navigation_dimension == 2:
                if same_window:
                    ax = f.add_subplot(rows, per_row, i + 1)
                else:
                    if i > 0:
                        f = plt.figure()
                        plt.title('%s' % comp_label)
                    ax = f.add_subplot(111)
            sigdraw._plot_loading(
                loadings, idx=comp_ids[i], axes_manager=self.axes_manager,
                no_nans=no_nans, calibrate=calibrate, cmap=cmap,
                comp_label=comp_label, ax=ax, same_window=same_window,
                axes_decor=axes_decor)
            if not same_window:
                fig_list.append(f)
        if same_window:  # Main title for same window
            title = '%s' % comp_label
            if self.axes_manager.navigation_dimension == 1:
                plt.title(title)
            else:
                plt.suptitle(title)
        try:
            plt.tight_layout()
        except BaseException:
            pass
        if not same_window:
            if with_factors:
                return fig_list, self._plot_factors_or_pchars(
                    factors, comp_ids=comp_ids, calibrate=calibrate,
                    same_window=same_window, comp_label=comp_label,
                    per_row=per_row)
            else:
                return fig_list
        else:
            if self.axes_manager.navigation_dimension == 1:
                plt.legend(ncol=loadings.shape[0] // 2, loc='best')
                animate_legend(f)
            if with_factors:
                return f, self._plot_factors_or_pchars(factors,
                                                       comp_ids=comp_ids,
                                                       calibrate=calibrate,
                                                       same_window=same_window,
                                                       comp_label=comp_label,
                                                       per_row=per_row)
            else:
                return f

    def _export_factors(self,
                        factors,
                        folder=None,
                        comp_ids=None,
                        multiple_files=True,
                        save_figures=False,
                        save_figures_format='png',
                        factor_prefix=None,
                        factor_format=None,
                        comp_label=None,
                        cmap=plt.cm.gray,
                        plot_shifts=True,
                        plot_char=4,
                        img_data=None,
                        same_window=False,
                        calibrate=True,
                        quiver_color='white',
                        vector_scale=1,
                        no_nans=True, per_row=3):

        from hyperspy._signals.signal2d import Signal2D
        from hyperspy._signals.signal1d import Signal1D

        if multiple_files is None:
            multiple_files = True

        if factor_format is None:
            factor_format = 'hspy'

        # Select the desired factors
        if comp_ids is None:
            comp_ids = range(factors.shape[1])
        elif not hasattr(comp_ids, '__iter__'):
            comp_ids = range(comp_ids)
        mask = np.zeros(factors.shape[1], dtype=np.bool)
        for idx in comp_ids:
            mask[idx] = 1
        factors = factors[:, mask]

        if save_figures is True:
            plt.ioff()
            fac_plots = self._plot_factors_or_pchars(factors,
                                                     comp_ids=comp_ids,
                                                     same_window=same_window,
                                                     comp_label=comp_label,
                                                     img_data=img_data,
                                                     plot_shifts=plot_shifts,
                                                     plot_char=plot_char,
                                                     cmap=cmap,
                                                     per_row=per_row,
                                                     quiver_color=quiver_color,
                                                     vector_scale=vector_scale)
            for idx in range(len(comp_ids)):
                filename = '%s_%02i.%s' % (factor_prefix, comp_ids[idx],
                                           save_figures_format)
                if folder is not None:
                    filename = os.path.join(folder, filename)
                ensure_directory(filename)
                _args = {'dpi': 600,
                         'format': save_figures_format}
                fac_plots[idx].savefig(filename, **_args)
            plt.ion()

        elif multiple_files is False:
            if self.axes_manager.signal_dimension == 2:
                # factor images
                axes_dicts = []
                axes = self.axes_manager.signal_axes[::-1]
                shape = (axes[1].size, axes[0].size)
                factor_data = np.rollaxis(
                    factors.reshape((shape[0], shape[1], -1)), 2)
                axes_dicts.append(axes[0].get_axis_dictionary())
                axes_dicts.append(axes[1].get_axis_dictionary())
                axes_dicts.append({'name': 'factor_index',
                                   'scale': 1.,
                                   'offset': 0.,
                                   'size': int(factors.shape[1]),
                                   'units': 'factor',
                                   'index_in_array': 0, })
                s = Signal2D(factor_data,
                             axes=axes_dicts,
                             metadata={
                                 'General': {'title': '%s from %s' % (
                                     factor_prefix,
                                     self.metadata.General.title),
                                 }})
            elif self.axes_manager.signal_dimension == 1:
                axes = [self.axes_manager.signal_axes[0].get_axis_dictionary(),
                        {'name': 'factor_index',
                         'scale': 1.,
                         'offset': 0.,
                         'size': int(factors.shape[1]),
                         'units': 'factor',
                         'index_in_array': 0,
                         }]
                axes[0]['index_in_array'] = 1
                s = Signal1D(
                    factors.T, axes=axes, metadata={
                        "General": {
                            'title': '%s from %s' %
                            (factor_prefix, self.metadata.General.title), }})
            filename = '%ss.%s' % (factor_prefix, factor_format)
            if folder is not None:
                filename = os.path.join(folder, filename)
            s.save(filename)
        else:  # Separate files
            if self.axes_manager.signal_dimension == 1:

                axis_dict = self.axes_manager.signal_axes[0].\
                    get_axis_dictionary()
                axis_dict['index_in_array'] = 0
                for dim, index in zip(comp_ids, range(len(comp_ids))):
                    s = Signal1D(factors[:, index],
                                 axes=[axis_dict, ],
                                 metadata={
                                     "General": {'title': '%s from %s' % (
                                         factor_prefix,
                                         self.metadata.General.title),
                                     }})
                    filename = '%s-%i.%s' % (factor_prefix,
                                             dim,
                                             factor_format)
                    if folder is not None:
                        filename = os.path.join(folder, filename)
                    s.save(filename)

            if self.axes_manager.signal_dimension == 2:
                axes = self.axes_manager.signal_axes
                axes_dicts = [axes[0].get_axis_dictionary(),
                              axes[1].get_axis_dictionary()]
                axes_dicts[0]['index_in_array'] = 0
                axes_dicts[1]['index_in_array'] = 1

                factor_data = factors.reshape(
                    self.axes_manager._signal_shape_in_array + [-1, ])

                for dim, index in zip(comp_ids, range(len(comp_ids))):
                    im = Signal2D(factor_data[..., index],
                                  axes=axes_dicts,
                                  metadata={
                                      "General": {'title': '%s from %s' % (
                                          factor_prefix,
                                          self.metadata.General.title),
                                      }})
                    filename = '%s-%i.%s' % (factor_prefix,
                                             dim,
                                             factor_format)
                    if folder is not None:
                        filename = os.path.join(folder, filename)
                    im.save(filename)

    def _export_loadings(self,
                         loadings,
                         folder=None,
                         comp_ids=None,
                         multiple_files=True,
                         loading_prefix=None,
                         loading_format="hspy",
                         save_figures_format='png',
                         comp_label=None,
                         cmap=plt.cm.gray,
                         save_figures=False,
                         same_window=False,
                         calibrate=True,
                         no_nans=True,
                         per_row=3):

        from hyperspy._signals.signal2d import Signal2D
        from hyperspy._signals.signal1d import Signal1D

        if multiple_files is None:
            multiple_files = True

        if loading_format is None:
            loading_format = 'hspy'

        if comp_ids is None:
            comp_ids = range(loadings.shape[0])
        elif not hasattr(comp_ids, '__iter__'):
            comp_ids = range(comp_ids)
        mask = np.zeros(loadings.shape[0], dtype=np.bool)
        for idx in comp_ids:
            mask[idx] = 1
        loadings = loadings[mask]

        if save_figures is True:
            plt.ioff()
            sc_plots = self._plot_loadings(loadings, comp_ids=comp_ids,
                                           calibrate=calibrate,
                                           same_window=same_window,
                                           comp_label=comp_label,
                                           cmap=cmap, no_nans=no_nans,
                                           per_row=per_row)
            for idx in range(len(comp_ids)):
                filename = '%s_%02i.%s' % (loading_prefix, comp_ids[idx],
                                           save_figures_format)
                if folder is not None:
                    filename = os.path.join(folder, filename)
                ensure_directory(filename)
                _args = {'dpi': 600,
                         'format': save_figures_format}
                sc_plots[idx].savefig(filename, **_args)
            plt.ion()
        elif multiple_files is False:
            if self.axes_manager.navigation_dimension == 2:
                axes_dicts = []
                axes = self.axes_manager.navigation_axes[::-1]
                shape = (axes[1].size, axes[0].size)
                loading_data = loadings.reshape((-1, shape[0], shape[1]))
                axes_dicts.append(axes[0].get_axis_dictionary())
                axes_dicts[0]['index_in_array'] = 1
                axes_dicts.append(axes[1].get_axis_dictionary())
                axes_dicts[1]['index_in_array'] = 2
                axes_dicts.append({'name': 'loading_index',
                                   'scale': 1.,
                                   'offset': 0.,
                                   'size': int(loadings.shape[0]),
                                   'units': 'factor',
                                   'index_in_array': 0, })
                s = Signal2D(loading_data,
                             axes=axes_dicts,
                             metadata={
                                 "General": {'title': '%s from %s' % (
                                     loading_prefix,
                                     self.metadata.General.title),
                                 }})
            elif self.axes_manager.navigation_dimension == 1:
                cal_axis = self.axes_manager.navigation_axes[0].\
                    get_axis_dictionary()
                cal_axis['index_in_array'] = 1
                axes = [{'name': 'loading_index',
                         'scale': 1.,
                         'offset': 0.,
                         'size': int(loadings.shape[0]),
                         'units': 'comp_id',
                         'index_in_array': 0, },
                        cal_axis]
                s = Signal2D(loadings,
                             axes=axes,
                             metadata={
                                 "General": {'title': '%s from %s' % (
                                     loading_prefix,
                                     self.metadata.General.title),
                                 }})
            filename = '%ss.%s' % (loading_prefix, loading_format)
            if folder is not None:
                filename = os.path.join(folder, filename)
            s.save(filename)
        else:  # Separate files
            if self.axes_manager.navigation_dimension == 1:
                axis_dict = self.axes_manager.navigation_axes[0].\
                    get_axis_dictionary()
                axis_dict['index_in_array'] = 0
                for dim, index in zip(comp_ids, range(len(comp_ids))):
                    s = Signal1D(loadings[index],
                                 axes=[axis_dict, ])
                    filename = '%s-%i.%s' % (loading_prefix,
                                             dim,
                                             loading_format)
                    if folder is not None:
                        filename = os.path.join(folder, filename)
                    s.save(filename)
            elif self.axes_manager.navigation_dimension == 2:
                axes_dicts = []
                axes = self.axes_manager.navigation_axes[::-1]
                shape = (axes[0].size, axes[1].size)
                loading_data = loadings.reshape((-1, shape[0], shape[1]))
                axes_dicts.append(axes[0].get_axis_dictionary())
                axes_dicts[0]['index_in_array'] = 0
                axes_dicts.append(axes[1].get_axis_dictionary())
                axes_dicts[1]['index_in_array'] = 1
                for dim, index in zip(comp_ids, range(len(comp_ids))):
                    s = Signal2D(loading_data[index, ...],
                                 axes=axes_dicts,
                                 metadata={
                                     "General": {'title': '%s from %s' % (
                                         loading_prefix,
                                         self.metadata.General.title),
                                     }})
                    filename = '%s-%i.%s' % (loading_prefix,
                                             dim,
                                             loading_format)
                    if folder is not None:
                        filename = os.path.join(folder, filename)
                    s.save(filename)

    def plot_decomposition_factors(self,
                                   comp_ids=None,
                                   calibrate=True,
                                   same_window=True,
                                   comp_label=None,
                                   cmap=plt.cm.gray,
                                   per_row=3,
                                   title=None):
        """Plot factors from a decomposition. In case of 1D signal axis, each
        factors line can be toggled on and off by clicking on their
        corresponding line in the legend.

        Parameters
        ----------

        comp_ids : None, int, or list of ints
            if None (default), returns maps of all components if the output_dimension was defined when
            executing ``decomposition``. Otherwise it raises a ValueError.
            if int, returns maps of components with ids from 0 to
            given int.
            if list of ints, returns maps of components with ids in
            given list.

        calibrate : bool
            if True, calibrates plots where calibration is available
            from
            the axes_manager.  If False, plots are in pixels/channels.

        same_window : bool
            if True, plots each factor to the same window.  They are
            not scaled. Default is True.

        title : string
            Title of the plot.

        cmap : The colormap used for the factor image, or for peak
            characteristics, the colormap used for the scatter plot of
            some peak characteristic.
        per_row : int, the number of plots in each row, when the
        same_window parameter is True.

        See Also
        --------
        plot_decomposition_loadings, plot_decomposition_results.

        """
        if self.axes_manager.signal_dimension > 2:
            raise NotImplementedError("This method cannot plot factors of "
                                      "signals of dimension higher than 2."
                                      "You can use "
                                      "`plot_decomposition_results` instead.")
        if same_window is None:
            same_window = True
        factors = self.learning_results.factors
        if comp_ids is None:
            if self.learning_results.output_dimension:
                comp_ids = self.learning_results.output_dimension
            else:
                raise ValueError(
                    "Please provide the number of components to plot via the "
                    "``comp_ids`` argument")
        title = _change_API_comp_label(title, comp_label)
        if title is None:
            title = self._get_plot_title('Decomposition factors of',
                                         same_window)

        return self._plot_factors_or_pchars(factors,
                                            comp_ids=comp_ids,
                                            calibrate=calibrate,
                                            same_window=same_window,
                                            comp_label=title,
                                            cmap=cmap,
                                            per_row=per_row)

    def plot_bss_factors(self, comp_ids=None, calibrate=True,
                         same_window=True, comp_label=None,
                         per_row=3, title=None):
        """Plot factors from blind source separation results. In case of 1D
        signal axis, each factors line can be toggled on and off by clicking
        on their corresponding line in the legend.

        Parameters
        ----------

        comp_ids : None, int, or list of ints
            if None, returns maps of all components.
            if int, returns maps of components with ids from 0 to
            given int.
            if list of ints, returns maps of components with ids in
            given list.

        calibrate : bool
            if True, calibrates plots where calibration is available
            from
            the axes_manager.  If False, plots are in pixels/channels.

        same_window : bool
            if True, plots each factor to the same window.  They are
            not scaled. Default is True.

        title : string
            Title of the plot.

        cmap : The colormap used for the factor image, or for peak
            characteristics, the colormap used for the scatter plot of
            some peak characteristic.

        per_row : int, the number of plots in each row, when the
        same_window
            parameter is True.

        See Also
        --------
        plot_bss_loadings, plot_bss_results.

        """
        if self.axes_manager.signal_dimension > 2:
            raise NotImplementedError("This method cannot plot factors of "
                                      "signals of dimension higher than 2."
                                      "You can use "
                                      "`plot_decomposition_results` instead.")

        if same_window is None:
            same_window = True
        factors = self.learning_results.bss_factors
        title = _change_API_comp_label(title, comp_label)
        if title is None:
            title = self._get_plot_title('BSS factors of', same_window)

        return self._plot_factors_or_pchars(factors,
                                            comp_ids=comp_ids,
                                            calibrate=calibrate,
                                            same_window=same_window,
                                            comp_label=title,
                                            per_row=per_row)

    def plot_decomposition_loadings(self,
                                    comp_ids=None,
                                    calibrate=True,
                                    same_window=True,
                                    comp_label=None,
                                    with_factors=False,
                                    cmap=plt.cm.gray,
                                    no_nans=False,
                                    per_row=3,
                                    axes_decor='all',
                                    title=None):
        """Plot loadings from a decomposition. In case of 1D navigation axis,
        each loading line can be toggled on and off by clicking on the legended
        line.

        Parameters
        ----------

        comp_ids : None, int, or list of ints
            if None (default), returns maps of all components if the output_dimension was defined when
            executing ``decomposition``. Otherwise it raises a ValueError.
            if int, returns maps of components with ids from 0 to
            given int.
            if list of ints, returns maps of components with ids in
            given list.

        calibrate : bool
            if True, calibrates plots where calibration is available
            from the axes_manager. If False, plots are in pixels/channels.

        same_window : bool
            if True, plots each factor to the same window.  They are
            not scaled. Default is True.

        title : string
            Title of the plot.

        with_factors : bool
            If True, also returns figure(s) with the factors for the
            given comp_ids.

        cmap : matplotlib colormap
            The colormap used for the factor image, or for peak
            characteristics, the colormap used for the scatter plot of
            some peak characteristic.

        no_nans : bool
            If True, removes NaN's from the loading plots.

        per_row : int
            the number of plots in each row, when the same_window
            parameter is True.

        axes_decor : {'all', 'ticks', 'off', None}, optional
            Controls how the axes are displayed on each image; default is 'all'
            If 'all', both ticks and axis labels will be shown
            If 'ticks', no axis labels will be shown, but ticks/labels will
            If 'off', all decorations and frame will be disabled
            If None, no axis decorations will be shown, but ticks/frame will

        See Also
        --------
        plot_decomposition_factors, plot_decomposition_results.

        """
        if self.axes_manager.navigation_dimension > 2:
            raise NotImplementedError("This method cannot plot loadings of "
                                      "dimension higher than 2."
                                      "You can use "
                                      "`plot_decomposition_results` instead.")
        if same_window is None:
            same_window = True
        loadings = self.learning_results.loadings.T
        if with_factors:
            factors = self.learning_results.factors
        else:
            factors = None

        if comp_ids is None:
            if self.learning_results.output_dimension:
                comp_ids = self.learning_results.output_dimension
            else:
                raise ValueError(
                    "Please provide the number of components to plot via the "
                    "``comp_ids`` argument")
        title = _change_API_comp_label(title, comp_label)
        if title is None:
            title = self._get_plot_title('Decomposition loadings of',
                                         same_window)

        return self._plot_loadings(
            loadings,
            comp_ids=comp_ids,
            with_factors=with_factors,
            factors=factors,
            same_window=same_window,
            comp_label=title,
            cmap=cmap,
            no_nans=no_nans,
            per_row=per_row,
            axes_decor=axes_decor)

    def plot_bss_loadings(self, comp_ids=None, calibrate=True,
                          same_window=True, comp_label=None,
                          with_factors=False, cmap=plt.cm.gray,
                          no_nans=False, per_row=3, axes_decor='all',
                          title=None):
        """Plot loadings from blind source separation results. In case of 1D
        navigation axis, each loading line can be toggled on and off by
        clicking on their corresponding line in the legend.

        Parameters
        ----------

        comp_ids : None, int, or list of ints
            if None, returns maps of all components.
            if int, returns maps of components with ids from 0 to
            given int.
            if list of ints, returns maps of components with ids in
            given list.

        calibrate : bool
            if True, calibrates plots where calibration is available
            from
            the axes_manager.  If False, plots are in pixels/channels.

        same_window : bool
            if True, plots each factor to the same window.  They are
            not scaled. Default is True.

        title : string
            Title of the plot.

        with_factors : bool
            If True, also returns figure(s) with the factors for the
            given comp_ids.

        cmap : matplotlib colormap
            The colormap used for the factor image, or for peak
            characteristics, the colormap used for the scatter plot of
            some peak characteristic.

        no_nans : bool
            If True, removes NaN's from the loading plots.

        per_row : int
            the number of plots in each row, when the same_window
            parameter is True.

        axes_decor : {'all', 'ticks', 'off', None}, optional
            Controls how the axes are displayed on each image; default is 'all'
            If 'all', both ticks and axis labels will be shown
            If 'ticks', no axis labels will be shown, but ticks / labels will
            If 'off', all decorations and frame will be disabled
            If None, no axis decorations will be shown, but ticks/frame will

        See Also
        --------
        plot_bss_factors, plot_bss_results.

        """
        if self.axes_manager.navigation_dimension > 2:
            raise NotImplementedError("This method cannot plot loadings of "
                                      "dimension higher than 2."
                                      "You can use "
                                      "`plot_bss_results` instead.")
        if same_window is None:
            same_window = True
        title = _change_API_comp_label(title, comp_label)
        if title is None:
            title = self._get_plot_title('BSS loadings of',
                                         same_window)
        loadings = self.learning_results.bss_loadings.T
        if with_factors:
            factors = self.learning_results.bss_factors
        else:
            factors = None
        return self._plot_loadings(
            loadings,
            comp_ids=comp_ids,
            with_factors=with_factors,
            factors=factors,
            same_window=same_window,
            comp_label=title,
            cmap=cmap,
            no_nans=no_nans,
            per_row=per_row,
            axes_decor=axes_decor)

    def _get_plot_title(self, base_title='Loadings', same_window=True):
        title_md = self.metadata.General.title
        title = "%s %s" % (base_title, title_md)
        if title_md == '':  # remove the 'of' if 'title' is a empty string
            title = title.replace(' of ', '')
        if not same_window:
            title = title.replace('loadings', 'loading')
        return title

    def export_decomposition_results(self, comp_ids=None,
                                     folder=None,
                                     calibrate=True,
                                     factor_prefix='factor',
                                     factor_format="hspy",
                                     loading_prefix='loading',
                                     loading_format="hspy",
                                     comp_label=None,
                                     cmap=plt.cm.gray,
                                     same_window=False,
                                     multiple_files=True,
                                     no_nans=True,
                                     per_row=3,
                                     save_figures=False,
                                     save_figures_format='png'):
        """Export results from a decomposition to any of the supported
        formats.

        Parameters
        ----------
        comp_ids : None, int, or list of ints
            if None, returns all components/loadings.
            if int, returns components/loadings with ids from 0 to
            given int.
            if list of ints, returns components/loadings with ids in
            given list.
        folder : str or None
            The path to the folder where the file will be saved.
            If `None` the
            current folder is used by default.
        factor_prefix : string
            The prefix that any exported filenames for
            factors/components
            begin with
        factor_format : string
            The extension of the format that you wish to save to. Default is
            "hspy". See `loading format` for more details.
        loading_prefix : string
            The prefix that any exported filenames for
            factors/components
            begin with
        loading_format : string
            The extension of the format that you wish to save to. default
            is "hspy". The format determines the kind of output.
            - For image formats (tif, png, jpg, etc.), plots are
              created using the plotting flags as below, and saved at
              600 dpi. One plot per loading is saved.
            - For multidimensional formats ("rpl", "hspy"), arrays are
              saved in single files.  All loadings are contained in the
              one file.
            - For spectral formats (msa), each loading is saved to a
              separate file.
        multiple_files : bool
            If True, on exporting a file per factor and per loading will
            be created. Otherwise only two files will be created, one for
            the factors and another for the loadings. The default value can
            be chosen in the preferences.
        save_figures : bool
            If True the same figures that are obtained when using the plot
            methods will be saved with 600 dpi resolution

        Plotting options (for save_figures = True ONLY)
        ----------------------------------------------

        calibrate : bool
            if True, calibrates plots where calibration is available
            from
            the axes_manager.  If False, plots are in pixels/channels.
        same_window : bool
            if True, plots each factor to the same window.
        comp_label : string, the label that is either the plot title
            (if plotting in separate windows) or the label in the legend
            (if plotting in the same window)
        cmap : The colormap used for the factor image, or for peak
            characteristics, the colormap used for the scatter plot of
            some peak characteristic.
        per_row : int, the number of plots in each row, when the
        same_window
            parameter is True.
        save_figures_format : str
            The image format extension.

        See Also
        --------
        get_decomposition_factors,
        get_decomposition_loadings.

        """

        factors = self.learning_results.factors
        loadings = self.learning_results.loadings.T
        self._export_factors(
            factors,
            folder=folder,
            comp_ids=comp_ids,
            calibrate=calibrate,
            multiple_files=multiple_files,
            factor_prefix=factor_prefix,
            factor_format=factor_format,
            comp_label=comp_label,
            save_figures=save_figures,
            cmap=cmap,
            no_nans=no_nans,
            same_window=same_window,
            per_row=per_row,
            save_figures_format=save_figures_format)
        self._export_loadings(
            loadings,
            comp_ids=comp_ids, folder=folder,
            calibrate=calibrate,
            multiple_files=multiple_files,
            loading_prefix=loading_prefix,
            loading_format=loading_format,
            comp_label=comp_label,
            cmap=cmap,
            save_figures=save_figures,
            same_window=same_window,
            no_nans=no_nans,
            per_row=per_row)

    def export_bss_results(self,
                           comp_ids=None,
                           folder=None,
                           calibrate=True,
                           multiple_files=True,
                           save_figures=False,
                           factor_prefix='bss_factor',
                           factor_format="hspy",
                           loading_prefix='bss_loading',
                           loading_format="hspy",
                           comp_label=None, cmap=plt.cm.gray,
                           same_window=False,
                           no_nans=True,
                           per_row=3,
                           save_figures_format='png'):
        """Export results from ICA to any of the supported formats.

        Parameters
        ----------
        comp_ids : None, int, or list of ints
            if None, returns all components/loadings.
            if int, returns components/loadings with ids from 0 to given
             int.
            if list of ints, returns components/loadings with ids in
            iven list.
        folder : str or None
            The path to the folder where the file will be saved. If
            `None` the
            current folder is used by default.
        factor_prefix : string
            The prefix that any exported filenames for
            factors/components
            begin with
        factor_format : string
            The extension of the format that you wish to save to. Default is
            "hspy". See `loading format` for more details.
        loading_prefix : string
            The prefix that any exported filenames for
            factors/components
            begin with
        loading_format : string
            The extension of the format that you wish to save to. default
            is "hspy". The format determines the kind of output.
            - For image formats (tif, png, jpg, etc.), plots are
              created using the plotting flags as below, and saved at
              600 dpi. One plot per loading is saved.
            - For multidimensional formats ("rpl", "hspy"), arrays are
              saved in single files.  All loadings are contained in the
              one file.
            - For spectral formats (msa), each loading is saved to a
              separate file.
        multiple_files : Bool
            If True, on exporting a file per factor and per loading
            will be created. Otherwise only two files will be created, one
            for the factors and another for the loadings. Default is True.
        save_figures : Bool
            If True the same figures that are obtained when using the
            plot
            methods will be saved with 600 dpi resolution

        Plotting options (for save_figures = True ONLY)
        ----------------------------------------------
        calibrate : bool
            if True, calibrates plots where calibration is available
            from
            the axes_manager.  If False, plots are in pixels/channels.
        same_window : bool
            if True, plots each factor to the same window.
        comp_label : string
            the label that is either the plot title (if plotting in
            separate windows) or the label in the legend (if plotting
            in the
            same window)
        cmap : The colormap used for the factor image, or for peak
            characteristics, the colormap used for the scatter plot of
            some peak characteristic.
        per_row : int, the number of plots in each row, when the
        same_window
            parameter is True.
        save_figures_format : str
            The image format extension.

        See Also
        --------
        get_bss_factors,
        get_bss_loadings.

        """

        factors = self.learning_results.bss_factors
        loadings = self.learning_results.bss_loadings.T
        self._export_factors(factors,
                             folder=folder,
                             comp_ids=comp_ids,
                             calibrate=calibrate,
                             multiple_files=multiple_files,
                             factor_prefix=factor_prefix,
                             factor_format=factor_format,
                             comp_label=comp_label,
                             save_figures=save_figures,
                             cmap=cmap,
                             no_nans=no_nans,
                             same_window=same_window,
                             per_row=per_row,
                             save_figures_format=save_figures_format)

        self._export_loadings(loadings,
                              comp_ids=comp_ids,
                              folder=folder,
                              calibrate=calibrate,
                              multiple_files=multiple_files,
                              loading_prefix=loading_prefix,
                              loading_format=loading_format,
                              comp_label=comp_label,
                              cmap=cmap,
                              save_figures=save_figures,
                              same_window=same_window,
                              no_nans=no_nans,
                              per_row=per_row,
                              save_figures_format=save_figures_format)

    def _get_loadings(self, loadings):
        from hyperspy.api import signals
        data = loadings.T.reshape(
            (-1,) + self.axes_manager.navigation_shape[::-1])
        signal = signals.BaseSignal(
            data,
            axes=(
                [{"size": data.shape[0], "navigate": True}] +
                self.axes_manager._get_navigation_axes_dicts()))
        for axis in signal.axes_manager._axes[1:]:
            axis.navigate = False
        return signal

    def _get_factors(self, factors):
        signal = self.__class__(
            factors.T.reshape((-1,) + self.axes_manager.signal_shape[::-1]),
            axes=[{"size": factors.shape[-1], "navigate": True}] +
            self.axes_manager._get_signal_axes_dicts())
        signal.set_signal_type(self.metadata.Signal.signal_type)
        for axis in signal.axes_manager._axes[1:]:
            axis.navigate = False
        return signal

    def get_decomposition_loadings(self):
        """Return the decomposition loadings as a Signal.

        See Also
        -------
        get_decomposition_factors, export_decomposition_results.

        """
        signal = self._get_loadings(self.learning_results.loadings)
        signal.axes_manager._axes[0].name = "Decomposition component index"
        signal.metadata.General.title = "Decomposition loadings of " + \
            self.metadata.General.title
        return signal

    def get_decomposition_factors(self):
        """Return the decomposition factors as a Signal.

        See Also
        -------
        get_decomposition_loadings, export_decomposition_results.

        """
        signal = self._get_factors(self.learning_results.factors)
        signal.axes_manager._axes[0].name = "Decomposition component index"
        signal.metadata.General.title = ("Decomposition factors of " +
                                         self.metadata.General.title)
        return signal

    def get_bss_loadings(self):
        """Return the blind source separtion loadings as a Signal.

        See Also
        -------
        get_bss_factors, export_bss_results.

        """
        signal = self._get_loadings(
            self.learning_results.bss_loadings)
        signal.axes_manager[0].name = "BSS component index"
        signal.metadata.General.title = ("BSS loadings of " +
                                         self.metadata.General.title)
        return signal

    def get_bss_factors(self):
        """Return the blind source separtion factors as a Signal.

        See Also
        -------
        get_bss_loadings, export_bss_results.

        """
        signal = self._get_factors(self.learning_results.bss_factors)
        signal.axes_manager[0].name = "BSS component index"
        signal.metadata.General.title = ("BSS factors of " +
                                         self.metadata.General.title)
        return signal

    def plot_bss_results(self,
                         factors_navigator="smart_auto",
                         loadings_navigator="smart_auto",
                         factors_dim=2,
                         loadings_dim=2,):
        """Plot the blind source separation factors and loadings.

        Unlike `plot_bss_factors` and `plot_bss_loadings`, this method displays
        one component at a time. Therefore it provides a more compact
        visualization than then other two methods.  The loadings and factors
        are displayed in different windows and each has its own
        navigator/sliders to navigate them if they are multidimensional. The
        component index axis is syncronize between the two.

        Parameters
        ----------
        factors_navigator, loadings_navigator : {"smart_auto", "auto", None, "spectrum",
        Signal}
            "smart_auto" (default) displays sliders if the navigation
            dimension is less than 3. For a description of the other options
            see `plot` documentation for details.
        factors_dim, loadings_dim: int
            Currently HyperSpy cannot plot signals of dimension higher than
            two. Therefore, to visualize the BSS results when the
            factors or the loadings have signal dimension greater than 2
            we can view the data as spectra(images) by setting this parameter
            to 1(2). (Default 2)

        See Also
        --------
        plot_bss_factors, plot_bss_loadings, plot_decomposition_results.

        """
        factors = self.get_bss_factors()
        loadings = self.get_bss_loadings()
        _plot_x_results(factors=factors, loadings=loadings,
                        factors_navigator=factors_navigator,
                        loadings_navigator=loadings_navigator,
                        factors_dim=factors_dim,
                        loadings_dim=loadings_dim)

    def plot_decomposition_results(self,
                                   factors_navigator="smart_auto",
                                   loadings_navigator="smart_auto",
                                   factors_dim=2,
                                   loadings_dim=2):
        """Plot the decompostion factors and loadings.

        Unlike `plot_factors` and `plot_loadings`, this method displays
        one component at a time. Therefore it provides a more compact
        visualization than then other two methods.  The loadings and factors
        are displayed in different windows and each has its own
        navigator/sliders to navigate them if they are multidimensional. The
        component index axis is syncronize between the two.

        Parameters
        ----------
        factors_navigator, loadings_navigator : {"smart_auto", "auto", None, "spectrum",
        Signal}
            "smart_auto" (default) displays sliders if the navigation
            dimension is less than 3. For a description of the other options
            see `plot` documentation for details.
        factors_dim, loadings_dim : int
            Currently HyperSpy cannot plot signals of dimension higher than
            two. Therefore, to visualize the BSS results when the
            factors or the loadings have signal dimension greater than 2
            we can view the data as spectra(images) by setting this parameter
            to 1(2). (Default 2)

        See Also
        --------
        plot_factors, plot_loadings, plot_bss_results.

        """
        factors = self.get_decomposition_factors()
        loadings = self.get_decomposition_loadings()
        _plot_x_results(factors=factors, loadings=loadings,
                        factors_navigator=factors_navigator,
                        loadings_navigator=loadings_navigator,
                        factors_dim=factors_dim,
                        loadings_dim=loadings_dim)


def _plot_x_results(factors, loadings, factors_navigator, loadings_navigator,
                    factors_dim, loadings_dim):
    factors.axes_manager._axes[0] = loadings.axes_manager._axes[0]
    if loadings.axes_manager.signal_dimension > 2:
        loadings.axes_manager.set_signal_dimension(loadings_dim)
    if factors.axes_manager.signal_dimension > 2:
        factors.axes_manager.set_signal_dimension(factors_dim)
    if (loadings_navigator == "smart_auto" and
            loadings.axes_manager.navigation_dimension < 3):
        loadings_navigator = "slider"
    else:
        loadings_navigator = "auto"
    if (factors_navigator == "smart_auto" and
        (factors.axes_manager.navigation_dimension < 3 or
         loadings_navigator is not None)):
        factors_navigator = None
    else:
        factors_navigator = "auto"
    loadings.plot(navigator=loadings_navigator)
    factors.plot(navigator=factors_navigator)


def _change_API_comp_label(title, comp_label):
    if comp_label is not None:
        if title is None:
            title = comp_label
            warnings.warn("The 'comp_label' argument will be deprecated "
                          "in 2.0, please use 'title' instead",
                          VisibleDeprecationWarning)
        else:
            warnings.warn("The 'comp_label' argument will be deprecated "
                          "in 2.0, Since you are already using the 'title'",
                          "argument, 'comp_label' is ignored.",
                          VisibleDeprecationWarning)
    return title


class SpecialSlicersSignal(SpecialSlicers):

    def __setitem__(self, i, j):
        """x.__setitem__(i, y) <==> x[i]=y
        """
        if isinstance(j, BaseSignal):
            j = j.data
        array_slices = self.obj._get_array_slices(i, self.isNavigation)
        self.obj.data[array_slices] = j

    def __len__(self):
        return self.obj.axes_manager.signal_shape[0]


class BaseSetMetadataItems(t.HasTraits):

    def __init__(self, signal):
        for key, value in self.mapping.items():
            if signal.metadata.has_item(key):
                setattr(self, value, signal.metadata.get_item(key))
        self.signal = signal

    def store(self, *args, **kwargs):
        for key, value in self.mapping.items():
            if getattr(self, value) != t.Undefined:
                self.signal.metadata.set_item(key, getattr(self, value))


def _apply_function_on_data_and_remove_axis(signal, function, axes, out=None,
                                            transpose=False):
    axes = signal.axes_manager[axes]
    if not np.iterable(axes):
        axes = (axes,)
    # Use out argument in numpy function when available for operations that
    # do not return scalars in numpy.
    np_out = not len(signal.axes_manager._axes) == len(axes)
    ar_axes = tuple(ax.index_in_array for ax in axes)
    if len(ar_axes) == 1:
        ar_axes = ar_axes[0]

    s = out or signal._deepcopy_with_new_data(None)

    if np.ma.is_masked(signal.data):
        return signal._ma_workaround(s=s, function=function, axes=axes,
                                     ar_axes=ar_axes, out=out)
    if out:
        if np_out:
            function(signal.data, axis=ar_axes, out=out.data,)
        else:
            data = np.atleast_1d(function(signal.data, axis=ar_axes,))
            if data.shape == out.data.shape:
                out.data[:] = data
            else:
                raise ValueError(
                    "The output shape %s does not match  the shape of "
                    "`out` %s" % (data.shape, out.data.shape))
        out.events.data_changed.trigger(obj=out)
    else:
        s.data = np.atleast_1d(
            function(signal.data, axis=ar_axes,))
        remove_all_signal_axes = (signal.axes_manager.signal_axes == axes)
        s._remove_axis([ax.index_in_axes_manager for ax in axes])
        # if we remove all signal dimension, transpose the signal.
        if transpose and remove_all_signal_axes:
            s = s.transpose()

        return s


class BaseSignal(FancySlicing,
                 MVA,
                 MVATools,):

    _dtype = "real"
    _signal_dimension = -1
    _signal_type = ""
    _lazy = False
    _alias_signal_types = []
    _additional_slicing_targets = [
        "metadata.Signal.Noise_properties.variance",
    ]

    def __init__(self, data, **kwds):
        """Create a Signal from a numpy array.

        Parameters
        ----------
        data : numpy array
           The signal data. It can be an array of any dimensions.
        axes : dictionary (optional)
            Dictionary to define the axes (see the
            documentation of the AxesManager class for more details).
        attributes : dictionary (optional)
            A dictionary whose items are stored as attributes.
        metadata : dictionary (optional)
            A dictionary containing a set of parameters
            that will to stores in the `metadata` attribute.
            Some parameters might be mandatory in some cases.
        original_metadata : dictionary (optional)
            A dictionary containing a set of parameters
            that will to stores in the `original_metadata` attribute. It
            typically contains all the parameters that has been
            imported from the original data file.

        """
        self._create_metadata()
        self.models = ModelManager(self)
        self.learning_results = LearningResults()
        kwds['data'] = data
        self._load_dictionary(kwds)
        self._plot = None
        self.inav = SpecialSlicersSignal(self, True)
        self.isig = SpecialSlicersSignal(self, False)
        self.events = Events()
        self.events.data_changed = Event("""
            Event that triggers when the data has changed

            The event trigger when the data is ready for consumption by any
            process that depend on it as input. Plotted signals automatically
            connect this Event to its `BaseSignal.plot()`.

            Note: The event only fires at certain specific times, not everytime
            that the `BaseSignal.data` array changes values.

            Arguments:
                obj: The signal that owns the data.
            """, arguments=['obj'])

    def _create_metadata(self):
        self.metadata = DictionaryTreeBrowser()
        mp = self.metadata
        mp.add_node("_HyperSpy")
        mp.add_node("General")
        mp.add_node("Signal")
        mp._HyperSpy.add_node("Folding")
        folding = mp._HyperSpy.Folding
        folding.unfolded = False
        folding.signal_unfolded = False
        folding.original_shape = None
        folding.original_axes_manager = None
        mp.Signal.binned = False
        self.original_metadata = DictionaryTreeBrowser()
        self.tmp_parameters = DictionaryTreeBrowser()

    def __repr__(self):
        if self.metadata._HyperSpy.Folding.unfolded:
            unfolded = "unfolded "
        else:
            unfolded = ""
        string = '<'
        string += self.__class__.__name__
        string += ", title: %s" % self.metadata.General.title
        string += ", %sdimensions: %s" % (
            unfolded,
            self.axes_manager._get_dimension_str())

        string += '>'

        return string

    def _binary_operator_ruler(self, other, op_name):
        exception_message = (
            "Invalid dimensions for this operation")
        if isinstance(other, BaseSignal):
            # Both objects are signals
            oam = other.axes_manager
            sam = self.axes_manager
            if sam.navigation_shape == oam.navigation_shape and \
                    sam.signal_shape == oam.signal_shape:
                # They have the same signal shape.
                # The signal axes are aligned but there is
                # no guarantee that data axes area aligned so we make sure that
                # they are aligned for the operation.
                sdata = self._data_aligned_with_axes
                odata = other._data_aligned_with_axes
                if op_name in INPLACE_OPERATORS:
                    self.data = getattr(sdata, op_name)(odata)
                    self.axes_manager._sort_axes()
                    return self
                else:
                    ns = self._deepcopy_with_new_data(
                        getattr(sdata, op_name)(odata))
                    ns.axes_manager._sort_axes()
                    return ns
            else:
                # Different navigation and/or signal shapes
                if not are_signals_aligned(self, other):
                    raise ValueError(exception_message)
                else:
                    # They are broadcastable but have different number of axes
                    ns, no = broadcast_signals(self, other)
                    sdata = ns.data
                    odata = no.data
                    if op_name in INPLACE_OPERATORS:
                        # This should raise a ValueError if the operation
                        # changes the shape of the object on the left.
                        self.data = getattr(sdata, op_name)(odata)
                        self.axes_manager._sort_axes()
                        return self
                    else:
                        ns.data = getattr(sdata, op_name)(odata)
                        return ns

        else:
            # Second object is not a Signal
            if op_name in INPLACE_OPERATORS:
                getattr(self.data, op_name)(other)
                return self
            else:
                return self._deepcopy_with_new_data(
                    getattr(self.data, op_name)(other))

    def _unary_operator_ruler(self, op_name):
        return self._deepcopy_with_new_data(getattr(self.data, op_name)())

    def _check_signal_dimension_equals_one(self):
        if self.axes_manager.signal_dimension != 1:
            raise SignalDimensionError(self.axes_manager.signal_dimension, 1)

    def _check_signal_dimension_equals_two(self):
        if self.axes_manager.signal_dimension != 2:
            raise SignalDimensionError(self.axes_manager.signal_dimension, 2)

    def _deepcopy_with_new_data(self, data=None, copy_variance=False):
        """Returns a deepcopy of itself replacing the data.

        This method has the advantage over deepcopy that it does not
        copy the data what can save precious memory

        Parameters
        ---------
        data : {None | np.array}

        Returns
        -------
        ns : Signal

        """
        old_np = None
        try:
            old_data = self.data
            self.data = None
            old_plot = self._plot
            self._plot = None
            old_models = self.models._models
            if not copy_variance and "Noise_properties" in self.metadata.Signal:
                old_np = self.metadata.Signal.Noise_properties
                del self.metadata.Signal.Noise_properties
            self.models._models = DictionaryTreeBrowser()
            ns = self.deepcopy()
            ns.data = data
            return ns
        finally:
            self.data = old_data
            self._plot = old_plot
            self.models._models = old_models
            if old_np is not None:
                self.metadata.Signal.Noise_properties = old_np

    def as_lazy(self, copy_variance=True):
        res = self._deepcopy_with_new_data(self.data,
                                           copy_variance=copy_variance)
        res._lazy = True
        res._assign_subclass()
        return res

    def _summary(self):
        string = "\n\tTitle: "
        string += self.metadata.General.title
        if self.metadata.has_item("Signal.signal_type"):
            string += "\n\tSignal type: "
            string += self.metadata.Signal.signal_type
        string += "\n\tData dimensions: "
        string += str(self.axes_manager.shape)
        string += "\n\tData type: "
        string += str(self.data.dtype)
        return string

    def _print_summary(self):
        print(self._summary())

    @property
    def data(self):
        return self._data

    @data.setter
    def data(self, value):
        from dask.array import Array
        if isinstance(value, Array):
            if not value.ndim:
                value = value.reshape((1,))
            self._data = value
        else:
            self._data = np.atleast_1d(np.asanyarray(value))

    def _load_dictionary(self, file_data_dict):
        """Load data from dictionary.

        Parameters
        ----------
        file_data_dict : dictionary
            A dictionary containing at least a 'data' keyword with an array of
            arbitrary dimensions. Additionally the dictionary can contain the
            following items:
            data : numpy array
               The signal data. It can be an array of any dimensions.
            axes : dictionary (optional)
                Dictionary to define the axes (see the
                documentation of the AxesManager class for more details).
            attributes : dictionary (optional)
                A dictionary whose items are stored as attributes.
            metadata : dictionary (optional)
                A dictionary containing a set of parameters
                that will to stores in the `metadata` attribute.
                Some parameters might be mandatory in some cases.
            original_metadata : dictionary (optional)
                A dictionary containing a set of parameters
                that will to stores in the `original_metadata` attribute. It
                typically contains all the parameters that has been
                imported from the original data file.

        """

        self.data = file_data_dict['data']
        oldlazy = self._lazy
        if 'models' in file_data_dict:
            self.models._add_dictionary(file_data_dict['models'])
        if 'axes' not in file_data_dict:
            file_data_dict['axes'] = self._get_undefined_axes_list()
        self.axes_manager = AxesManager(
            file_data_dict['axes'])
        if 'metadata' not in file_data_dict:
            file_data_dict['metadata'] = {}
        if 'original_metadata' not in file_data_dict:
            file_data_dict['original_metadata'] = {}
        if 'attributes' in file_data_dict:
            for key, value in file_data_dict['attributes'].items():
                if hasattr(self, key):
                    if isinstance(value, dict):
                        for k, v in value.items():
                            setattr(getattr(self, key), k, v)
                    else:
                        setattr(self, key, value)
        self.original_metadata.add_dictionary(
            file_data_dict['original_metadata'])
        self.metadata.add_dictionary(
            file_data_dict['metadata'])
        if "title" not in self.metadata.General:
            self.metadata.General.title = ''
        if (self._signal_type or not self.metadata.has_item("Signal.signal_type")):
            self.metadata.Signal.signal_type = self._signal_type
        if "learning_results" in file_data_dict:
            self.learning_results.__dict__.update(
                file_data_dict["learning_results"])
        if self._lazy is not oldlazy:
            self._assign_subclass()

# TODO: try to find a way to use dask ufuncs when called with lazy data (e.g.
# np.log(s) -> da.log(s.data) wrapped.
    def __array__(self, dtype=None):
        if dtype:
            return self.data.astype(dtype)
        else:
            return self.data

    def __array_wrap__(self, array, context=None):

        signal = self._deepcopy_with_new_data(array)
        if context is not None:
            # ufunc, argument of the ufunc, domain of the ufunc
            # In ufuncs with multiple outputs, domain indicates which output
            # is currently being prepared (eg. see modf).
            # In ufuncs with a single output, domain is 0
            uf, objs, huh = context

            def get_title(signal, i=0):
                g = signal.metadata.General
                if g.title:
                    return g.title
                else:
                    return "Untitled Signal %s" % (i + 1)

            title_strs = []
            i = 0
            for obj in objs:
                if isinstance(obj, BaseSignal):
                    title_strs.append(get_title(obj, i))
                    i += 1
                else:
                    title_strs.append(str(obj))

            signal.metadata.General.title = "%s(%s)" % (
                uf.__name__, ", ".join(title_strs))

        return signal

    def squeeze(self):
        """Remove single-dimensional entries from the shape of an array
        and the axes.

        """
        # We deepcopy everything but data
        self = self._deepcopy_with_new_data(self.data)
        for axis in self.axes_manager._axes:
            if axis.size == 1:
                self._remove_axis(axis.index_in_axes_manager)
        self.data = self.data.squeeze()
        return self

    def _to_dictionary(self, add_learning_results=True, add_models=False):
        """Returns a dictionary that can be used to recreate the signal.

        All items but `data` are copies.

        Parameters
        ----------
        add_learning_results : bool

        Returns
        -------
        dic : dictionary

        """
        dic = {'data': self.data,
               'axes': self.axes_manager._get_axes_dicts(),
               'metadata': self.metadata.deepcopy().as_dictionary(),
               'original_metadata':
               self.original_metadata.deepcopy().as_dictionary(),
               'tmp_parameters':
               self.tmp_parameters.deepcopy().as_dictionary(),
               'attributes': {'_lazy': self._lazy},
               }
        if add_learning_results and hasattr(self, 'learning_results'):
            dic['learning_results'] = copy.deepcopy(
                self.learning_results.__dict__)
        if add_models:
            dic['models'] = self.models._models.as_dictionary()
        return dic

    def _get_undefined_axes_list(self):
        axes = []
        for s in self.data.shape:
            axes.append({'size': int(s), })
        return axes

    def __call__(self, axes_manager=None):
        if axes_manager is None:
            axes_manager = self.axes_manager
        return np.atleast_1d(
            self.data.__getitem__(axes_manager._getitem_tuple))

    def plot(self, navigator="auto", axes_manager=None,
             plot_markers=True, **kwargs):
        """%s
        %s

        """

        if self._plot is not None:
            try:
                self._plot.close()
            except BaseException:
                # If it was already closed it will raise an exception,
                # but we want to carry on...
                pass

        if axes_manager is None:
            axes_manager = self.axes_manager
        if self.is_rgbx is True:
            if axes_manager.navigation_size < 2:
                navigator = None
            else:
                navigator = "slider"
        if axes_manager.signal_dimension == 0:
            self._plot = mpl_he.MPL_HyperExplorer()
        elif axes_manager.signal_dimension == 1:
            # Hyperspectrum
            self._plot = mpl_hse.MPL_HyperSignal1D_Explorer()
        elif axes_manager.signal_dimension == 2:
            self._plot = mpl_hie.MPL_HyperImage_Explorer()
        else:
            raise ValueError(
                "Plotting is not supported for this view. "
                "Try e.g. 's.transpose(signal_axes=1).plot()' for "
                "plotting as a 1D signal, or "
                "'s.transpose(signal_axes=(1,2)).plot()' "
                "for plotting as a 2D signal.")

        self._plot.axes_manager = axes_manager
        self._plot.signal_data_function = self.__call__
        if self.metadata.General.title:
            self._plot.signal_title = self.metadata.General.title
        elif self.tmp_parameters.has_item('filename'):
            self._plot.signal_title = self.tmp_parameters.filename
        if self.metadata.has_item("Signal.quantity"):
            self._plot.quantity_label = self.metadata.Signal.quantity

        def get_static_explorer_wrapper(*args, **kwargs):
            return navigator()

        def get_1D_sum_explorer_wrapper(*args, **kwargs):
            navigator = self
            # Sum over all but the first navigation axis.
            am = navigator.axes_manager
            navigator = navigator.sum(am.signal_axes + am.navigation_axes[1:])
            return np.nan_to_num(navigator.data).squeeze()

        def get_dynamic_explorer_wrapper(*args, **kwargs):
            navigator.axes_manager.indices = self.axes_manager.indices[
                navigator.axes_manager.signal_dimension:]
            navigator.axes_manager._update_attributes()
            if np.issubdtype(navigator().dtype, np.complexfloating):
                return np.abs(navigator())
            else:
                return navigator()

        if not isinstance(navigator, BaseSignal) and navigator == "auto":
            if (self.axes_manager.navigation_dimension == 1 and
                    self.axes_manager.signal_dimension == 1):
                navigator = "data"
            elif self.axes_manager.navigation_dimension > 0:
                if self.axes_manager.signal_dimension == 0:
                    navigator = self.deepcopy()
                else:
                    navigator = interactive(
                        self.sum,
                        self.events.data_changed,
                        self.axes_manager.events.any_axis_changed,
                        self.axes_manager.signal_axes)
                if navigator.axes_manager.navigation_dimension == 1:
                    navigator = interactive(
                        navigator.as_signal1D,
                        navigator.events.data_changed,
                        navigator.axes_manager.events.any_axis_changed, 0)
                else:
                    navigator = interactive(
                        navigator.as_signal2D,
                        navigator.events.data_changed,
                        navigator.axes_manager.events.any_axis_changed,
                        (0, 1))
            else:
                navigator = None
        # Navigator properties
        if axes_manager.navigation_axes:
            if navigator is "slider":
                self._plot.navigator_data_function = "slider"
            elif navigator is None:
                self._plot.navigator_data_function = None
            elif isinstance(navigator, BaseSignal):
                # Dynamic navigator
                if (axes_manager.navigation_shape ==
                        navigator.axes_manager.signal_shape +
                        navigator.axes_manager.navigation_shape):
                    self._plot.navigator_data_function = get_dynamic_explorer_wrapper

                elif (axes_manager.navigation_shape ==
                        navigator.axes_manager.signal_shape or
                        axes_manager.navigation_shape[:2] ==
                        navigator.axes_manager.signal_shape or
                        (axes_manager.navigation_shape[0],) ==
                        navigator.axes_manager.signal_shape):
                    self._plot.navigator_data_function = get_static_explorer_wrapper
                else:
                    raise ValueError(
                        "The navigator dimensions are not compatible with "
                        "those of self.")
            elif navigator == "data":
                if np.issubdtype(self.data.dtype, np.complexfloating):
                    self._plot.navigator_data_function = lambda axes_manager=None: np.abs(
                        self.data)
                else:
                    self._plot.navigator_data_function = lambda axes_manager=None: self.data
            elif navigator == "spectrum":
                self._plot.navigator_data_function = get_1D_sum_explorer_wrapper
            else:
                raise ValueError(
                    "navigator must be one of \"spectrum\",\"auto\","
                    " \"slider\", None, a Signal instance")

        self._plot.plot(**kwargs)
        self.events.data_changed.connect(self.update_plot, [])
        if self._plot.signal_plot:
            self._plot.signal_plot.events.closed.connect(
                lambda: self.events.data_changed.disconnect(self.update_plot),
                [])

        if plot_markers:
            if self.metadata.has_item('Markers'):
                self._plot_permanent_markers()

    plot.__doc__ %= BASE_PLOT_DOCSTRING, KWARGS_DOCSTRING

    def save(self, filename=None, overwrite=None, extension=None,
             **kwds):
        """Saves the signal in the specified format.

        The function gets the format from the extension.:
            - hspy for HyperSpy's HDF5 specification
            - rpl for Ripple (useful to export to Digital Micrograph)
            - msa for EMSA/MSA single spectrum saving.
            - unf for SEMPER unf binary format.
            - blo for Blockfile diffraction stack saving.
            - Many image formats such as png, tiff, jpeg...

        If no extension is provided the default file format as defined
        in the `preferences` is used.
        Please note that not all the formats supports saving datasets of
        arbitrary dimensions, e.g. msa only supports 1D data, and blockfiles
        only support image stacks with a navigation dimension < 2.

        Each format accepts a different set of parameters. For details
        see the specific format documentation.

        Parameters
        ----------
        filename : str or None
            If None (default) and tmp_parameters.filename and
            `tmp_paramters.folder` are defined, the
            filename and path will be taken from there. A valid
            extension can be provided e.g. "my_file.rpl", see `extension`.
        overwrite : None, bool
            If None, if the file exists it will query the user. If
            True(False) it (does not) overwrites the file if it exists.
        extension : {None, 'hspy', 'hdf5', 'rpl', 'msa', 'unf', 'blo',
                     'emd', common image extensions e.g. 'tiff', 'png'}
            The extension of the file that defines the file format.
            'hspy' and 'hdf5' are equivalent. Use 'hdf5' if compatibility with
            HyperSpy versions older than 1.2 is required.
            If None, the extension is determined from the following list in
            this order:
            i) the filename
            ii)  `Signal.tmp_parameters.extension`
            iii) `hspy` (the default extension)

        """
        if filename is None:
            if (self.tmp_parameters.has_item('filename') and
                    self.tmp_parameters.has_item('folder')):
                filename = os.path.join(
                    self.tmp_parameters.folder,
                    self.tmp_parameters.filename)
                extension = (self.tmp_parameters.extension
                             if not extension
                             else extension)
            elif self.metadata.has_item('General.original_filename'):
                filename = self.metadata.General.original_filename
            else:
                raise ValueError('File name not defined')
        if extension is not None:
            basename, ext = os.path.splitext(filename)
            filename = basename + '.' + extension
        io.save(filename, self, overwrite=overwrite, **kwds)

    def _replot(self):
        if self._plot is not None:
            if self._plot.is_active() is True:
                self.plot()

    def update_plot(self):
        if self._plot is not None:
            if self._plot.is_active() is True:
                if self._plot.signal_plot is not None:
                    self._plot.signal_plot.update()
                if self._plot.navigator_plot is not None:
                    self._plot.navigator_plot.update()

    def get_dimensions_from_data(self):
        """Get the dimension parameters from the data_cube. Useful when
        the data_cube was externally modified, or when the SI was not
        loaded from a file

        """
        dc = self.data
        for axis in self.axes_manager._axes:
            axis.size = int(dc.shape[axis.index_in_array])

    def crop(self, axis, start=None, end=None):
        """Crops the data in a given axis. The range is given in pixels

        Parameters
        ----------
        axis : {int | string}
            Specify the data axis in which to perform the cropping
            operation. The axis can be specified using the index of the
            axis in `axes_manager` or the axis name.
        start, end : {int | float | None}
            The beginning and end of the cropping interval. If int
            the value is taken as the axis index. If float the index
            is calculated using the axis calibration. If start/end is
            None crop from/to the low/high end of the axis.

        """
        axis = self.axes_manager[axis]
        i1, i2 = axis._get_index(start), axis._get_index(end)
        if i1 is not None:
            new_offset = axis.axis[i1]
        # We take a copy to guarantee the continuity of the data
        self.data = self.data[
            (slice(None),) * axis.index_in_array + (slice(i1, i2),
                                                    Ellipsis)]

        if i1 is not None:
            axis.offset = new_offset
        self.get_dimensions_from_data()
        self.squeeze()
        self.events.data_changed.trigger(obj=self)

    def swap_axes(self, axis1, axis2):
        """Swaps the axes.

        Parameters
        ----------
        axis1, axis2 %s

        Returns
        -------
        s : a copy of the object with the axes swapped.

        """
        axis1 = self.axes_manager[axis1].index_in_array
        axis2 = self.axes_manager[axis2].index_in_array
        s = self._deepcopy_with_new_data(self.data.swapaxes(axis1, axis2))
        am = s.axes_manager
        am._update_trait_handlers(remove=True)
        c1 = am._axes[axis1]
        c2 = am._axes[axis2]
        c1.slice, c2.slice = c2.slice, c1.slice
        c1.navigate, c2.navigate = c2.navigate, c1.navigate
        am._axes[axis1] = c2
        am._axes[axis2] = c1
        am._update_attributes()
        am._update_trait_handlers(remove=False)
        s._make_sure_data_is_contiguous()
        return s

    swap_axes.__doc__ %= ONE_AXIS_PARAMETER

    def rollaxis(self, axis, to_axis):
        """Roll the specified axis backwards, until it lies in a given position.

        Parameters
        ----------
        axis %s The axis to roll backwards.
            The positions of the other axes do not change relative to one another.
        to_axis %s The axis is rolled until it
            lies before this other axis.

        Returns
        -------
        s : Signal or subclass
            Output signal.

        See Also
        --------
        roll : swap_axes

        Examples
        --------
        >>> s = hs.signals.Signal1D(np.ones((5,4,3,6)))
        >>> s
        <Signal1D, title: , dimensions: (3, 4, 5, 6)>
        >>> s.rollaxis(3, 1)
        <Signal1D, title: , dimensions: (3, 4, 5, 6)>
        >>> s.rollaxis(2,0)
        <Signal1D, title: , dimensions: (5, 3, 4, 6)>

        """
        axis = self.axes_manager[axis].index_in_array
        to_index = self.axes_manager[to_axis].index_in_array
        if axis == to_index:
            return self.deepcopy()
        new_axes_indices = hyperspy.misc.utils.rollelem(
            [axis_.index_in_array for axis_ in self.axes_manager._axes],
            index=axis,
            to_index=to_index)

        s = self._deepcopy_with_new_data(self.data.transpose(new_axes_indices))
        s.axes_manager._axes = hyperspy.misc.utils.rollelem(
            s.axes_manager._axes,
            index=axis,
            to_index=to_index)
        s.axes_manager._update_attributes()
        s._make_sure_data_is_contiguous()
        return s

    rollaxis.__doc__ %= (ONE_AXIS_PARAMETER, ONE_AXIS_PARAMETER)

    @property
    def _data_aligned_with_axes(self):
        """Returns a view of `data` with is axes aligned with the Signal axes.

        """
        if self.axes_manager.axes_are_aligned_with_data:
            return self.data
        else:
            am = self.axes_manager
            nav_iia_r = am.navigation_indices_in_array[::-1]
            sig_iia_r = am.signal_indices_in_array[::-1]
            # nav_sort = np.argsort(nav_iia_r)
            # sig_sort = np.argsort(sig_iia_r) + len(nav_sort)
            data = self.data.transpose(nav_iia_r + sig_iia_r)
            return data

    def _validate_rebin_args_and_get_factors(self, new_shape=None, scale=None):

        if new_shape is None and scale is None:
            raise ValueError("One of new_shape, or scale must be specified")
        elif new_shape is None and scale is None:
            raise ValueError(
                "Only one out of new_shape or scale should be specified. "
                "Not both.")
        elif new_shape:
            if len(new_shape) != len(self.data.shape):
                raise ValueError("Wrong new_shape size")
            new_shape_in_array = np.array([new_shape[axis.index_in_axes_manager]
                                           for axis in self.axes_manager._axes])
            factors = np.array(self.data.shape) / new_shape_in_array
        else:
            if len(scale) != len(self.data.shape):
                raise ValueError("Wrong scale size")
            factors = np.array([scale[axis.index_in_axes_manager]
                                for axis in self.axes_manager._axes])
        return factors  # Factors are in array order

    def rebin(self, new_shape=None, scale=None, crop=True, out=None):
        """
        Rebin array.

        Rebin the signal into a smaller or larger shape, based on linear
        interpolation. Specify **either** new_shape or scale.

        Parameters
        ----------
        new_shape : a list of floats or integer, default None
            For each dimension specify the new_shape. This will
            then be converted into a scale.
        scale : a list of floats or integer, default None
            For each dimension specify the new:old pixel ratio, e.g. a ratio of 1
            is no binning and a ratio of 2 means that each pixel in the new
            spectrum is twice the size of the pixels in the old spectrum.
            The length of the list should match the dimension of the numpy array.
            ***Note : Only one of scale or new_shape should be specified otherwise
            the function will not run***
        crop: bool, default True
            When binning by a non-integer number of pixels it is likely that
            the final row in each dimension contains less than the full quota to
            fill one pixel.

            e.g. 5*5 array binned by 2.1 will produce two rows containing 2.1
            pixels and one row containing only 0.8 pixels worth. Selection of
            crop='True' or crop='False' determines whether or not this
            'black' line is cropped from the final binned array or not.

            *Please note that if crop=False is used, the final row in each
            dimension may appear black, if a fractional number of pixels are left
            over. It can be removed but has been left to preserve total counts
            before and after binning.*

        %s
        Returns
        -------
        s : Signal subclass

        Examples
        --------
        >>> spectrum = hs.signals.EDSTEMSpectrum(np.ones([4, 4, 10]))
        >>> spectrum.data[1, 2, 9] = 5
        >>> print(spectrum)
        <EDXTEMSpectrum, title: dimensions: (4, 4|10)>
        >>> print ('Sum = ', sum(sum(sum(spectrum.data))))
        Sum = 164.0
        >>> scale = [2, 2, 5]
        >>> test = spectrum.rebin(scale)
        >>> print(test)
        <EDSTEMSpectrum, title: dimensions (2, 2|2)>
        >>> print('Sum = ', sum(sum(sum(test.data))))
        Sum =  164.0

        """
        factors = self._validate_rebin_args_and_get_factors(
            new_shape=new_shape,
            scale=scale,)
        s = out or self._deepcopy_with_new_data(None, copy_variance=True)
        data = hyperspy.misc.array_tools.rebin(
            self.data, scale=factors, crop=crop)

        if out:
            if out._lazy:
                out.data = data
            else:
                out.data[:] = data
        else:
            s.data = data
        s.get_dimensions_from_data()
        for axis, axis_src in zip(s.axes_manager._axes,
                                  self.axes_manager._axes):
            axis.scale = axis_src.scale * factors[axis.index_in_array]
        if s.metadata.has_item('Signal.Noise_properties.variance'):
            if isinstance(s.metadata.Signal.Noise_properties.variance,
                          BaseSignal):
                var = s.metadata.Signal.Noise_properties.variance
                s.metadata.Signal.Noise_properties.variance = var.rebin(
                    new_shape=new_shape, scale=scale, crop=crop, out=out)
        if out is None:
            return s
        else:
            out.events.data_changed.trigger(obj=out)

    rebin.__doc__ %= (OUT_ARG)

    def split(self,
              axis='auto',
              number_of_parts='auto',
              step_sizes='auto'):
        """Splits the data into several signals.

        The split can be defined by giving the number_of_parts, a homogeneous
        step size or a list of customized step sizes. By default ('auto'),
        the function is the reverse of utils.stack().

        Parameters
        ----------
        axis : {'auto' | int | string}
            Specify the data axis in which to perform the splitting
            operation.  The axis can be specified using the index of the
            axis in `axes_manager` or the axis name.
            - If 'auto' and if the object has been created with utils.stack,
            split will return the former list of signals
            (options stored in 'metadata._HyperSpy.Stacking_history'
             else the last navigation axis will be used.
        number_of_parts : {'auto' | int}
            Number of parts in which the SI will be splitted. The
            splitting is homegenous. When the axis size is not divisible
            by the number_of_parts the reminder data is lost without
            warning. If number_of_parts and step_sizes is 'auto',
            number_of_parts equals the length of the axis,
            step_sizes equals one  and the axis is suppressed from each
            sub_spectra.
        step_sizes : {'auto' | list of ints | int}
            Size of the splitted parts. If 'auto', the step_sizes equals one.
            If int, the splitting is homogenous.

        Examples
        --------
        >>> s = hs.signals.Signal1D(random.random([4,3,2]))
        >>> s
            <Signal1D, title: , dimensions: (3, 4|2)>
        >>> s.split()
            [<Signal1D, title: , dimensions: (3 |2)>,
            <Signal1D, title: , dimensions: (3 |2)>,
            <Signal1D, title: , dimensions: (3 |2)>,
            <Signal1D, title: , dimensions: (3 |2)>]
        >>> s.split(step_sizes=2)
            [<Signal1D, title: , dimensions: (3, 2|2)>,
            <Signal1D, title: , dimensions: (3, 2|2)>]
        >>> s.split(step_sizes=[1,2])
            [<Signal1D, title: , dimensions: (3, 1|2)>,
            <Signal1D, title: , dimensions: (3, 2|2)>]

        Returns
        -------
        list of the splitted signals
        """

        shape = self.data.shape
        signal_dict = self._to_dictionary(add_learning_results=False)

        if axis == 'auto':
            mode = 'auto'
            if hasattr(self.metadata._HyperSpy, 'Stacking_history'):
                stack_history = self.metadata._HyperSpy.Stacking_history
                axis_in_manager = stack_history.axis
                step_sizes = stack_history.step_sizes
            else:
                axis_in_manager = self.axes_manager[-1 +
                                                    1j].index_in_axes_manager
        else:
            mode = 'manual'
            axis_in_manager = self.axes_manager[axis].index_in_axes_manager

        axis = self.axes_manager[axis_in_manager].index_in_array
        len_axis = self.axes_manager[axis_in_manager].size

        if number_of_parts is 'auto' and step_sizes is 'auto':
            step_sizes = 1
            number_of_parts = len_axis
        elif number_of_parts is not 'auto' and step_sizes is not 'auto':
            raise ValueError(
                "You can define step_sizes or number_of_parts "
                "but not both.")
        elif step_sizes is 'auto':
            if number_of_parts > shape[axis]:
                raise ValueError(
                    "The number of parts is greater than "
                    "the axis size.")
            else:
                step_sizes = ([shape[axis] // number_of_parts, ] *
                              number_of_parts)

        if isinstance(step_sizes, numbers.Integral):
            step_sizes = [step_sizes] * int(len_axis / step_sizes)

        splitted = []
        cut_index = np.array([0] + step_sizes).cumsum()

        axes_dict = signal_dict['axes']
        for i in range(len(cut_index) - 1):
            axes_dict[axis]['offset'] = self.axes_manager._axes[
                axis].index2value(cut_index[i])
            axes_dict[axis]['size'] = cut_index[i + 1] - cut_index[i]
            data = self.data[
                (slice(None), ) * axis +
                (slice(cut_index[i], cut_index[i + 1]), Ellipsis)]
            signal_dict['data'] = data
            splitted += self.__class__(**signal_dict),

        if number_of_parts == len_axis \
                or step_sizes == [1] * len_axis:
            for i, signal1D in enumerate(splitted):
                signal1D.data = signal1D.data[
                    signal1D.axes_manager._get_data_slice([(axis, 0)])]
                signal1D._remove_axis(axis_in_manager)

        if mode == 'auto' and hasattr(
                self.original_metadata, 'stack_elements'):
            for i, spectrum in enumerate(splitted):
                se = self.original_metadata.stack_elements['element' + str(i)]
                spectrum.metadata = copy.deepcopy(
                    se['metadata'])
                spectrum.original_metadata = copy.deepcopy(
                    se['original_metadata'])
                spectrum.metadata.General.title = se.metadata.General.title

        return splitted

    def _unfold(self, steady_axes, unfolded_axis):
        """Modify the shape of the data by specifying the axes whose
        dimension do not change and the axis over which the remaining axes will
        be unfolded

        Parameters
        ----------
        steady_axes : list
            The indices of the axes which dimensions do not change
        unfolded_axis : int
            The index of the axis over which all the rest of the axes (except
            the steady axes) will be unfolded

        See also
        --------
        fold

        Notes
        -----
        WARNING: this private function does not modify the signal subclass
        and it is intended for internal use only. To unfold use the public
        `unfold`, `unfold_navigation_space` or `unfold_signal_space` instead.
        It doesn't make sense unfolding when dim < 2

        """
        if self.data.squeeze().ndim < 2:
            return

        # We need to store the original shape and coordinates to be used
        # by
        # the fold function only if it has not been already stored by a
        # previous unfold
        folding = self.metadata._HyperSpy.Folding
        if folding.unfolded is False:
            folding.original_shape = self.data.shape
            folding.original_axes_manager = self.axes_manager
            folding.unfolded = True

        new_shape = [1] * len(self.data.shape)
        for index in steady_axes:
            new_shape[index] = self.data.shape[index]
        new_shape[unfolded_axis] = -1
        self.data = self.data.reshape(new_shape)
        self.axes_manager = self.axes_manager.deepcopy()
        uname = ''
        uunits = ''
        to_remove = []
        for axis, dim in zip(self.axes_manager._axes, new_shape):
            if dim == 1:
                uname += ',' + str(axis)
                uunits = ',' + str(axis.units)
                to_remove.append(axis)
        ua = self.axes_manager._axes[unfolded_axis]
        ua.name = str(ua) + uname
        ua.units = str(ua.units) + uunits
        ua.size = self.data.shape[unfolded_axis]
        for axis in to_remove:
            self.axes_manager.remove(axis.index_in_axes_manager)
        self.data = self.data.squeeze()
        self._assign_subclass()

    def unfold(self, unfold_navigation=True, unfold_signal=True):
        """Modifies the shape of the data by unfolding the signal and
        navigation dimensions separately

        Returns
        -------
        needed_unfolding : bool


        """
        unfolded = False
        if unfold_navigation:
            if self.unfold_navigation_space():
                unfolded = True
        if unfold_signal:
            if self.unfold_signal_space():
                unfolded = True
        return unfolded

    @contextmanager
    def unfolded(self, unfold_navigation=True, unfold_signal=True):
        """Use this function together with a `with` statement to have the
        signal be unfolded for the scope of the `with` block, before
        automatically refolding when passing out of scope.

        See also
        --------
        unfold, fold

        Examples
        --------
        >>> import numpy as np
        >>> s = BaseSignal(np.random.random((64,64,1024)))
        >>> with s.unfolded():
                # Do whatever needs doing while unfolded here
                pass
        """
        unfolded = self.unfold(unfold_navigation, unfold_signal)
        try:
            yield unfolded
        finally:
            if unfolded is not False:
                self.fold()

    def unfold_navigation_space(self):
        """Modify the shape of the data to obtain a navigation space of
        dimension 1

        Returns
        -------
        needed_unfolding : bool

        """

        if self.axes_manager.navigation_dimension < 2:
            needed_unfolding = False
        else:
            needed_unfolding = True
            steady_axes = [
                axis.index_in_array for axis in
                self.axes_manager.signal_axes]
            unfolded_axis = (
                self.axes_manager.navigation_axes[0].index_in_array)
            self._unfold(steady_axes, unfolded_axis)
            if self.metadata.has_item('Signal.Noise_properties.variance'):
                variance = self.metadata.Signal.Noise_properties.variance
                if isinstance(variance, BaseSignal):
                    variance.unfold_navigation_space()
        return needed_unfolding

    def unfold_signal_space(self):
        """Modify the shape of the data to obtain a signal space of
        dimension 1

        Returns
        -------
        needed_unfolding : bool

        """
        if self.axes_manager.signal_dimension < 2:
            needed_unfolding = False
        else:
            needed_unfolding = True
            steady_axes = [
                axis.index_in_array for axis in
                self.axes_manager.navigation_axes]
            unfolded_axis = self.axes_manager.signal_axes[0].index_in_array
            self._unfold(steady_axes, unfolded_axis)
            self.metadata._HyperSpy.Folding.signal_unfolded = True
            if self.metadata.has_item('Signal.Noise_properties.variance'):
                variance = self.metadata.Signal.Noise_properties.variance
                if isinstance(variance, BaseSignal):
                    variance.unfold_signal_space()
        return needed_unfolding

    def fold(self):
        """If the signal was previously unfolded, folds it back"""
        folding = self.metadata._HyperSpy.Folding
        # Note that == must be used instead of is True because
        # if the value was loaded from a file its type can be np.bool_
        if folding.unfolded is True:
            self.data = self.data.reshape(folding.original_shape)
            self.axes_manager = folding.original_axes_manager
            folding.original_shape = None
            folding.original_axes_manager = None
            folding.unfolded = False
            folding.signal_unfolded = False
            self._assign_subclass()
            if self.metadata.has_item('Signal.Noise_properties.variance'):
                variance = self.metadata.Signal.Noise_properties.variance
                if isinstance(variance, BaseSignal):
                    variance.fold()

    def _make_sure_data_is_contiguous(self, log=None):
        if self.data.flags['C_CONTIGUOUS'] is False:
            if log:
                _logger.warning("{0!r} data is replaced by its optimized copy "
                                ", see optimize parameter of "
                                "``Basesignal.transpose`` for more "
                                "information.".format(self))
            self.data = np.ascontiguousarray(self.data)

    def _iterate_signal(self):
        """Iterates over the signal data.

        It is faster than using the signal iterator.

        """
        if self.axes_manager.navigation_size < 2:
            yield self()
            return
        self._make_sure_data_is_contiguous()
        axes = [axis.index_in_array for
                axis in self.axes_manager.signal_axes]
        if axes:
            unfolded_axis = (
                self.axes_manager.navigation_axes[0].index_in_array)
            new_shape = [1] * len(self.data.shape)
            for axis in axes:
                new_shape[axis] = self.data.shape[axis]
            new_shape[unfolded_axis] = -1
        else:  # signal_dimension == 0
            new_shape = (-1, 1)
            axes = [1]
            unfolded_axis = 0
        # Warning! if the data is not contigous it will make a copy!!
        data = self.data.reshape(new_shape)
        getitem = [0] * len(data.shape)
        for axis in axes:
            getitem[axis] = slice(None)
        for i in range(data.shape[unfolded_axis]):
            getitem[unfolded_axis] = i
            yield(data[tuple(getitem)])

    def _remove_axis(self, axes):
        am = self.axes_manager
        axes = am[axes]
        if not np.iterable(axes):
            axes = (axes,)
        if am.navigation_dimension + am.signal_dimension > len(axes):
            old_signal_dimension = am.signal_dimension
            am.remove(axes)
            if old_signal_dimension != am.signal_dimension:
                self._assign_subclass()
        else:
            # Create a "Scalar" axis because the axis is the last one left and
            # HyperSpy does not # support 0 dimensions
            from hyperspy.misc.utils import add_scalar_axis
            add_scalar_axis(self)

    def _ma_workaround(self, s, function, axes, ar_axes, out):
        # TODO: Remove if and when numpy.ma accepts tuple `axis`

        # Basically perform unfolding, but only on data. We don't care about
        # the axes since the function will consume it/them.
        if not np.iterable(ar_axes):
            ar_axes = (ar_axes,)
        ar_axes = sorted(ar_axes)
        new_shape = list(self.data.shape)
        for index in ar_axes[1:]:
            new_shape[index] = 1
        new_shape[ar_axes[0]] = -1
        data = self.data.reshape(new_shape).squeeze()

        if out:
            data = np.atleast_1d(function(data, axis=ar_axes[0],))
            if data.shape == out.data.shape:
                out.data[:] = data
                out.events.data_changed.trigger(obj=out)
            else:
                raise ValueError(
                    "The output shape %s does not match  the shape of "
                    "`out` %s" % (data.shape, out.data.shape))
        else:
            s.data = function(data, axis=ar_axes[0],)
            s._remove_axis([ax.index_in_axes_manager for ax in axes])
            return s

    def _apply_function_on_data_and_remove_axis(self, function, axes,
                                                out=None, roi=None,
                                                transpose=None):
        # Is plot open?
        not_plotted = (
            self._plot and self._plot.signal_plot and self._plot.navigator_plot) is None
        # Get the axes indices
        if axes == 'navigation':
            axes = self.axes_manager.navigation_axes
            # Since span is not supported for signal1D and navigation dim is 1
            # (vertical span on navigator): re-plot with the spectrum navigator
            if len(axes) == 1 and self.axes_manager.signal_dimension == 1:
                self._plot.close()
                self.plot(navigator='spectrum')
        elif axes == 'signal':
            axes = self.axes_manager.signal_axes
            if transpose is None:
                # if we perform the operation over all signal axes, the return
                # signal should a signal only, therefore, we need to transpose
                transpose = True
        if roi is None:
            return _apply_function_on_data_and_remove_axis(signal=self,
                                                           function=function,
                                                           axes=axes,
                                                           out=out,
                                                           transpose=transpose)
        axes = [axis.index_in_axes_manager for axis in axes]
        if isiterable(roi):
            self._signal_roi = []
            self._roi_operation_signal = []
            for r in roi:
                if len(axes) != r.ndim:
                    _logger.warning("Please check the dimension of the roi.")
                self._signal_roi.append(interactive(
                    r, signal=self, event=r.events.changed))
                self._roi_operation_signal.append(interactive(
                    self._signal_roi[-1]._apply_function_on_data_and_remove_axis,
                    function=function,
                    axes=axes,
                    transpose=transpose))

            event_list = [r.events.changed for r in roi]
            # Get stack
            self._roi_operation_signal_stack = interactive(
                stack,
                signal_list=self._roi_operation_signal,
                event=event_list)
            # Apply function to stack
            self._roi_operation_signal_stack_function = interactive(
                self._roi_operation_signal_stack._apply_function_on_data_and_remove_axis,
                function=function,
                axes=0,
                out=out,
                transpose=transpose,
                event=event_list)
            if not not_plotted:
                self._roi_operation_signal_stack_function.plot()
            return self._roi_operation_signal_stack_function
        elif roi is True:
            # check if the plot is open
            if not_plotted:
                raise RuntimeError("To use the roi option, the signal needs "
                                   "to be plotted first.")

            size = [self.axes_manager[axis].size for axis in axes]
            if len(axes) == 1:
                roi = _roi.SpanROI(int(size[0] / 4), int(3 * size[0] / 4))
            elif len(axes) == 2:
                roi = _roi.RectangularROI(int(size[0] / 4), int(size[1] / 4),
                                          int(3 * size[0] / 4), int(3 * size[0] / 4))
            else:
                raise RuntimeError("Automatic creating of roi for signals of "
                                   "dimension {} is not supported.".format(len(axes)))
            roi.add_widget(self, axes=axes)
        elif not isinstance(roi, _roi.BaseInteractiveROI):
            raise TypeError("`roi` is not an acceptable type. Please "
                            "check the type of the roi option.")

        if not isiterable(roi):
            self._signal_roi = roi.interactive(signal=self)
            self._roi_operation_signal = interactive(
                self._signal_roi._apply_function_on_data_and_remove_axis,
                function=function,
                axes=axes,
                transpose=transpose)
            if not not_plotted:
                self._roi_operation_signal.plot()
            return self._roi_operation_signal

    def sum(self, axis=None, out=None, roi=None):
        """Sum the data over the given axes.

        Parameters
        ----------
        axis %s
        %s
        %s

        Returns
        -------
        s : Signal

        See also
        --------
        max, min, mean, std, var, indexmax, valuemax

        Examples
        --------
        >>> import numpy as np
        >>> s = BaseSignal(np.random.random((64,64,1024)))
        >>> s.data.shape
        (64,64,1024)
        >>> s.sum(-1).data.shape
        (64,64)

        """
        if axis is None:
            axis = self.axes_manager.navigation_axes
        return self._apply_function_on_data_and_remove_axis(np.sum, axis,
                                                            out=out,
                                                            roi=roi)
    sum.__doc__ %= (MANY_AXIS_PARAMETER, OUT_ARG, ROI_ARG)

    def max(self, axis=None, out=None, roi=None):
        """Returns a signal with the maximum of the signal along at least one
        axis.

        Parameters
        ----------
        axis %s
        %s
        %s

        Returns
        -------
        s : Signal

        See also
        --------
        min, sum, mean, std, var, indexmax, valuemax

        Examples
        --------
        >>> import numpy as np
        >>> s = BaseSignal(np.random.random((64,64,1024)))
        >>> s.data.shape
        (64,64,1024)
        >>> s.max(-1).data.shape
        (64,64)

        """
        if axis is None:
            axis = self.axes_manager.navigation_axes
        return self._apply_function_on_data_and_remove_axis(np.max, axis,
                                                            out=out,
                                                            roi=roi)
    max.__doc__ %= (MANY_AXIS_PARAMETER, OUT_ARG, ROI_ARG)

    def min(self, axis=None, out=None, roi=None):
        """Returns a signal with the minimum of the signal along at least one
        axis.

        Parameters
        ----------
        axis %s
        %s
        %s

        Returns
        -------
        s : Signal

        See also
        --------
        max, sum, mean, std, var, indexmax, valuemax

        Examples
        --------
        >>> import numpy as np
        >>> s = BaseSignal(np.random.random((64,64,1024)))
        >>> s.data.shape
        (64,64,1024)
        >>> s.min(-1).data.shape
        (64,64)

        """
        if axis is None:
            axis = self.axes_manager.navigation_axes
        return self._apply_function_on_data_and_remove_axis(np.min, axis,
                                                            out=out,
                                                            roi=roi)
    min.__doc__ %= (MANY_AXIS_PARAMETER, OUT_ARG, ROI_ARG)

    def mean(self, axis=None, out=None, roi=None):
        """Returns a signal with the average of the signal along at least one
        axis.

        Parameters
        ----------
        axis %s
        %s
        %s

        Returns
        -------
        s : Signal

        See also
        --------
        max, min, sum, std, var, indexmax, valuemax

        Examples
        --------
        >>> import numpy as np
        >>> s = BaseSignal(np.random.random((64,64,1024)))
        >>> s.data.shape
        (64,64,1024)
        >>> s.mean(-1).data.shape
        (64,64)

        """
        if axis is None:
            axis = self.axes_manager.navigation_axes
        return self._apply_function_on_data_and_remove_axis(np.mean, axis,
                                                            out=out,
                                                            roi=roi)
    mean.__doc__ %= (MANY_AXIS_PARAMETER, OUT_ARG, ROI_ARG)

    def std(self, axis=None, out=None, roi=None):
        """Returns a signal with the standard deviation of the signal along
        at least one axis.

        Parameters
        ----------
        axis %s
        %s
        %s

        Returns
        -------
        s : Signal

        See also
        --------
        max, min, sum, mean, var, indexmax, valuemax

        Examples
        --------
        >>> import numpy as np
        >>> s = BaseSignal(np.random.random((64,64,1024)))
        >>> s.data.shape
        (64,64,1024)
        >>> s.std(-1).data.shape
        (64,64)

        """
        if axis is None:
            axis = self.axes_manager.navigation_axes
        return self._apply_function_on_data_and_remove_axis(np.std, axis,
                                                            out=out,
                                                            roi=roi)
    std.__doc__ %= (MANY_AXIS_PARAMETER, OUT_ARG, ROI_ARG)

    def var(self, axis=None, out=None, roi=None):
        """Returns a signal with the variances of the signal along at least one
        axis.

        Parameters
        ----------
        axis %s
        %s
        %s

        Returns
        -------
        s : Signal

        See also
        --------
        max, min, sum, mean, std, indexmax, valuemax

        Examples
        --------
        >>> import numpy as np
        >>> s = BaseSignal(np.random.random((64,64,1024)))
        >>> s.data.shape
        (64,64,1024)
        >>> s.var(-1).data.shape
        (64,64)

        """
        if axis is None:
            axis = self.axes_manager.navigation_axes
        return self._apply_function_on_data_and_remove_axis(np.var, axis,
                                                            out=out,
                                                            roi=roi)
    var.__doc__ %= (MANY_AXIS_PARAMETER, OUT_ARG, ROI_ARG)

    def nansum(self, axis=None, out=None, roi=None):
        """%s
        """
        if axis is None:
            axis = self.axes_manager.navigation_axes
        return self._apply_function_on_data_and_remove_axis(np.nansum, axis,
                                                            out=out,
                                                            roi=roi)
    nansum.__doc__ %= (NAN_FUNC.format('sum', sum.__doc__))

    def nanmax(self, axis=None, out=None, roi=None):
        """%s
        """
        if axis is None:
            axis = self.axes_manager.navigation_axes
        return self._apply_function_on_data_and_remove_axis(np.nanmax, axis,
                                                            out=out,
                                                            roi=roi)
    nanmax.__doc__ %= (NAN_FUNC.format('max', max.__doc__))

    def nanmin(self, axis=None, out=None, roi=None):
        """%s"""
        if axis is None:
            axis = self.axes_manager.navigation_axes
        return self._apply_function_on_data_and_remove_axis(np.nanmin, axis,
                                                            out=out,
                                                            roi=roi)
    nanmin.__doc__ %= (NAN_FUNC.format('min', min.__doc__))

    def nanmean(self, axis=None, out=None, roi=None):
        """%s """
        if axis is None:
            axis = self.axes_manager.navigation_axes
        return self._apply_function_on_data_and_remove_axis(np.nanmean, axis,
                                                            out=out,
                                                            roi=roi)
    nanmean.__doc__ %= (NAN_FUNC.format('mean', mean.__doc__))

    def nanstd(self, axis=None, out=None, roi=None):
        """%s"""
        if axis is None:
            axis = self.axes_manager.navigation_axes
        return self._apply_function_on_data_and_remove_axis(np.nanstd, axis,
                                                            out=out,
                                                            roi=roi)
    nanstd.__doc__ %= (NAN_FUNC.format('std', std.__doc__))

    def nanvar(self, axis=None, out=None, roi=None):
        """%s"""
        if axis is None:
            axis = self.axes_manager.navigation_axes
        return self._apply_function_on_data_and_remove_axis(np.nanvar, axis,
                                                            out=out,
                                                            roi=roi)
    nanvar.__doc__ %= (NAN_FUNC.format('var', var.__doc__))

    def diff(self, axis, order=1, out=None):
        """Returns a signal with the n-th order discrete difference along
        given axis.

        Parameters
        ----------
        axis %s
        order : int
            the order of the derivative
        %s

        See also
        --------
        max, min, sum, mean, std, var, indexmax, valuemax

        Examples
        --------
        >>> import numpy as np
        >>> s = BaseSignal(np.random.random((64,64,1024)))
        >>> s.data.shape
        (64,64,1024)
        >>> s.diff(-1).data.shape
        (64,64,1023)
        """
        s = out or self._deepcopy_with_new_data(None)
        data = np.diff(self.data, n=order,
                       axis=self.axes_manager[axis].index_in_array)
        if out is not None:
            out.data[:] = data
        else:
            s.data = data
        axis2 = s.axes_manager[axis]
        new_offset = self.axes_manager[axis].offset + (order * axis2.scale / 2)
        axis2.offset = new_offset
        s.get_dimensions_from_data()
        if out is None:
            return s
        else:
            out.events.data_changed.trigger(obj=out)
    diff.__doc__ %= (ONE_AXIS_PARAMETER, OUT_ARG)

    def derivative(self, axis, order=1, out=None):
        """Numerical derivative along the given axis.

        Currently only the first order finite difference method is implemented.

        Parameters
        ----------
        axis %s
        order: int
            The order of the derivative. (Note that this is the order of the
            derivative i.e. `order=2` does not use second order finite
            differences method.)
        %s

        Returns
        -------
        der : Signal
            Note that the size of the data on the given `axis` decreases by the
            given `order` i.e. if `axis` is "x" and `order` is 2 the
            x dimension is N, der's x dimension is N - 2.

        See also
        --------
        diff

        """

        der = self.diff(order=order, axis=axis, out=out)
        der = out or der
        axis = self.axes_manager[axis]
        der.data /= axis.scale ** order
        if out is None:
            return der
        else:
            out.events.data_changed.trigger(obj=out)
    derivative.__doc__ %= (ONE_AXIS_PARAMETER, OUT_ARG)

    def integrate_simpson(self, axis, out=None):
        """Returns a signal with the result of calculating the integral
        of the signal along an axis using Simpson's rule.

        Parameters
        ----------
        axis %s
        %s

        Returns
        -------
        s : Signal

        See also
        --------
        max, min, sum, mean, std, var, indexmax, valuemax

        Examples
        --------
        >>> import numpy as np
        >>> s = BaseSignal(np.random.random((64,64,1024)))
        >>> s.data.shape
        (64,64,1024)
        >>> s.var(-1).data.shape
        (64,64)

        """
        axis = self.axes_manager[axis]
        s = out or self._deepcopy_with_new_data(None)
        data = sp.integrate.simps(y=self.data, x=axis.axis,
                                  axis=axis.index_in_array)
        if out is not None:
            out.data[:] = data
            out.events.data_changed.trigger(obj=out)
        else:
            s.data = data
            s._remove_axis(axis.index_in_axes_manager)
            return s
    integrate_simpson.__doc__ %= (ONE_AXIS_PARAMETER, OUT_ARG)

    def fft(self, shifted=False, **kwargs):
        """Compute the discrete Fourier Transform.

        This function computes the discrete Fourier Transform over the signal
        axes by means of the Fast Fourier Transform (FFT) as implemented in
        numpy.

        Parameters
        ----------
        shifted : bool, optional
            If True, the origin of FFT will be shifted in the centre (Default: False).

        **kwargs
            other keyword arguments are described in np.fft.fftn().

        Return
        ------
        s : ComplexSignal

        Examples
        --------
        >>> im = hs.signals.Signal2D(scipy.misc.ascent())
        >>> im.fft()
        <ComplexSignal2D, title: FFT of , dimensions: (|512, 512)>
        # Use following to plot power spectrum of `im`:
        >>> np.log(im.fft(shifted=True).amplitude).plot()

        Notes
        -----
        For further information see the documentation of numpy.fft.fftn
        """

        if self.axes_manager.signal_dimension == 0:
            raise AttributeError("Signal dimension must be at least one.")
        ax = self.axes_manager
        axes = ax.signal_indices_in_array
        if isinstance(self.data, da.Array):
            if shifted:
                im_fft = self._deepcopy_with_new_data(da.fft.fftshift(
                    da.fft.fftn(self.data, axes=axes, **kwargs), axes=axes))
            else:
                im_fft = self._deepcopy_with_new_data(da.fft.fftn(self.data, axes=axes, **kwargs))
        else:
            if shifted:
                im_fft = self._deepcopy_with_new_data(np.fft.fftshift(
                    np.fft.fftn(self.data, axes=axes, **kwargs), axes=axes))
            else:
                im_fft = self._deepcopy_with_new_data(np.fft.fftn(self.data, axes=axes, **kwargs))

        im_fft.change_dtype("complex")
        im_fft.metadata.General.title = 'FFT of {}'.format(im_fft.metadata.General.title)
        im_fft.metadata.set_item('Signal.FFT.shifted', shifted)

        ureg = UnitRegistry()
        for axis in im_fft.axes_manager.signal_axes:
            axis.scale = 1. / axis.size / axis.scale
            try:
                units = ureg.parse_expression(str(axis.units))**(-1)
                axis.units = '{:~}'.format(units.units)
            except UndefinedUnitError:
                _logger.warning('Units are not set or cannot be recognized')
            if shifted:
                axis.offset = -axis.high_value / 2.
        return im_fft

    def ifft(self, shifted=None, **kwargs):
        """
        Compute the inverse discrete Fourier Transform.

        This function computes real part of the inverse of the discrete
        Fourier Transform over the signal axes by means of the
        Fast Fourier Transform (FFT) as implemented in
        numpy.

        Parameters
        ----------
        shifted : bool or None, optional
            If None the shift option will be set to the original status of the FFT using value in metadata.
            If no FFT entry is present in metadata the parameter will be set to False.
            If True, the origin of FFT will be shifted in the centre,
            otherwise the origin would be kept at (0, 0)(Default: None).
        **kwargs
            other keyword arguments are described in np.fft.ifftn().

        Return
        ------
        s : Signal

        Examples
        --------
        >>> import scipy
        >>> im = hs.signals.Signal2D(scipy.misc.ascent())
        >>> imfft = im.fft()
        >>> imfft.ifft()
        <Signal2D, title: real(iFFT of FFT of ), dimensions: (|512, 512)>

        Notes
        -----
        For further information see the documentation of numpy.fft.ifftn

        """

        if self.axes_manager.signal_dimension == 0:
            raise AttributeError("Signal dimension must be at least one.")
        ax = self.axes_manager
        axes = ax.signal_indices_in_array
        if shifted is None:
            try:
                shifted = self.metadata.Signal.FFT.shifted
            except AttributeError:
                shifted = False

        if isinstance(self.data, da.Array):
            if shifted:
                fft_data_shifted = da.fft.ifftshift(self.data, axes=axes)
                im_ifft = self._deepcopy_with_new_data(da.fft.ifftn(fft_data_shifted, axes=axes, **kwargs))
            else:
                im_ifft = self._deepcopy_with_new_data(da.fft.ifftn(
                    self.data, axes=axes, **kwargs))
        else:
            if shifted:
                im_ifft = self._deepcopy_with_new_data(np.fft.ifftn(np.fft.ifftshift(
                    self.data, axes=axes), axes=axes, **kwargs))
            else:
                im_ifft = self._deepcopy_with_new_data(np.fft.ifftn(
                    self.data, axes=axes, **kwargs))

        im_ifft.metadata.General.title = 'iFFT of {}'.format(im_ifft.metadata.General.title)
        im_ifft.metadata.Signal.__delattr__('FFT')
        im_ifft = im_ifft.real

        ureg = UnitRegistry()
        for axis in im_ifft.axes_manager.signal_axes:
            axis.scale = 1. / axis.size / axis.scale
            try:
                units = ureg.parse_expression(str(axis.units)) ** (-1)
                axis.units = '{:~}'.format(units.units)
            except UndefinedUnitError:
                _logger.warning('Units are not set or cannot be recognized')
            axis.offset = 0.
        return im_ifft

    def integrate1D(self, axis, out=None):
        """Integrate the signal over the given axis.

        The integration is performed using Simpson's rule if
        `metadata.Signal.binned` is False and summation over the given axis if
        True.

        Parameters
        ----------
        axis %s
        %s

        Returns
        -------
        s : Signal

        See also
        --------
        integrate_simpson, diff, derivative

        Examples
        --------
        >>> import numpy as np
        >>> s = BaseSignal(np.random.random((64,64,1024)))
        >>> s.data.shape
        (64,64,1024)
        >>> s.var(-1).data.shape
        (64,64)

        """
        if self.metadata.Signal.binned is False:
            return self.integrate_simpson(axis=axis, out=out)
        else:
            return self.sum(axis=axis, out=out)
    integrate1D.__doc__ %= (ONE_AXIS_PARAMETER, OUT_ARG)

    def indexmin(self, axis, out=None, roi=None):
        """Returns a signal with the index of the minimum along an axis.

        Parameters
        ----------
        axis %s
        %s
        %s

        Returns
        -------
        s : Signal
            The data dtype is always int.

        See also
        --------
        max, min, sum, mean, std, var, valuemin, valuemax, indexmax

        Usage
        -----
        >>> import numpy as np
        >>> s = BaseSignal(np.random.random((64,64,1024)))
        >>> s.data.shape
        (64,64,1024)
        >>> s.indexmax(-1).data.shape
        (64,64)

        """
        return self._apply_function_on_data_and_remove_axis(np.argmin, axis,
                                                            out=out,
                                                            roi=roi,
                                                            transpose=False)
    indexmin.__doc__ %= (ONE_AXIS_PARAMETER, OUT_ARG, ROI_ARG)

    def indexmax(self, axis, out=None, roi=None):
        """Returns a signal with the index of the maximum along an axis.

        Parameters
        ----------
        axis %s
        %s
        %s

        Returns
        -------
        s : Signal
            The data dtype is always int.

        See also
        --------
        max, min, sum, mean, std, var, valuemin, valuemax, indexmin

        Usage
        -----
        >>> import numpy as np
        >>> s = BaseSignal(np.random.random((64,64,1024)))
        >>> s.data.shape
        (64,64,1024)
        >>> s.indexmax(-1).data.shape
        (64,64)

        """
        return self._apply_function_on_data_and_remove_axis(np.argmax, axis,
                                                            out=out,
                                                            roi=roi,
                                                            transpose=False)
    indexmax.__doc__ %= (ONE_AXIS_PARAMETER, OUT_ARG, ROI_ARG)

    def valuemax(self, axis, out=None):
        """Returns a signal with the value of coordinates of the maximum along an axis.

        Parameters
        ----------
        axis %s
        %s

        Returns
        -------
        s : Signal

        See also
        --------
        max, min, sum, mean, std, var, valuemin, indexmin, indexmax

        Usage
        -----
        >>> import numpy as np
        >>> s = BaseSignal(np.random.random((64,64,1024)))
        >>> s.data.shape
        (64,64,1024)
        >>> s.valuemax(-1).data.shape
        (64,64)

        """
        idx = self.indexmax(axis)
        data = self.axes_manager[axis].index2value(idx.data)
        if out is None:
            idx.data = data
            return idx
        else:
            out.data[:] = data
            out.events.data_changed.trigger(obj=out)
    valuemax.__doc__ %= (ONE_AXIS_PARAMETER, OUT_ARG)

    def valuemin(self, axis, out=None):
        """Returns a signal with the value of coordinates of the minimum along an axis.

        Parameters
        ----------
        axis %s
        %s

        Returns
        -------
        s : Signal

        See also
        --------
        max, min, sum, mean, std, var, valuemax, indexmin, indexmax

        """
        idx = self.indexmin(axis)
        data = self.axes_manager[axis].index2value(idx.data)
        if out is None:
            idx.data = data
            return idx
        else:
            out.data[:] = data
            out.events.data_changed.trigger(obj=out)
    valuemin.__doc__ %= (ONE_AXIS_PARAMETER, OUT_ARG)

    def get_histogram(self, bins='freedman', range_bins=None, out=None,
                      **kwargs):
        """Return a histogram of the signal data.

        More sophisticated algorithms for determining bins can be used.
        Aside from the `bins` argument allowing a string specified how bins
        are computed, the parameters are the same as numpy.histogram().

        Parameters
        ----------
        bins : int or list or str, optional
            If bins is a string, then it must be one of:
            'knuth' : use Knuth's rule to determine bins
            'scotts' : use Scott's rule to determine bins
            'freedman' : use the Freedman-diaconis rule to determine bins
            'blocks' : use bayesian blocks for dynamic bin widths
        range_bins : tuple or None, optional
            the minimum and maximum range for the histogram. If not specified,
            it will be (x.min(), x.max())
        %s
        **kwargs
            other keyword arguments (weight and density) are described in
            np.histogram().

        Returns
        -------
        hist_spec : An 1D spectrum instance containing the histogram.

        See Also
        --------
        print_summary_statistics
        astroML.density_estimation.histogram, numpy.histogram : these are the
            functions that hyperspy uses to compute the histogram.

        Notes
        -----
        The lazy version of the algorithm does not support 'knuth' and 'blocks'
        bins arguments.
        The number of bins estimators are taken from AstroML. Read
        their documentation for more info.

        Examples
        --------
        >>> s = hs.signals.Signal1D(np.random.normal(size=(10, 100)))
        Plot the data histogram
        >>> s.get_histogram().plot()
        Plot the histogram of the signal at the current coordinates
        >>> s.get_current_signal().get_histogram().plot()

        """
        from hyperspy import signals
        data = self.data[~np.isnan(self.data)].flatten()
        hist, bin_edges = histogram(data,
                                    bins=bins,
                                    range=range_bins,
                                    **kwargs)
        if out is None:
            hist_spec = signals.Signal1D(hist)
        else:
            hist_spec = out
            if hist_spec.data.shape == hist.shape:
                hist_spec.data[:] = hist
            else:
                hist_spec.data = hist
        if bins == 'blocks':
            hist_spec.axes_manager.signal_axes[0].axis = bin_edges[:-1]
            warnings.warn(
                "The options `bins = 'blocks'` is not fully supported in this "
                "versions of hyperspy. It should be used for plotting purpose"
                "only.")
        else:
            hist_spec.axes_manager[0].scale = bin_edges[1] - bin_edges[0]
            hist_spec.axes_manager[0].offset = bin_edges[0]
            hist_spec.axes_manager[0].size = hist.shape[-1]
        hist_spec.axes_manager[0].name = 'value'
        hist_spec.metadata.General.title = (self.metadata.General.title +
                                            " histogram")
        hist_spec.metadata.Signal.binned = True
        if out is None:
            return hist_spec
        else:
            out.events.data_changed.trigger(obj=out)
    get_histogram.__doc__ %= OUT_ARG

    def map(self, function,
            show_progressbar=None,
            parallel=None, inplace=True, ragged=None,
            **kwargs):
        """Apply a function to the signal data at all the coordinates.

        The function must operate on numpy arrays. It is applied to the data at
        each navigation coordinate pixel-py-pixel. Any extra keyword argument
        is passed to the function. The keywords can take different values at
        different coordinates. If the function takes an `axis` or `axes`
        argument, the function is assumed to be vectorial and the signal axes
        are assigned to `axis` or `axes`.  Otherwise, the signal is iterated
        over the navigation axes and a progress bar is displayed to monitor the
        progress.

        In general, only navigation axes (order, calibration and number) is
        guaranteed to be preserved.

        Parameters
        ----------

        function : function
            A function that can be applied to the signal.
        show_progressbar : None or bool
            If True, display a progress bar. If None the default is set in
            `preferences`.
        parallel : {None,bool,int}
            if True, the mapping will be performed in a threaded (parallel)
            manner.
        inplace : bool
            if True (default), the data is replaced by the result. Otherwise a
            new signal with the results is returned.
        ragged : {None, bool}
            Indicates if results for each navigation pixel are of identical
            shape (and/or numpy arrays to begin with). If None, appropriate
            choice is made while processing. None is not allowed for Lazy
            signals!
        keyword arguments : any valid keyword argument
            All extra keyword arguments are passed to the

        Notes
        -----
        If the function results do not have identical shapes, the result is an
        array of navigation shape, where each element corresponds to the result
        of the function (of arbitraty object type), called "ragged array". As
        such, most functions are not able to operate on the result and the data
        should be used directly.

        This method is similar to Python's :func:`map` that can also be utilize
        with a :class:`Signal` instance for similar purposes. However, this
        method has the advantage of being faster because it iterates the numpy
        array instead of the :class:`Signal`.

        Examples
        --------
        Apply a gaussian filter to all the images in the dataset. The sigma
        parameter is constant.

        >>> import scipy.ndimage
        >>> im = hs.signals.Signal2D(np.random.random((10, 64, 64)))
        >>> im.map(scipy.ndimage.gaussian_filter, sigma=2.5)

        Apply a gaussian filter to all the images in the dataset. The sigmal
        parameter is variable.

        >>> im = hs.signals.Signal2D(np.random.random((10, 64, 64)))
        >>> sigmas = hs.signals.BaseSignal(np.linspace(2,5,10)).T
        >>> im.map(scipy.ndimage.gaussian_filter, sigma=sigmas)

        """
        # Sepate ndkwargs
        ndkwargs = ()
        for key, value in kwargs.items():
            if isinstance(value, BaseSignal):
                ndkwargs += ((key, value),)

        # Check if the signal axes have inhomogenous scales and/or units and
        # display in warning if yes.
        scale = set()
        units = set()
        for i in range(len(self.axes_manager.signal_axes)):
            scale.add(self.axes_manager.signal_axes[i].scale)
            units.add(self.axes_manager.signal_axes[i].units)
        if len(units) != 1 or len(scale) != 1:
            _logger.warning(
                "The function you applied does not take into "
                "account the difference of units and of scales in-between"
                " axes.")
        # If the function has an axis argument and the signal dimension is 1,
        # we suppose that it can operate on the full array and we don't
        # iterate over the coordinates.
        try:
            fargs = inspect.signature(function).parameters.keys()
        except TypeError:
            # This is probably a Cython function that is not supported by
            # inspect.
            fargs = []

        if not ndkwargs and (self.axes_manager.signal_dimension == 1 and
                             "axis" in fargs):
            kwargs['axis'] = self.axes_manager.signal_axes[-1].index_in_array

            res = self._map_all(function, inplace=inplace, **kwargs)
        # If the function has an axes argument
        # we suppose that it can operate on the full array and we don't
        # iterate over the coordinates.
        elif not ndkwargs and "axes" in fargs and not parallel:
            kwargs['axes'] = tuple([axis.index_in_array for axis in
                                    self.axes_manager.signal_axes])
            res = self._map_all(function, inplace=inplace, **kwargs)
        else:
            # Iteration over coordinates.
            res = self._map_iterate(function, iterating_kwargs=ndkwargs,
                                    show_progressbar=show_progressbar,
                                    parallel=parallel, inplace=inplace,
                                    ragged=ragged,
                                    **kwargs)
        if inplace:
            self.events.data_changed.trigger(obj=self)
        return res

    def _map_all(self, function, inplace=True, **kwargs):
        """The function has to have either 'axis' or 'axes' keyword argument,
        and hence support operating on the full dataset efficiently.

        Replaced for lazy signals"""
        newdata = function(self.data, **kwargs)
        if inplace:
            self.data = newdata
            return None
        return self._deepcopy_with_new_data(newdata)

    def _map_iterate(self, function, iterating_kwargs=(),
                     show_progressbar=None, parallel=None,
                     ragged=None,
                     inplace=True, **kwargs):
        """Iterates the signal navigation space applying the function.

        Paratemers
        ----------
        function : callable
            the function to apply
        iterating_kwargs : tuple of tuples
            a tuple with structure (('key1', value1), ('key2', value2), ..)
            where the key-value pairs will be passed as kwargs for the
            callable, and the values will be iterated together with the signal
            navigation.
        parallel : {None, bool}
            if True, the mapping will be performed in a threaded (parallel)
            manner. If None the default from `preferences` is used.
        inplace : bool
            if True (default), the data is replaced by the result. Otherwise a
            new signal with the results is returned.
        ragged : {None, bool}
            Indicates if results for each navigation pixel are of identical
            shape (and/or numpy arrays to begin with). If None, appropriate
            choice is made while processing. None is not allowed for Lazy
            signals!
        show_progressbar : None or bool
            If True, display a progress bar. If None the default is set in
            `preferences`.
        **kwargs
            passed to the function as constant kwargs

        Notes
        -----
        This method is replaced for lazy signals.

        Examples
        --------

        Pass a larger array of different shape

        >>> s = hs.signals.Signal1D(np.arange(20.).reshape((20,1)))
        >>> def func(data, value=0):
        ...     return data + value
        >>> # pay attention that it's a tuple of tuples - need commas
        >>> s._map_iterate(func,
        ...                iterating_kwargs=(('value',
        ...                                    np.random.rand(5,400).flat),))
        >>> s.data.T
        array([[  0.82869603,   1.04961735,   2.21513949,   3.61329091,
                  4.2481755 ,   5.81184375,   6.47696867,   7.07682618,
                  8.16850697,   9.37771809,  10.42794054,  11.24362699,
                 12.11434077,  13.98654036,  14.72864184,  15.30855499,
                 16.96854373,  17.65077064,  18.64925703,  19.16901297]])

        Storing function result to other signal (e.g. calculated shifts)

        >>> s = hs.signals.Signal1D(np.arange(20.).reshape((5,4)))
        >>> def func(data): # the original function
        ...     return data.sum()
        >>> result = s._get_navigation_signal().T
        >>> def wrapped(*args, data=None):
        ...     return func(data)
        >>> result._map_iterate(wrapped,
        ...                     iterating_kwargs=(('data', s),))
        >>> result.data
        array([  6.,  22.,  38.,  54.,  70.])

        """
        if parallel is None:
            parallel = preferences.General.parallel
        if parallel is True:
            from os import cpu_count
            parallel = cpu_count() or 1
        # Because by default it's assumed to be I/O bound, and cpu_count*5 is
        # used. For us this is not the case.

        if show_progressbar is None:
            show_progressbar = preferences.General.show_progressbar

        size = max(1, self.axes_manager.navigation_size)
        from hyperspy.misc.utils import (create_map_objects,
                                         map_result_construction)
        func, iterators = create_map_objects(function, size, iterating_kwargs,
                                             **kwargs)
        iterators = (self._iterate_signal(),) + iterators
        res_shape = self.axes_manager._navigation_shape_in_array
        # no navigation
        if not len(res_shape):
            res_shape = (1,)
        # pre-allocate some space
        res_data = np.empty(res_shape, dtype='O')
        shapes = set()

        # parallel or sequential maps
        if parallel:
            from concurrent.futures import ThreadPoolExecutor
            executor = ThreadPoolExecutor(max_workers=parallel)
            thismap = executor.map
        else:
            from builtins import map as thismap
        pbar = progressbar(total=size, leave=True, disable=not
                           show_progressbar)
        for ind, res in zip(range(res_data.size),
                            thismap(func, zip(*iterators))):
            # In what follows we assume that res is a numpy scalar or array
            # The following line guarantees that that's the case.
            res = np.asarray(res)
            res_data.flat[ind] = res
            if ragged is False:
                # to be able to break quickly and not waste time / resources
                shapes.add(res.shape)
                if len(shapes) != 1:
                    raise ValueError('The result shapes are not identical, but'
                                     'ragged=False')
            else:
                try:
                    shapes.add(res.shape)
                except AttributeError:
                    shapes.add(None)
            pbar.update(1)
        if parallel:
            executor.shutdown()

        # Combine data if required
        shapes = list(shapes)
        suitable_shapes = len(shapes) == 1 and shapes[0] is not None
        ragged = ragged or not suitable_shapes
        sig_shape = None
        if not ragged:
            sig_shape = () if shapes[0] == (1,) else shapes[0]
            res_data = np.stack(res_data.flat).reshape(
                self.axes_manager._navigation_shape_in_array + sig_shape)
        res = map_result_construction(self, inplace, res_data, ragged,
                                      sig_shape)
        return res

    def copy(self):
        try:
            backup_plot = self._plot
            self._plot = None
            return copy.copy(self)
        finally:
            self._plot = backup_plot

    def __deepcopy__(self, memo):
        dc = type(self)(**self._to_dictionary())
        if isinstance(dc.data, np.ndarray):
            dc.data = dc.data.copy()

        # uncomment if we want to deepcopy models as well:

        # dc.models._add_dictionary(
        #     copy.deepcopy(
        #         self.models._models.as_dictionary()))

        # The Signal subclasses might change the view on init
        # The following code just copies the original view
        for oaxis, caxis in zip(self.axes_manager._axes,
                                dc.axes_manager._axes):
            caxis.navigate = oaxis.navigate

        if dc.metadata.has_item('Markers'):
            temp_marker_dict = dc.metadata.Markers.as_dictionary()
            markers_dict = markers_metadata_dict_to_markers(
                temp_marker_dict,
                dc.axes_manager)
            dc.metadata.Markers = markers_dict
        return dc

    def deepcopy(self):
        return copy.deepcopy(self)

    def change_dtype(self, dtype):
        """Change the data type.

        Parameters
        ----------
        dtype : str or dtype
            Typecode or data-type to which the array is cast. In addition to all
            standard numpy dtypes HyperSpy supports four extra dtypes for RGB
            images: "rgb8", "rgba8", "rgb16" and "rgba16". Changing from and to
            any rgbx dtype is more constrained than most other dtype
            conversions. To change to a rgbx dtype the signal dimension must be
            1, its size 3(4) for rgb(rgba) dtypes, the dtype uint8(uint16) for
            rgbx8(rgbx16) and the navigation dimension at least 2. After
            conversion the signal dimension becomes 2. The dtype of images of
            dtype rgbx8(rgbx16) can only be changed to uint8(uint16) and the
            signal dimension becomes 1.


        Examples
        --------
        >>> s = hs.signals.Signal1D([1,2,3,4,5])
        >>> s.data
        array([1, 2, 3, 4, 5])
        >>> s.change_dtype('float')
        >>> s.data
        array([ 1.,  2.,  3.,  4.,  5.])

        """
        if not isinstance(dtype, np.dtype):
            if dtype in rgb_tools.rgb_dtypes:
                if self.axes_manager.signal_dimension != 1:
                    raise AttributeError(
                        "Only 1D signals can be converted "
                        "to RGB images.")
                if "8" in dtype and self.data.dtype.name != "uint8":
                    raise AttributeError(
                        "Only signals with dtype uint8 can be converted to "
                        "rgb8 images")
                elif "16" in dtype and self.data.dtype.name != "uint16":
                    raise AttributeError(
                        "Only signals with dtype uint16 can be converted to "
                        "rgb16 images")
                self.data = rgb_tools.regular_array2rgbx(self.data)
                self.axes_manager.remove(-1)
                self.axes_manager.set_signal_dimension(2)
                self._assign_subclass()
                return
            else:
                dtype = np.dtype(dtype)
        if rgb_tools.is_rgbx(self.data) is True:
            ddtype = self.data.dtype.fields["B"][0]

            if ddtype != dtype:
                raise ValueError(
                    "It is only possibile to change to %s." %
                    ddtype)
            self.data = rgb_tools.rgbx2regular_array(self.data)
            self.axes_manager._append_axis(
                size=self.data.shape[-1],
                scale=1,
                offset=0,
                name="RGB index",
                navigate=False,)
            self.axes_manager.set_signal_dimension(1)
            self._assign_subclass()
            return
        else:
            self.data = self.data.astype(dtype)
        self._assign_subclass()

    def estimate_poissonian_noise_variance(self,
                                           expected_value=None,
                                           gain_factor=None,
                                           gain_offset=None,
                                           correlation_factor=None):
        """Estimate the poissonian noise variance of the signal.

        The variance is stored in the
        ``metadata.Signal.Noise_properties.variance`` attribute.

        A poissonian noise  variance is equal to the expected value. With the
        default arguments, this method simply sets the variance attribute to
        the given `expected_value`. However, more generally (although then
        noise is not strictly poissonian), the variance may be proportional to
        the expected value. Moreover, when the noise is a mixture of white
        (gaussian) and poissonian noise, the variance is described by the
        following linear model:

            .. math::

                \mathrm{Var}[X] = (a * \mathrm{E}[X] + b) * c

        Where `a` is the `gain_factor`, `b` is the `gain_offset` (the gaussian
        noise variance) and `c` the `correlation_factor`. The correlation
        factor accounts for correlation of adjacent signal elements that can
        be modeled as a convolution with a gaussian point spread function.


        Parameters
        ----------
        expected_value : None or Signal instance.
            If None, the signal data is taken as the expected value. Note that
            this may be inaccurate where `data` is small.
        gain_factor, gain_offset, correlation_factor: None or float.
            All three must be positive. If None, take the values from
            ``metadata.Signal.Noise_properties.Variance_linear_model`` if
            defined. Otherwise suppose poissonian noise i.e. ``gain_factor=1``,
            ``gain_offset=0``, ``correlation_factor=1``. If not None, the
            values are stored in
            ``metadata.Signal.Noise_properties.Variance_linear_model``.

        """
        if expected_value is None:
            expected_value = self
        dc = expected_value.data if expected_value._lazy else expected_value.data.copy()
        if self.metadata.has_item(
                "Signal.Noise_properties.Variance_linear_model"):
            vlm = self.metadata.Signal.Noise_properties.Variance_linear_model
        else:
            self.metadata.add_node(
                "Signal.Noise_properties.Variance_linear_model")
            vlm = self.metadata.Signal.Noise_properties.Variance_linear_model

        if gain_factor is None:
            if not vlm.has_item("gain_factor"):
                vlm.gain_factor = 1
            gain_factor = vlm.gain_factor

        if gain_offset is None:
            if not vlm.has_item("gain_offset"):
                vlm.gain_offset = 0
            gain_offset = vlm.gain_offset

        if correlation_factor is None:
            if not vlm.has_item("correlation_factor"):
                vlm.correlation_factor = 1
            correlation_factor = vlm.correlation_factor

        if gain_offset < 0:
            raise ValueError("`gain_offset` must be positive.")
        if gain_factor < 0:
            raise ValueError("`gain_factor` must be positive.")
        if correlation_factor < 0:
            raise ValueError("`correlation_factor` must be positive.")
        variance = self._estimate_poissonian_noise_variance(dc, gain_factor,
                                                            gain_offset,
                                                            correlation_factor)
        variance = BaseSignal(variance, attributes={'_lazy': self._lazy})
        variance.axes_manager = self.axes_manager
        variance.metadata.General.title = ("Variance of " +
                                           self.metadata.General.title)
        self.metadata.set_item(
            "Signal.Noise_properties.variance", variance)

    @staticmethod
    def _estimate_poissonian_noise_variance(dc, gain_factor, gain_offset,
                                            correlation_factor):
        variance = (dc * gain_factor + gain_offset) * correlation_factor
        variance = np.clip(variance, gain_offset * correlation_factor, np.inf)
        return variance

    def get_current_signal(self, auto_title=True, auto_filename=True):
        """Returns the data at the current coordinates as a Signal subclass.

        The signal subclass is the same as that of the current object. All the
        axes navigation attribute are set to False.

        Parameters
        ----------
        auto_title : bool
            If True an space followed by the current indices in parenthesis
            are appended to the title.
        auto_filename : bool
            If True and `tmp_parameters.filename` is defined
            (what is always the case when the Signal has been read from a
            file), the filename is modified by appending an underscore and a
            parenthesis containing the current indices.

        Returns
        -------
        cs : Signal subclass instance.

        Examples
        --------
        >>> im = hs.signals.Signal2D(np.zeros((2,3, 32,32)))
        >>> im
        <Signal2D, title: , dimensions: (3, 2, 32, 32)>
        >>> im.axes_manager.indices = 2,1
        >>> im.get_current_signal()
        <Signal2D, title:  (2, 1), dimensions: (32, 32)>

        """
        cs = self.__class__(
            self(),
            axes=self.axes_manager._get_signal_axes_dicts(),
            metadata=self.metadata.as_dictionary(),
            attributes={'_lazy': False})

        if auto_filename is True and self.tmp_parameters.has_item('filename'):
            cs.tmp_parameters.filename = (self.tmp_parameters.filename +
                                          '_' +
                                          str(self.axes_manager.indices))
            cs.tmp_parameters.extension = self.tmp_parameters.extension
            cs.tmp_parameters.folder = self.tmp_parameters.folder
        if auto_title is True:
            cs.metadata.General.title = (cs.metadata.General.title +
                                         ' ' + str(self.axes_manager.indices))
        cs.axes_manager._set_axis_attribute_values("navigate", False)
        return cs

    def _get_navigation_signal(self, data=None, dtype=None):
        """Return a signal with the same axes as the navigation space.

        Parameters
        ----------
        data : {None, numpy array}, optional
            If None the `Signal` data is an array of the same dtype as the
            current one filled with zeros. If a numpy array, the array must
            have the correct dimensions.

        dtype : data-type, optional
            The desired data-type for the data array when `data` is None,
            e.g., `numpy.int8`.  Default is the data type of the current signal
            data.


        """
        from dask.array import Array
        if data is not None:
            ref_shape = (self.axes_manager._navigation_shape_in_array
                         if self.axes_manager.navigation_dimension != 0
                         else (1,))
            if data.shape != ref_shape:
                raise ValueError(
                    ("data.shape %s is not equal to the current navigation "
                     "shape in array which is %s") %
                    (str(data.shape), str(ref_shape)))
        else:
            if dtype is None:
                dtype = self.data.dtype
            if self.axes_manager.navigation_dimension == 0:
                data = np.array([0, ], dtype=dtype)
            else:
                data = np.zeros(
                    self.axes_manager._navigation_shape_in_array,
                    dtype=dtype)
        if self.axes_manager.navigation_dimension == 0:
            s = BaseSignal(data)
        elif self.axes_manager.navigation_dimension == 1:
            from hyperspy._signals.signal1d import Signal1D
            s = Signal1D(data,
                         axes=self.axes_manager._get_navigation_axes_dicts())
        elif self.axes_manager.navigation_dimension == 2:
            from hyperspy._signals.signal2d import Signal2D
            s = Signal2D(data,
                         axes=self.axes_manager._get_navigation_axes_dicts())
        else:
            s = BaseSignal(
                data,
                axes=self.axes_manager._get_navigation_axes_dicts())
            s.axes_manager.set_signal_dimension(
                self.axes_manager.navigation_dimension)
        if isinstance(data, Array):
            s = s.as_lazy()
        return s

    def _get_signal_signal(self, data=None, dtype=None):
        """Return a signal with the same axes as the signal space.

        Parameters
        ----------
        data : {None, numpy array}, optional
            If None the `Signal` data is an array of the same dtype as the
            current one filled with zeros. If a numpy array, the array must
            have the correct dimensions.
        dtype : data-type, optional
            The desired data-type for the data array when `data` is None,
            e.g., `numpy.int8`.  Default is the data type of the current signal
            data.

        """
        from dask.array import Array
        if data is not None:
            ref_shape = (self.axes_manager._signal_shape_in_array
                         if self.axes_manager.signal_dimension != 0
                         else (1,))
            if data.shape != ref_shape:
                raise ValueError(
                    "data.shape %s is not equal to the current signal shape in"
                    " array which is %s" % (str(data.shape), str(ref_shape)))
        else:
            if dtype is None:
                dtype = self.data.dtype
            if self.axes_manager.signal_dimension == 0:
                data = np.array([0, ], dtype=dtype)
            else:
                data = np.zeros(
                    self.axes_manager._signal_shape_in_array,
                    dtype=dtype)

        if self.axes_manager.signal_dimension == 0:
            s = BaseSignal(data)
            s.set_signal_type(self.metadata.Signal.signal_type)
        else:
            s = self.__class__(data,
                               axes=self.axes_manager._get_signal_axes_dicts())
        if isinstance(data, Array):
            s = s.as_lazy()
        return s

    def __iter__(self):
        # Reset AxesManager iteration index
        self.axes_manager.__iter__()
        return self

    def __next__(self):
        next(self.axes_manager)
        return self.get_current_signal()

    def __len__(self):
        nitem = int(self.axes_manager.navigation_size)
        nitem = nitem if nitem > 0 else 1
        return nitem

    def as_signal1D(self, spectral_axis, out=None, optimize=True):
        """Return the Signal as a spectrum.

        The chosen spectral axis is moved to the last index in the
        array and the data is made contiguous for efficient iteration over
        spectra. By default ensures the data is stored optimally, hence often
        making a copy of the data. See `transpose` for a more general method
        with more options.


        Parameters
        ----------
        spectral_axis %s
        %s
        %s

        See Also
        --------
        as_signal2D, transpose, hs.transpose
        Examples
        --------
        >>> img = hs.signals.Signal2D(np.ones((3,4,5,6)))
        >>> img
        <Signal2D, title: , dimensions: (4, 3, 6, 5)>
        >>> img.to_spectrum(-1+1j)
        <Signal1D, title: , dimensions: (6, 5, 4, 3)>
        >>> img.to_spectrum(0)
        <Signal1D, title: , dimensions: (6, 5, 3, 4)>

        """
        sp = self.transpose(signal_axes=[spectral_axis], optimize=optimize)
        if out is None:
            return sp
        else:
            if out._lazy:
                out.data = sp.data
            else:
                out.data[:] = sp.data
            out.events.data_changed.trigger(obj=out)
    as_signal1D.__doc__ %= (ONE_AXIS_PARAMETER, OUT_ARG,
                            OPTIMIZE_ARG.replace('False', 'True'))

    def as_signal2D(self, image_axes, out=None, optimize=True):
        """Convert signal to image.

        The chosen image axes are moved to the last indices in the
        array and the data is made contiguous for effecient
        iteration over images.

        Parameters
        ----------
        image_axes : tuple of {int | str | axis}
            Select the image axes. Note that the order of the axes matters
            and it is given in the "natural" i.e. X, Y, Z... order.
        %s
        %s

        Raises
        ------
        DataDimensionError : when data.ndim < 2

        See Also
        --------
        as_signal1D, transpose, hs.transpose


        Examples
        --------
        >>> s = hs.signals.Signal1D(np.ones((2,3,4,5)))
        >>> s
        <Signal1D, title: , dimensions: (4, 3, 2, 5)>
        >>> s.as_signal2D((0,1))
        <Signal2D, title: , dimensions: (5, 2, 4, 3)>

        >>> s.to_signal2D((1,2))
        <Signal2D, title: , dimensions: (4, 5, 3, 2)>


        """
        if self.data.ndim < 2:
            raise DataDimensionError(
                "A Signal dimension must be >= 2 to be converted to a Signal2D")
        im = self.transpose(signal_axes=image_axes, optimize=optimize)
        if out is None:
            return im
        else:
            if out._lazy:
                out.data = im.data
            else:
                out.data[:] = im.data
            out.events.data_changed.trigger(obj=out)
    as_signal2D.__doc__ %= (OUT_ARG, OPTIMIZE_ARG.replace('False', 'True'))

    def _assign_subclass(self):
        mp = self.metadata
        self.__class__ = hyperspy.io.assign_signal_subclass(
            dtype=self.data.dtype,
            signal_dimension=self.axes_manager.signal_dimension,
            signal_type=mp.Signal.signal_type
            if "Signal.signal_type" in mp
            else self._signal_type,
            lazy=self._lazy)
        if self._alias_signal_types:  # In case legacy types exist:
            mp.Signal.signal_type = self._signal_type  # set to default!
        self.__init__(**self._to_dictionary(add_models=True))
        if self._lazy:
            self._make_lazy()

    def set_signal_type(self, signal_type):
        """Set the signal type and change the current class
        accordingly if pertinent.

        The signal_type attribute specifies the kind of data that the signal
        containts e.g. "EELS" for electron energy-loss spectroscopy,
        "PES" for photoemission spectroscopy. There are some methods that are
        only available for certain kind of signals, so setting this
        parameter can enable/disable features.

        Parameters
        ----------
        signal_type : {"EELS", "EDS_TEM", "EDS_SEM", "DielectricFunction"}
            Currently there are special features for "EELS" (electron
            energy-loss spectroscopy), "EDS_TEM" (energy dispersive X-rays of
            thin samples, normally obtained in a transmission electron
            microscope), "EDS_SEM" (energy dispersive X-rays of thick samples,
            normally obtained in a scanning electron microscope) and
            "DielectricFuction". Setting the signal_type to the correct acronym
            is highly advisable when analyzing any signal for which HyperSpy
            provides extra features. Even if HyperSpy does not provide extra
            features for the signal that you are analyzing, it is good practice
            to set signal_type to a value that best describes the data signal
            type.

        """
        self.metadata.Signal.signal_type = signal_type
        self._assign_subclass()

    def set_signal_origin(self, origin):
        """Set the `signal_origin` metadata value.

        The signal_origin attribute specifies if the data was obtained
        through experiment or simulation.


        Parameters
        ----------
        origin : string
            Typically 'experiment' or 'simulation'.


        """
        self.metadata.Signal.signal_origin = origin

    def print_summary_statistics(self, formatter="%.3f"):
        """Prints the five-number summary statistics of the data, the mean and
        the standard deviation.

        Prints the mean, standandard deviation (std), maximum (max), minimum
        (min), first quartile (Q1), median and third quartile. nans are
        removed from the calculations.

        Parameters
        ----------
        formatter : bool
           Number formatter.

        See Also
        --------
        get_histogram

        """
        _mean, _std, _min, _q1, _q2, _q3, _max = self._calculate_summary_statistics()
        print(underline("Summary statistics"))
        print("mean:\t" + formatter % _mean)
        print("std:\t" + formatter % _std)
        print()
        print("min:\t" + formatter % _min)
        print("Q1:\t" + formatter % _q1)
        print("median:\t" + formatter % _q2)
        print("Q3:\t" + formatter % _q3)
        print("max:\t" + formatter % _max)

    def _calculate_summary_statistics(self):
        data = self.data
        data = data[~np.isnan(data)]
        _mean = np.nanmean(data)
        _std = np.nanstd(data)
        _min = np.nanmin(data)
        _q1 = np.percentile(data, 25)
        _q2 = np.percentile(data, 50)
        _q3 = np.percentile(data, 75)
        _max = np.nanmax(data)
        return _mean, _std, _min, _q1, _q2, _q3, _max

    @property
    def is_rgba(self):
        return rgb_tools.is_rgba(self.data)

    @property
    def is_rgb(self):
        return rgb_tools.is_rgb(self.data)

    @property
    def is_rgbx(self):
        return rgb_tools.is_rgbx(self.data)

    def add_marker(
            self, marker, plot_on_signal=True, plot_marker=True,
            permanent=False, plot_signal=True):
        """
        Add a marker to the signal or navigator plot.

        Plot the signal, if not yet plotted

        Parameters
        ----------
        marker : marker object or iterable of marker objects
            The marker or iterable (list, tuple, ...) of markers to add.
            See `plot.markers`. If you want to add a large number of markers,
            add them as an iterable, since this will be much faster.
        plot_on_signal : bool, default True
            If True, add the marker to the signal
            If False, add the marker to the navigator
        plot_marker : bool, default True
            If True, plot the marker.
        permanent : bool, default False
            If False, the marker will only appear in the current
            plot. If True, the marker will be added to the
            metadata.Markers list, and be plotted with plot(plot_markers=True).
            If the signal is saved as a HyperSpy HDF5 file, the markers will be
            stored in the HDF5 signal and be restored when the file is loaded.

        Examples
        --------
        >>> import scipy.misc
        >>> im = hs.signals.Signal2D(scipy.misc.ascent())
        >>> m = hs.markers.rectangle(x1=150, y1=100, x2=400,
        >>>                                  y2=400, color='red')
        >>> im.add_marker(m)

        Adding to a 1D signal, where the point will change
        when the navigation index is changed

        >>> s = hs.signals.Signal1D(np.random.random((3, 100)))
        >>> marker = hs.markers.point((19, 10, 60), (0.2, 0.5, 0.9))
        >>> s.add_marker(marker, permanent=True, plot_marker=True)
        >>> s.plot(plot_markers=True) #doctest: +SKIP

        Add permanent marker

        >>> s = hs.signals.Signal2D(np.random.random((100, 100)))
        >>> marker = hs.markers.point(50, 60)
        >>> s.add_marker(marker, permanent=True, plot_marker=True)
        >>> s.plot(plot_markers=True) #doctest: +SKIP

        Add permanent marker which changes with navigation position, and
        do not add it to a current plot

        >>> s = hs.signals.Signal2D(np.random.randint(10, size=(3, 100, 100)))
        >>> marker = hs.markers.point((10, 30, 50), (30, 50, 60), color='red')
        >>> s.add_marker(marker, permanent=True, plot_marker=False)
        >>> s.plot(plot_markers=True) #doctest: +SKIP

        Removing a permanent marker

        >>> s = hs.signals.Signal2D(np.random.randint(10, size=(100, 100)))
        >>> marker = hs.markers.point(10, 60, color='red')
        >>> marker.name = "point_marker"
        >>> s.add_marker(marker, permanent=True)
        >>> del s.metadata.Markers.point_marker

        Adding many markers as a list

        >>> from numpy.random import random
        >>> s = hs.signals.Signal2D(np.random.randint(10, size=(100, 100)))
        >>> marker_list = []
        >>> for i in range(100):
        >>>     marker = hs.markers.point(random()*100, random()*100, color='red')
        >>>     marker_list.append(marker)
        >>> s.add_marker(marker_list, permanent=True)

        """
        if isiterable(marker):
            marker_list = marker
        else:
            marker_list = [marker]
        markers_dict = {}
        if permanent:
            if not self.metadata.has_item('Markers'):
                self.metadata.add_node('Markers')
            marker_object_list = []
            for marker_tuple in list(self.metadata.Markers):
                marker_object_list.append(marker_tuple[1])
            name_list = self.metadata.Markers.keys()
        marker_name_suffix = 1
        for m in marker_list:
            marker_data_shape = m._get_data_shape()
            if (not (len(marker_data_shape) == 0)) and (
                    marker_data_shape != self.axes_manager.navigation_shape):
                raise ValueError(
                    "Navigation shape of the marker must be 0 or the "
                    "same navigation shape as this signal.")
            if (m.signal is not None) and (m.signal is not self):
                raise ValueError("Markers can not be added to several signals")
            m._plot_on_signal = plot_on_signal
            if plot_marker:
                if self._plot is None:
                    self.plot()
                if m._plot_on_signal:
                    self._plot.signal_plot.add_marker(m)
                else:
                    if self._plot.navigator_plot is None:
                        self.plot()
                    self._plot.navigator_plot.add_marker(m)
                m.plot(update_plot=False)
            if permanent:
                for marker_object in marker_object_list:
                    if m is marker_object:
                        raise ValueError("Marker already added to signal")
                name = m.name
                temp_name = name
                while temp_name in name_list:
                    temp_name = name + str(marker_name_suffix)
                    marker_name_suffix += 1
                m.name = temp_name
                markers_dict[m.name] = m
                m.signal = self
                marker_object_list.append(m)
                name_list.append(m.name)
            if not plot_marker and not permanent:
                _logger.warning(
                    "plot_marker=False and permanent=False does nothing")
        if permanent:
            self.metadata.Markers = markers_dict
        if plot_marker:
            if self._plot.signal_plot:
                self._plot.signal_plot.ax.hspy_fig._draw_animated()
            if self._plot.navigator_plot:
                self._plot.navigator_plot.ax.hspy_fig._draw_animated()

    def _plot_permanent_markers(self):
        marker_name_list = self.metadata.Markers.keys()
        markers_dict = self.metadata.Markers.__dict__
        for marker_name in marker_name_list:
            marker = markers_dict[marker_name]['_dtb_value_']
            if marker.plot_marker:
                if marker._plot_on_signal:
                    self._plot.signal_plot.add_marker(marker)
                else:
                    self._plot.navigator_plot.add_marker(marker)
                marker.plot(update_plot=False)
        if self._plot.signal_plot:
            self._plot.signal_plot.ax.hspy_fig._draw_animated()
        if self._plot.navigator_plot:
            self._plot.navigator_plot.ax.hspy_fig._draw_animated()

    def add_poissonian_noise(self, **kwargs):
        """Add Poissonian noise to the data"""
        original_type = self.data.dtype
        self.data = np.random.poisson(self.data, **kwargs).astype(
            original_type)
        self.events.data_changed.trigger(obj=self)

    def add_gaussian_noise(self, std):
        """Add Gaussian noise to the data
        Parameters
        ----------
        std : float

        """
        noise = np.random.normal(0,
                                 std,
                                 self.data.shape)
        original_dtype = self.data.dtype
        self.data = (
            self.data.astype(
                noise.dtype) +
            noise).astype(original_dtype)
        self.events.data_changed.trigger(obj=self)

    def transpose(self, signal_axes=None,
                  navigation_axes=None, optimize=False):
        """Transposes the signal to have the required signal and navigation
        axes.

        Parameters
        ----------
        signal_axes, navigation_axes : {None, int, iterable}
            With the exception of both parameters getting iterables, generally
            one has to be None (i.e. "floating"). The other one specifies
            either the required number or explicitly the axes to move to the
            corresponding space.
            If both are iterables, full control is given as long as all axes
            are assigned to one space only.
        %s

        See also
        --------
        T, as_signal2D, as_signal1D, hs.transpose

        Examples
        --------
        >>> # just create a signal with many distinct dimensions
        >>> s = hs.signals.BaseSignal(np.random.rand(1,2,3,4,5,6,7,8,9))
        >>> s
        <BaseSignal, title: , dimensions: (|9, 8, 7, 6, 5, 4, 3, 2, 1)>

        >>> s.transpose() # swap signal and navigation spaces
        <BaseSignal, title: , dimensions: (9, 8, 7, 6, 5, 4, 3, 2, 1|)>

        >>> s.T # a shortcut for no arguments
        <BaseSignal, title: , dimensions: (9, 8, 7, 6, 5, 4, 3, 2, 1|)>

        # roll to leave 5 axes in navigation space
        >>> s.transpose(signal_axes=5)
        <BaseSignal, title: , dimensions: (4, 3, 2, 1|9, 8, 7, 6, 5)>

        # roll leave 3 axes in navigation space
        >>> s.transpose(navigation_axes=3)
        <BaseSignal, title: , dimensions: (3, 2, 1|9, 8, 7, 6, 5, 4)>

        >>> # 3 explicitly defined axes in signal space
        >>> s.transpose(signal_axes=[0, 2, 6])
        <BaseSignal, title: , dimensions: (8, 6, 5, 4, 2, 1|9, 7, 3)>

        >>> # A mix of two lists, but specifying all axes explicitly
        >>> # The order of axes is preserved in both lists
        >>> s.transpose(navigation_axes=[1, 2, 3, 4, 5, 8], signal_axes=[0, 6, 7])
        <BaseSignal, title: , dimensions: (8, 7, 6, 5, 4, 1|9, 3, 2)>

        """

        am = self.axes_manager
        ax_list = am._axes
        if isinstance(signal_axes, int):
            if navigation_axes is not None:
                raise ValueError("The navigation_axes are not None, even "
                                 "though just a number was given for "
                                 "signal_axes")
            if len(ax_list) < signal_axes:
                raise ValueError("Too many signal axes requested")
            if signal_axes < 0:
                raise ValueError("Can't have negative number of signal axes")
            elif signal_axes == 0:
                signal_axes = ()
                navigation_axes = ax_list[::-1]
            else:
                navigation_axes = ax_list[:-signal_axes][::-1]
                signal_axes = ax_list[-signal_axes:][::-1]
        elif iterable_not_string(signal_axes):
            signal_axes = tuple(am[ax] for ax in signal_axes)
            if navigation_axes is None:
                navigation_axes = tuple(ax for ax in ax_list
                                        if ax not in signal_axes)[::-1]
            elif iterable_not_string(navigation_axes):
                # want to keep the order
                navigation_axes = tuple(am[ax] for ax in navigation_axes)
                intersection = set(signal_axes).intersection(navigation_axes)
                if len(intersection):
                    raise ValueError("At least one axis found in both spaces:"
                                     " {}".format(intersection))
                if len(am._axes) != (len(signal_axes) + len(navigation_axes)):
                    raise ValueError("Not all current axes were assigned to a "
                                     "space")
            else:
                raise ValueError("navigation_axes has to be None or an iterable"
                                 " when signal_axes is iterable")
        elif signal_axes is None:
            if isinstance(navigation_axes, int):
                if len(ax_list) < navigation_axes:
                    raise ValueError("Too many navigation axes requested")
                if navigation_axes < 0:
                    raise ValueError(
                        "Can't have negative number of navigation axes")
                elif navigation_axes == 0:
                    navigation_axes = ()
                    signal_axes = ax_list[::-1]
                else:
                    signal_axes = ax_list[navigation_axes:][::-1]
                    navigation_axes = ax_list[:navigation_axes][::-1]
            elif iterable_not_string(navigation_axes):
                navigation_axes = tuple(am[ax] for ax in
                                        navigation_axes)
                signal_axes = tuple(ax for ax in ax_list
                                    if ax not in navigation_axes)[::-1]
            elif navigation_axes is None:
                signal_axes = am.navigation_axes
                navigation_axes = am.signal_axes
            else:
                raise ValueError(
                    "The passed navigation_axes argument is not valid")
        else:
            raise ValueError("The passed signal_axes argument is not valid")
        # translate to axes idx from actual objects for variance
        idx_sig = [ax.index_in_axes_manager for ax in signal_axes]
        idx_nav = [ax.index_in_axes_manager for ax in navigation_axes]
        # From now on we operate with axes in array order
        signal_axes = signal_axes[::-1]
        navigation_axes = navigation_axes[::-1]
        # get data view
        array_order = tuple(
            ax.index_in_array for ax in navigation_axes)
        array_order += tuple(ax.index_in_array for ax in signal_axes)
        newdata = self.data.transpose(array_order)
        res = self._deepcopy_with_new_data(newdata, copy_variance=True)

        # reconfigure the axes of the axesmanager:
        ram = res.axes_manager
        ram._update_trait_handlers(remove=True)
        # _axes are ordered in array order
        ram._axes = [ram._axes[i] for i in array_order]
        for i, ax in enumerate(ram._axes):
            if i < len(navigation_axes):
                ax.navigate = True
            else:
                ax.navigate = False
        ram._update_attributes()
        ram._update_trait_handlers(remove=False)
        res._assign_subclass()
        if res.metadata.has_item("Signal.Noise_properties.variance"):
            var = res.metadata.Signal.Noise_properties.variance
            if isinstance(var, BaseSignal):
                var = var.transpose(signal_axes=idx_sig,
                                    navigation_axes=idx_nav,
                                    optimize=optimize)
                res.metadata.set_item('Signal.Noise_properties.variance', var)
        if optimize:
            res._make_sure_data_is_contiguous(log=True)
        if res.metadata.has_item('Markers'):
            # The markers might fail if the navigation dimensions are changed
            # so the safest is simply to not carry them over from the
            # previous signal.
            del res.metadata.Markers

        return res
    transpose.__doc__ %= (OPTIMIZE_ARG)

    @property
    def T(self):
        """The transpose of the signal, with signal and navigation spaces
        swapped.
        """
        return self.transpose()


ARITHMETIC_OPERATORS = (
    "__add__",
    "__sub__",
    "__mul__",
    "__floordiv__",
    "__mod__",
    "__divmod__",
    "__pow__",
    "__lshift__",
    "__rshift__",
    "__and__",
    "__xor__",
    "__or__",
    "__mod__",
    "__truediv__",
)
INPLACE_OPERATORS = (
    "__iadd__",
    "__isub__",
    "__imul__",
    "__itruediv__",
    "__ifloordiv__",
    "__imod__",
    "__ipow__",
    "__ilshift__",
    "__irshift__",
    "__iand__",
    "__ixor__",
    "__ior__",
)
COMPARISON_OPERATORS = (
    "__lt__",
    "__le__",
    "__eq__",
    "__ne__",
    "__ge__",
    "__gt__",
)
UNARY_OPERATORS = (
    "__neg__",
    "__pos__",
    "__abs__",
    "__invert__",
)
for name in ARITHMETIC_OPERATORS + INPLACE_OPERATORS + COMPARISON_OPERATORS:
    exec(
        ("def %s(self, other):\n" % name) +
        ("   return self._binary_operator_ruler(other, \'%s\')\n" %
         name))
    exec("%s.__doc__ = np.ndarray.%s.__doc__" % (name, name))
    exec("setattr(BaseSignal, \'%s\', %s)" % (name, name))
    # The following commented line enables the operators with swapped
    # operands. They should be defined only for commutative operators
    # but for simplicity we don't support this at all atm.

    # exec("setattr(BaseSignal, \'%s\', %s)" % (name[:2] + "r" + name[2:],
    # name))

# Implement unary arithmetic operations
for name in UNARY_OPERATORS:
    exec(
        ("def %s(self):" % name) +
        ("   return self._unary_operator_ruler(\'%s\')" % name))
    exec("%s.__doc__ = int.%s.__doc__" % (name, name))
    exec("setattr(BaseSignal, \'%s\', %s)" % (name, name))<|MERGE_RESOLUTION|>--- conflicted
+++ resolved
@@ -52,11 +52,8 @@
 from hyperspy.misc.slicing import SpecialSlicers, FancySlicing
 from hyperspy.misc.utils import slugify
 from hyperspy.docstrings.signal import (
-<<<<<<< HEAD
-    ONE_AXIS_PARAMETER, MANY_AXIS_PARAMETER, OUT_ARG, NAN_FUNC, ROI_ARG)
-=======
-    ONE_AXIS_PARAMETER, MANY_AXIS_PARAMETER, OUT_ARG, NAN_FUNC, OPTIMIZE_ARG)
->>>>>>> 8b156871
+        ONE_AXIS_PARAMETER, MANY_AXIS_PARAMETER, OUT_ARG, NAN_FUNC,
+        OPTIMIZE_ARG, ROI_ARG)
 from hyperspy.docstrings.plot import BASE_PLOT_DOCSTRING, KWARGS_DOCSTRING
 from hyperspy.events import Events, Event
 import hyperspy.roi as _roi
