--- conflicted
+++ resolved
@@ -2148,11 +2148,7 @@
             axis.offset = new_offset
         self.get_dimensions_from_data()
         self.squeeze()
-<<<<<<< HEAD
-=======
         self.events.data_changed.trigger(obj=self)
-
->>>>>>> 10078e97
     def swap_axes(self, axis1, axis2):
         """Swaps the axes.
 
@@ -3427,11 +3423,6 @@
                 name="RGB index",
                 navigate=False,)
             self.metadata.Signal.record_by = "spectrum"
-<<<<<<< HEAD
-            self.axes_manager[-1 + 2j].name = "RGB index"
-=======
-            self._assign_subclass()
->>>>>>> 10078e97
             return
         else:
             self.data = self.data.astype(dtype)
