# -*- coding: utf-8 -*-
# Copyright 2007-2016 The HyperSpy developers
#
# This file is part of  HyperSpy.
#
#  HyperSpy is free software: you can redistribute it and/or modify
# it under the terms of the GNU General Public License as published by
# the Free Software Foundation, either version 3 of the License, or
# (at your option) any later version.
#
#  HyperSpy is distributed in the hope that it will be useful,
# but WITHOUT ANY WARRANTY; without even the implied warranty of
# MERCHANTABILITY or FITNESS FOR A PARTICULAR PURPOSE.  See the
# GNU General Public License for more details.
#
# You should have received a copy of the GNU General Public License
# along with  HyperSpy.  If not, see <http://www.gnu.org/licenses/>.

import copy
import os.path
import warnings
import inspect
from contextlib import contextmanager
from datetime import datetime
import logging
from pint import UnitRegistry, UndefinedUnitError

import numpy as np
import scipy as sp
import dask.array as da
from matplotlib import pyplot as plt
import traits.api as t
import numbers

from hyperspy.axes import AxesManager
from hyperspy import io
from hyperspy.drawing import mpl_hie, mpl_hse, mpl_he
from hyperspy.learn.mva import MVA, LearningResults
import hyperspy.misc.utils
from hyperspy.misc.utils import DictionaryTreeBrowser
from hyperspy.drawing import signal as sigdraw
from hyperspy.defaults_parser import preferences
from hyperspy.misc.io.tools import ensure_directory
from hyperspy.misc.utils import iterable_not_string, stack
from hyperspy.external.progressbar import progressbar
from hyperspy.exceptions import SignalDimensionError, DataDimensionError
from hyperspy.misc import rgb_tools
from hyperspy.misc.utils import underline, isiterable
from hyperspy.external.astroML.histtools import histogram
from hyperspy.drawing.utils import animate_legend
from hyperspy.drawing.marker import markers_metadata_dict_to_markers
from hyperspy.misc.slicing import SpecialSlicers, FancySlicing
from hyperspy.misc.utils import slugify
from hyperspy.docstrings.signal import (
<<<<<<< HEAD
        ONE_AXIS_PARAMETER, MANY_AXIS_PARAMETER, OUT_ARG, NAN_FUNC,
        OPTIMIZE_ARG, ROI_ARG)
=======
    ONE_AXIS_PARAMETER, MANY_AXIS_PARAMETER, OUT_ARG, NAN_FUNC, OPTIMIZE_ARG, RECHUNK_ARG)
>>>>>>> a0f115f3
from hyperspy.docstrings.plot import BASE_PLOT_DOCSTRING, KWARGS_DOCSTRING
from hyperspy.events import Events, Event
import hyperspy.roi as _roi
from hyperspy.interactive import interactive
from hyperspy.misc.signal_tools import (are_signals_aligned,
                                        broadcast_signals)

from hyperspy.exceptions import VisibleDeprecationWarning

_logger = logging.getLogger(__name__)


class ModelManager(object):

    """Container for models
    """

    class ModelStub(object):

        def __init__(self, mm, name):
            self._name = name
            self._mm = mm
            self.restore = lambda: mm.restore(self._name)
            self.remove = lambda: mm.remove(self._name)
            self.pop = lambda: mm.pop(self._name)
            self.restore.__doc__ = "Returns the stored model"
            self.remove.__doc__ = "Removes the stored model"
            self.pop.__doc__ = \
                "Returns the stored model and removes it from storage"

        def __repr__(self):
            return repr(self._mm._models[self._name])

    def __init__(self, signal, dictionary=None):
        self._signal = signal
        self._models = DictionaryTreeBrowser()
        self._add_dictionary(dictionary)

    def _add_dictionary(self, dictionary=None):
        if dictionary is not None:
            for k, v in dictionary.items():
                if k.startswith('_') or k in ['restore', 'remove']:
                    raise KeyError("Can't add dictionary with key '%s'" % k)
                k = slugify(k, True)
                self._models.set_item(k, v)
                setattr(self, k, self.ModelStub(self, k))

    def _set_nice_description(self, node, names):
        ans = {'date': datetime.now().strftime('%Y-%m-%d %H:%M:%S'),
               'dimensions': self._signal.axes_manager._get_dimension_str(),
               }
        node.add_dictionary(ans)
        for n in names:
            node.add_node('components.' + n)

    def _save(self, name, dictionary):

        from itertools import product
        _abc = 'abcdefghijklmnopqrstuvwxyz'

        def get_letter(models):
            howmany = len(models)
            if not howmany:
                return 'a'
            order = int(np.log(howmany) / np.log(26)) + 1
            letters = [_abc, ] * order
            for comb in product(*letters):
                guess = "".join(comb)
                if guess not in models.keys():
                    return guess

        if name is None:
            name = get_letter(self._models)
        else:
            name = self._check_name(name)

        if name in self._models:
            self.remove(name)

        self._models.add_node(name)
        node = self._models.get_item(name)
        names = [c['name'] for c in dictionary['components']]
        self._set_nice_description(node, names)

        node.set_item('_dict', dictionary)
        setattr(self, name, self.ModelStub(self, name))

    def store(self, model, name=None):
        """If the given model was created from this signal, stores it

        Parameters
        ----------
        model : model
            the model to store in the signal
        name : {string, None}
            the name for the model to be stored with

        See Also
        --------
        remove
        restore
        pop

        """
        if model.signal is self._signal:
            self._save(name, model.as_dictionary())
        else:
            raise ValueError("The model is created from a different signal, "
                             "you should store it there")

    def _check_name(self, name, existing=False):
        if not isinstance(name, str):
            raise KeyError('Name has to be a string')
        if name.startswith('_'):
            raise KeyError('Name cannot start with "_" symbol')
        if '.' in name:
            raise KeyError('Name cannot contain dots (".")')
        name = slugify(name, True)
        if existing:
            if name not in self._models:
                raise KeyError(
                    "Model named '%s' is not currently stored" %
                    name)
        return name

    def remove(self, name):
        """Removes the given model

        Parameters
        ----------
        name : string
            the name of the model to remove

        See Also
        --------
        restore
        store
        pop

        """
        name = self._check_name(name, True)
        delattr(self, name)
        self._models.__delattr__(name)

    def pop(self, name):
        """Returns the restored model and removes it from storage

        Parameters
        ----------
        name : string
            the name of the model to restore and remove

        See Also
        --------
        restore
        store
        remove

        """
        name = self._check_name(name, True)
        model = self.restore(name)
        self.remove(name)
        return model

    def restore(self, name):
        """Returns the restored model

        Parameters
        ----------
        name : string
            the name of the model to restore

        See Also
        --------
        remove
        store
        pop

        """
        name = self._check_name(name, True)
        d = self._models.get_item(name + '._dict').as_dictionary()
        return self._signal.create_model(dictionary=copy.deepcopy(d))

    def __repr__(self):
        return repr(self._models)

    def __len__(self):
        return len(self._models)

    def __getitem__(self, name):
        name = self._check_name(name, True)
        return getattr(self, name)


class MVATools(object):
    # TODO: All of the plotting methods here should move to drawing

    def _plot_factors_or_pchars(self, factors, comp_ids=None,
                                calibrate=True, avg_char=False,
                                same_window=True, comp_label='PC',
                                img_data=None,
                                plot_shifts=True, plot_char=4,
                                cmap=plt.cm.gray, quiver_color='white',
                                vector_scale=1,
                                per_row=3, ax=None):
        """Plot components from PCA or ICA, or peak characteristics
        Parameters
        ----------
        comp_ids : None, int, or list of ints
            if None, returns maps of all components.
            if int, returns maps of components with ids from 0 to given
            int.
            if list of ints, returns maps of components with ids in
            given list.
        calibrate : bool
            if True, plots are calibrated according to the data in the
            axes
            manager.
        same_window : bool
            if True, plots each factor to the same window.  They are
            not scaled. Default True.
        comp_label : string
            Title of the plot
        cmap : a matplotlib colormap
            The colormap used for factor images or
            any peak characteristic scatter map
            overlay.
        Parameters only valid for peak characteristics (or pk char factors):
        --------------------------------------------------------------------
        img_data - 2D numpy array,
            The array to overlay peak characteristics onto.  If None,
            defaults to the average image of your stack.
        plot_shifts - bool, default is True
            If true, plots a quiver (arrow) plot showing the shifts for
            each
            peak present in the component being plotted.
        plot_char - None or int
            If int, the id of the characteristic to plot as the colored
            scatter plot.
            Possible components are:
               4: peak height
               5: peak orientation
               6: peak eccentricity
       quiver_color : any color recognized by matplotlib
           Determines the color of vectors drawn for
           plotting peak shifts.
       vector_scale : integer or None
           Scales the quiver plot arrows.  The vector
           is defined as one data unit along the X axis.
           If shifts are small, set vector_scale so
           that when they are multiplied by vector_scale,
           they are on the scale of the image plot.
           If None, uses matplotlib's autoscaling.

        """
        if same_window is None:
            same_window = True
        if comp_ids is None:
            comp_ids = range(factors.shape[1])

        elif not hasattr(comp_ids, '__iter__'):
            comp_ids = range(comp_ids)

        n = len(comp_ids)
        if same_window:
            rows = int(np.ceil(n / float(per_row)))

        fig_list = []

        if n < per_row:
            per_row = n

        if same_window and self.axes_manager.signal_dimension == 2:
            f = plt.figure(figsize=(4 * per_row, 3 * rows))
        else:
            f = plt.figure()

        for i in range(len(comp_ids)):
            if self.axes_manager.signal_dimension == 1:
                if same_window:
                    ax = plt.gca()
                else:
                    if i > 0:
                        f = plt.figure()
                        plt.title('%s' % comp_label)
                    ax = f.add_subplot(111)
                ax = sigdraw._plot_1D_component(
                    factors=factors,
                    idx=comp_ids[i],
                    axes_manager=self.axes_manager,
                    ax=ax,
                    calibrate=calibrate,
                    comp_label=comp_label,
                    same_window=same_window)
                if same_window:
                    plt.legend(ncol=factors.shape[1] // 2, loc='best')
            elif self.axes_manager.signal_dimension == 2:
                if same_window:
                    ax = f.add_subplot(rows, per_row, i + 1)
                else:
                    if i > 0:
                        f = plt.figure()
                        plt.title('%s' % comp_label)
                    ax = f.add_subplot(111)

                sigdraw._plot_2D_component(factors=factors,
                                           idx=comp_ids[i],
                                           axes_manager=self.axes_manager,
                                           calibrate=calibrate, ax=ax,
                                           cmap=cmap, comp_label=comp_label)
            if not same_window:
                fig_list.append(f)
        if same_window:  # Main title for same window
            title = '%s' % comp_label
            if self.axes_manager.signal_dimension == 1:
                plt.title(title)
            else:
                plt.suptitle(title)
            animate_legend(f)
        try:
            plt.tight_layout()
        except BaseException:
            pass
        if not same_window:
            return fig_list
        else:
            return f

    def _plot_loadings(self, loadings, comp_ids, calibrate=True,
                       same_window=True, comp_label=None,
                       with_factors=False, factors=None,
                       cmap=plt.cm.gray, no_nans=False, per_row=3,
                       axes_decor='all'):
        if same_window is None:
            same_window = True
        if comp_ids is None:
            comp_ids = range(loadings.shape[0])

        elif not hasattr(comp_ids, '__iter__'):
            comp_ids = range(comp_ids)

        n = len(comp_ids)
        if same_window:
            rows = int(np.ceil(n / float(per_row)))

        fig_list = []

        if n < per_row:
            per_row = n

        if same_window and self.axes_manager.signal_dimension == 2:
            f = plt.figure(figsize=(4 * per_row, 3 * rows))
        else:
            f = plt.figure()

        for i in range(n):
            if self.axes_manager.navigation_dimension == 1:
                if same_window:
                    ax = plt.gca()
                else:
                    if i > 0:
                        f = plt.figure()
                        plt.title('%s' % comp_label)
                    ax = f.add_subplot(111)
            elif self.axes_manager.navigation_dimension == 2:
                if same_window:
                    ax = f.add_subplot(rows, per_row, i + 1)
                else:
                    if i > 0:
                        f = plt.figure()
                        plt.title('%s' % comp_label)
                    ax = f.add_subplot(111)
            sigdraw._plot_loading(
                loadings, idx=comp_ids[i], axes_manager=self.axes_manager,
                no_nans=no_nans, calibrate=calibrate, cmap=cmap,
                comp_label=comp_label, ax=ax, same_window=same_window,
                axes_decor=axes_decor)
            if not same_window:
                fig_list.append(f)
        if same_window:  # Main title for same window
            title = '%s' % comp_label
            if self.axes_manager.navigation_dimension == 1:
                plt.title(title)
            else:
                plt.suptitle(title)
        try:
            plt.tight_layout()
        except BaseException:
            pass
        if not same_window:
            if with_factors:
                return fig_list, self._plot_factors_or_pchars(
                    factors, comp_ids=comp_ids, calibrate=calibrate,
                    same_window=same_window, comp_label=comp_label,
                    per_row=per_row)
            else:
                return fig_list
        else:
            if self.axes_manager.navigation_dimension == 1:
                plt.legend(ncol=loadings.shape[0] // 2, loc='best')
                animate_legend(f)
            if with_factors:
                return f, self._plot_factors_or_pchars(factors,
                                                       comp_ids=comp_ids,
                                                       calibrate=calibrate,
                                                       same_window=same_window,
                                                       comp_label=comp_label,
                                                       per_row=per_row)
            else:
                return f

    def _export_factors(self,
                        factors,
                        folder=None,
                        comp_ids=None,
                        multiple_files=True,
                        save_figures=False,
                        save_figures_format='png',
                        factor_prefix=None,
                        factor_format=None,
                        comp_label=None,
                        cmap=plt.cm.gray,
                        plot_shifts=True,
                        plot_char=4,
                        img_data=None,
                        same_window=False,
                        calibrate=True,
                        quiver_color='white',
                        vector_scale=1,
                        no_nans=True, per_row=3):

        from hyperspy._signals.signal2d import Signal2D
        from hyperspy._signals.signal1d import Signal1D

        if multiple_files is None:
            multiple_files = True

        if factor_format is None:
            factor_format = 'hspy'

        # Select the desired factors
        if comp_ids is None:
            comp_ids = range(factors.shape[1])
        elif not hasattr(comp_ids, '__iter__'):
            comp_ids = range(comp_ids)
        mask = np.zeros(factors.shape[1], dtype=np.bool)
        for idx in comp_ids:
            mask[idx] = 1
        factors = factors[:, mask]

        if save_figures is True:
            plt.ioff()
            fac_plots = self._plot_factors_or_pchars(factors,
                                                     comp_ids=comp_ids,
                                                     same_window=same_window,
                                                     comp_label=comp_label,
                                                     img_data=img_data,
                                                     plot_shifts=plot_shifts,
                                                     plot_char=plot_char,
                                                     cmap=cmap,
                                                     per_row=per_row,
                                                     quiver_color=quiver_color,
                                                     vector_scale=vector_scale)
            for idx in range(len(comp_ids)):
                filename = '%s_%02i.%s' % (factor_prefix, comp_ids[idx],
                                           save_figures_format)
                if folder is not None:
                    filename = os.path.join(folder, filename)
                ensure_directory(filename)
                _args = {'dpi': 600,
                         'format': save_figures_format}
                fac_plots[idx].savefig(filename, **_args)
            plt.ion()

        elif multiple_files is False:
            if self.axes_manager.signal_dimension == 2:
                # factor images
                axes_dicts = []
                axes = self.axes_manager.signal_axes[::-1]
                shape = (axes[1].size, axes[0].size)
                factor_data = np.rollaxis(
                    factors.reshape((shape[0], shape[1], -1)), 2)
                axes_dicts.append(axes[0].get_axis_dictionary())
                axes_dicts.append(axes[1].get_axis_dictionary())
                axes_dicts.append({'name': 'factor_index',
                                   'scale': 1.,
                                   'offset': 0.,
                                   'size': int(factors.shape[1]),
                                   'units': 'factor',
                                   'index_in_array': 0, })
                s = Signal2D(factor_data,
                             axes=axes_dicts,
                             metadata={
                                 'General': {'title': '%s from %s' % (
                                     factor_prefix,
                                     self.metadata.General.title),
                                 }})
            elif self.axes_manager.signal_dimension == 1:
                axes = [self.axes_manager.signal_axes[0].get_axis_dictionary(),
                        {'name': 'factor_index',
                         'scale': 1.,
                         'offset': 0.,
                         'size': int(factors.shape[1]),
                         'units': 'factor',
                         'index_in_array': 0,
                         }]
                axes[0]['index_in_array'] = 1
                s = Signal1D(
                    factors.T, axes=axes, metadata={
                        "General": {
                            'title': '%s from %s' %
                            (factor_prefix, self.metadata.General.title), }})
            filename = '%ss.%s' % (factor_prefix, factor_format)
            if folder is not None:
                filename = os.path.join(folder, filename)
            s.save(filename)
        else:  # Separate files
            if self.axes_manager.signal_dimension == 1:

                axis_dict = self.axes_manager.signal_axes[0].\
                    get_axis_dictionary()
                axis_dict['index_in_array'] = 0
                for dim, index in zip(comp_ids, range(len(comp_ids))):
                    s = Signal1D(factors[:, index],
                                 axes=[axis_dict, ],
                                 metadata={
                                     "General": {'title': '%s from %s' % (
                                         factor_prefix,
                                         self.metadata.General.title),
                                     }})
                    filename = '%s-%i.%s' % (factor_prefix,
                                             dim,
                                             factor_format)
                    if folder is not None:
                        filename = os.path.join(folder, filename)
                    s.save(filename)

            if self.axes_manager.signal_dimension == 2:
                axes = self.axes_manager.signal_axes
                axes_dicts = [axes[0].get_axis_dictionary(),
                              axes[1].get_axis_dictionary()]
                axes_dicts[0]['index_in_array'] = 0
                axes_dicts[1]['index_in_array'] = 1

                factor_data = factors.reshape(
                    self.axes_manager._signal_shape_in_array + [-1, ])

                for dim, index in zip(comp_ids, range(len(comp_ids))):
                    im = Signal2D(factor_data[..., index],
                                  axes=axes_dicts,
                                  metadata={
                                      "General": {'title': '%s from %s' % (
                                          factor_prefix,
                                          self.metadata.General.title),
                                      }})
                    filename = '%s-%i.%s' % (factor_prefix,
                                             dim,
                                             factor_format)
                    if folder is not None:
                        filename = os.path.join(folder, filename)
                    im.save(filename)

    def _export_loadings(self,
                         loadings,
                         folder=None,
                         comp_ids=None,
                         multiple_files=True,
                         loading_prefix=None,
                         loading_format="hspy",
                         save_figures_format='png',
                         comp_label=None,
                         cmap=plt.cm.gray,
                         save_figures=False,
                         same_window=False,
                         calibrate=True,
                         no_nans=True,
                         per_row=3):

        from hyperspy._signals.signal2d import Signal2D
        from hyperspy._signals.signal1d import Signal1D

        if multiple_files is None:
            multiple_files = True

        if loading_format is None:
            loading_format = 'hspy'

        if comp_ids is None:
            comp_ids = range(loadings.shape[0])
        elif not hasattr(comp_ids, '__iter__'):
            comp_ids = range(comp_ids)
        mask = np.zeros(loadings.shape[0], dtype=np.bool)
        for idx in comp_ids:
            mask[idx] = 1
        loadings = loadings[mask]

        if save_figures is True:
            plt.ioff()
            sc_plots = self._plot_loadings(loadings, comp_ids=comp_ids,
                                           calibrate=calibrate,
                                           same_window=same_window,
                                           comp_label=comp_label,
                                           cmap=cmap, no_nans=no_nans,
                                           per_row=per_row)
            for idx in range(len(comp_ids)):
                filename = '%s_%02i.%s' % (loading_prefix, comp_ids[idx],
                                           save_figures_format)
                if folder is not None:
                    filename = os.path.join(folder, filename)
                ensure_directory(filename)
                _args = {'dpi': 600,
                         'format': save_figures_format}
                sc_plots[idx].savefig(filename, **_args)
            plt.ion()
        elif multiple_files is False:
            if self.axes_manager.navigation_dimension == 2:
                axes_dicts = []
                axes = self.axes_manager.navigation_axes[::-1]
                shape = (axes[1].size, axes[0].size)
                loading_data = loadings.reshape((-1, shape[0], shape[1]))
                axes_dicts.append(axes[0].get_axis_dictionary())
                axes_dicts[0]['index_in_array'] = 1
                axes_dicts.append(axes[1].get_axis_dictionary())
                axes_dicts[1]['index_in_array'] = 2
                axes_dicts.append({'name': 'loading_index',
                                   'scale': 1.,
                                   'offset': 0.,
                                   'size': int(loadings.shape[0]),
                                   'units': 'factor',
                                   'index_in_array': 0, })
                s = Signal2D(loading_data,
                             axes=axes_dicts,
                             metadata={
                                 "General": {'title': '%s from %s' % (
                                     loading_prefix,
                                     self.metadata.General.title),
                                 }})
            elif self.axes_manager.navigation_dimension == 1:
                cal_axis = self.axes_manager.navigation_axes[0].\
                    get_axis_dictionary()
                cal_axis['index_in_array'] = 1
                axes = [{'name': 'loading_index',
                         'scale': 1.,
                         'offset': 0.,
                         'size': int(loadings.shape[0]),
                         'units': 'comp_id',
                         'index_in_array': 0, },
                        cal_axis]
                s = Signal2D(loadings,
                             axes=axes,
                             metadata={
                                 "General": {'title': '%s from %s' % (
                                     loading_prefix,
                                     self.metadata.General.title),
                                 }})
            filename = '%ss.%s' % (loading_prefix, loading_format)
            if folder is not None:
                filename = os.path.join(folder, filename)
            s.save(filename)
        else:  # Separate files
            if self.axes_manager.navigation_dimension == 1:
                axis_dict = self.axes_manager.navigation_axes[0].\
                    get_axis_dictionary()
                axis_dict['index_in_array'] = 0
                for dim, index in zip(comp_ids, range(len(comp_ids))):
                    s = Signal1D(loadings[index],
                                 axes=[axis_dict, ])
                    filename = '%s-%i.%s' % (loading_prefix,
                                             dim,
                                             loading_format)
                    if folder is not None:
                        filename = os.path.join(folder, filename)
                    s.save(filename)
            elif self.axes_manager.navigation_dimension == 2:
                axes_dicts = []
                axes = self.axes_manager.navigation_axes[::-1]
                shape = (axes[0].size, axes[1].size)
                loading_data = loadings.reshape((-1, shape[0], shape[1]))
                axes_dicts.append(axes[0].get_axis_dictionary())
                axes_dicts[0]['index_in_array'] = 0
                axes_dicts.append(axes[1].get_axis_dictionary())
                axes_dicts[1]['index_in_array'] = 1
                for dim, index in zip(comp_ids, range(len(comp_ids))):
                    s = Signal2D(loading_data[index, ...],
                                 axes=axes_dicts,
                                 metadata={
                                     "General": {'title': '%s from %s' % (
                                         loading_prefix,
                                         self.metadata.General.title),
                                     }})
                    filename = '%s-%i.%s' % (loading_prefix,
                                             dim,
                                             loading_format)
                    if folder is not None:
                        filename = os.path.join(folder, filename)
                    s.save(filename)

    def plot_decomposition_factors(self,
                                   comp_ids=None,
                                   calibrate=True,
                                   same_window=True,
                                   comp_label=None,
                                   cmap=plt.cm.gray,
                                   per_row=3,
                                   title=None):
        """Plot factors from a decomposition. In case of 1D signal axis, each
        factors line can be toggled on and off by clicking on their
        corresponding line in the legend.

        Parameters
        ----------

        comp_ids : None, int, or list of ints
            if None (default), returns maps of all components if the output_dimension was defined when
            executing ``decomposition``. Otherwise it raises a ValueError.
            if int, returns maps of components with ids from 0 to
            given int.
            if list of ints, returns maps of components with ids in
            given list.

        calibrate : bool
            if True, calibrates plots where calibration is available
            from
            the axes_manager.  If False, plots are in pixels/channels.

        same_window : bool
            if True, plots each factor to the same window.  They are
            not scaled. Default is True.

        title : string
            Title of the plot.

        cmap : The colormap used for the factor image, or for peak
            characteristics, the colormap used for the scatter plot of
            some peak characteristic.
        per_row : int, the number of plots in each row, when the
        same_window parameter is True.

        See Also
        --------
        plot_decomposition_loadings, plot_decomposition_results.

        """
        if self.axes_manager.signal_dimension > 2:
            raise NotImplementedError("This method cannot plot factors of "
                                      "signals of dimension higher than 2."
                                      "You can use "
                                      "`plot_decomposition_results` instead.")
        if same_window is None:
            same_window = True
        factors = self.learning_results.factors
        if comp_ids is None:
            if self.learning_results.output_dimension:
                comp_ids = self.learning_results.output_dimension
            else:
                raise ValueError(
                    "Please provide the number of components to plot via the "
                    "``comp_ids`` argument")
        title = _change_API_comp_label(title, comp_label)
        if title is None:
            title = self._get_plot_title('Decomposition factors of',
                                         same_window)

        return self._plot_factors_or_pchars(factors,
                                            comp_ids=comp_ids,
                                            calibrate=calibrate,
                                            same_window=same_window,
                                            comp_label=title,
                                            cmap=cmap,
                                            per_row=per_row)

    def plot_bss_factors(self, comp_ids=None, calibrate=True,
                         same_window=True, comp_label=None,
                         per_row=3, title=None):
        """Plot factors from blind source separation results. In case of 1D
        signal axis, each factors line can be toggled on and off by clicking
        on their corresponding line in the legend.

        Parameters
        ----------

        comp_ids : None, int, or list of ints
            if None, returns maps of all components.
            if int, returns maps of components with ids from 0 to
            given int.
            if list of ints, returns maps of components with ids in
            given list.

        calibrate : bool
            if True, calibrates plots where calibration is available
            from
            the axes_manager.  If False, plots are in pixels/channels.

        same_window : bool
            if True, plots each factor to the same window.  They are
            not scaled. Default is True.

        title : string
            Title of the plot.

        cmap : The colormap used for the factor image, or for peak
            characteristics, the colormap used for the scatter plot of
            some peak characteristic.

        per_row : int, the number of plots in each row, when the
        same_window
            parameter is True.

        See Also
        --------
        plot_bss_loadings, plot_bss_results.

        """
        if self.axes_manager.signal_dimension > 2:
            raise NotImplementedError("This method cannot plot factors of "
                                      "signals of dimension higher than 2."
                                      "You can use "
                                      "`plot_decomposition_results` instead.")

        if same_window is None:
            same_window = True
        factors = self.learning_results.bss_factors
        title = _change_API_comp_label(title, comp_label)
        if title is None:
            title = self._get_plot_title('BSS factors of', same_window)

        return self._plot_factors_or_pchars(factors,
                                            comp_ids=comp_ids,
                                            calibrate=calibrate,
                                            same_window=same_window,
                                            comp_label=title,
                                            per_row=per_row)

    def plot_decomposition_loadings(self,
                                    comp_ids=None,
                                    calibrate=True,
                                    same_window=True,
                                    comp_label=None,
                                    with_factors=False,
                                    cmap=plt.cm.gray,
                                    no_nans=False,
                                    per_row=3,
                                    axes_decor='all',
                                    title=None):
        """Plot loadings from a decomposition. In case of 1D navigation axis,
        each loading line can be toggled on and off by clicking on the legended
        line.

        Parameters
        ----------

        comp_ids : None, int, or list of ints
            if None (default), returns maps of all components if the output_dimension was defined when
            executing ``decomposition``. Otherwise it raises a ValueError.
            if int, returns maps of components with ids from 0 to
            given int.
            if list of ints, returns maps of components with ids in
            given list.

        calibrate : bool
            if True, calibrates plots where calibration is available
            from the axes_manager. If False, plots are in pixels/channels.

        same_window : bool
            if True, plots each factor to the same window.  They are
            not scaled. Default is True.

        title : string
            Title of the plot.

        with_factors : bool
            If True, also returns figure(s) with the factors for the
            given comp_ids.

        cmap : matplotlib colormap
            The colormap used for the factor image, or for peak
            characteristics, the colormap used for the scatter plot of
            some peak characteristic.

        no_nans : bool
            If True, removes NaN's from the loading plots.

        per_row : int
            the number of plots in each row, when the same_window
            parameter is True.

        axes_decor : {'all', 'ticks', 'off', None}, optional
            Controls how the axes are displayed on each image; default is 'all'
            If 'all', both ticks and axis labels will be shown
            If 'ticks', no axis labels will be shown, but ticks/labels will
            If 'off', all decorations and frame will be disabled
            If None, no axis decorations will be shown, but ticks/frame will

        See Also
        --------
        plot_decomposition_factors, plot_decomposition_results.

        """
        if self.axes_manager.navigation_dimension > 2:
            raise NotImplementedError("This method cannot plot loadings of "
                                      "dimension higher than 2."
                                      "You can use "
                                      "`plot_decomposition_results` instead.")
        if same_window is None:
            same_window = True
        loadings = self.learning_results.loadings.T
        if with_factors:
            factors = self.learning_results.factors
        else:
            factors = None

        if comp_ids is None:
            if self.learning_results.output_dimension:
                comp_ids = self.learning_results.output_dimension
            else:
                raise ValueError(
                    "Please provide the number of components to plot via the "
                    "``comp_ids`` argument")
        title = _change_API_comp_label(title, comp_label)
        if title is None:
            title = self._get_plot_title('Decomposition loadings of',
                                         same_window)

        return self._plot_loadings(
            loadings,
            comp_ids=comp_ids,
            with_factors=with_factors,
            factors=factors,
            same_window=same_window,
            comp_label=title,
            cmap=cmap,
            no_nans=no_nans,
            per_row=per_row,
            axes_decor=axes_decor)

    def plot_bss_loadings(self, comp_ids=None, calibrate=True,
                          same_window=True, comp_label=None,
                          with_factors=False, cmap=plt.cm.gray,
                          no_nans=False, per_row=3, axes_decor='all',
                          title=None):
        """Plot loadings from blind source separation results. In case of 1D
        navigation axis, each loading line can be toggled on and off by
        clicking on their corresponding line in the legend.

        Parameters
        ----------

        comp_ids : None, int, or list of ints
            if None, returns maps of all components.
            if int, returns maps of components with ids from 0 to
            given int.
            if list of ints, returns maps of components with ids in
            given list.

        calibrate : bool
            if True, calibrates plots where calibration is available
            from
            the axes_manager.  If False, plots are in pixels/channels.

        same_window : bool
            if True, plots each factor to the same window.  They are
            not scaled. Default is True.

        title : string
            Title of the plot.

        with_factors : bool
            If True, also returns figure(s) with the factors for the
            given comp_ids.

        cmap : matplotlib colormap
            The colormap used for the factor image, or for peak
            characteristics, the colormap used for the scatter plot of
            some peak characteristic.

        no_nans : bool
            If True, removes NaN's from the loading plots.

        per_row : int
            the number of plots in each row, when the same_window
            parameter is True.

        axes_decor : {'all', 'ticks', 'off', None}, optional
            Controls how the axes are displayed on each image; default is 'all'
            If 'all', both ticks and axis labels will be shown
            If 'ticks', no axis labels will be shown, but ticks / labels will
            If 'off', all decorations and frame will be disabled
            If None, no axis decorations will be shown, but ticks/frame will

        See Also
        --------
        plot_bss_factors, plot_bss_results.

        """
        if self.axes_manager.navigation_dimension > 2:
            raise NotImplementedError("This method cannot plot loadings of "
                                      "dimension higher than 2."
                                      "You can use "
                                      "`plot_bss_results` instead.")
        if same_window is None:
            same_window = True
        title = _change_API_comp_label(title, comp_label)
        if title is None:
            title = self._get_plot_title('BSS loadings of',
                                         same_window)
        loadings = self.learning_results.bss_loadings.T
        if with_factors:
            factors = self.learning_results.bss_factors
        else:
            factors = None
        return self._plot_loadings(
            loadings,
            comp_ids=comp_ids,
            with_factors=with_factors,
            factors=factors,
            same_window=same_window,
            comp_label=title,
            cmap=cmap,
            no_nans=no_nans,
            per_row=per_row,
            axes_decor=axes_decor)

    def _get_plot_title(self, base_title='Loadings', same_window=True):
        title_md = self.metadata.General.title
        title = "%s %s" % (base_title, title_md)
        if title_md == '':  # remove the 'of' if 'title' is a empty string
            title = title.replace(' of ', '')
        if not same_window:
            title = title.replace('loadings', 'loading')
        return title

    def export_decomposition_results(self, comp_ids=None,
                                     folder=None,
                                     calibrate=True,
                                     factor_prefix='factor',
                                     factor_format="hspy",
                                     loading_prefix='loading',
                                     loading_format="hspy",
                                     comp_label=None,
                                     cmap=plt.cm.gray,
                                     same_window=False,
                                     multiple_files=True,
                                     no_nans=True,
                                     per_row=3,
                                     save_figures=False,
                                     save_figures_format='png'):
        """Export results from a decomposition to any of the supported
        formats.

        Parameters
        ----------
        comp_ids : None, int, or list of ints
            if None, returns all components/loadings.
            if int, returns components/loadings with ids from 0 to
            given int.
            if list of ints, returns components/loadings with ids in
            given list.
        folder : str or None
            The path to the folder where the file will be saved.
            If `None` the
            current folder is used by default.
        factor_prefix : string
            The prefix that any exported filenames for
            factors/components
            begin with
        factor_format : string
            The extension of the format that you wish to save to. Default is
            "hspy". See `loading format` for more details.
        loading_prefix : string
            The prefix that any exported filenames for
            factors/components
            begin with
        loading_format : string
            The extension of the format that you wish to save to. default
            is "hspy". The format determines the kind of output.
            - For image formats (tif, png, jpg, etc.), plots are
              created using the plotting flags as below, and saved at
              600 dpi. One plot per loading is saved.
            - For multidimensional formats ("rpl", "hspy"), arrays are
              saved in single files.  All loadings are contained in the
              one file.
            - For spectral formats (msa), each loading is saved to a
              separate file.
        multiple_files : bool
            If True, on exporting a file per factor and per loading will
            be created. Otherwise only two files will be created, one for
            the factors and another for the loadings. The default value can
            be chosen in the preferences.
        save_figures : bool
            If True the same figures that are obtained when using the plot
            methods will be saved with 600 dpi resolution

        Plotting options (for save_figures = True ONLY)
        ----------------------------------------------

        calibrate : bool
            if True, calibrates plots where calibration is available
            from
            the axes_manager.  If False, plots are in pixels/channels.
        same_window : bool
            if True, plots each factor to the same window.
        comp_label : string, the label that is either the plot title
            (if plotting in separate windows) or the label in the legend
            (if plotting in the same window)
        cmap : The colormap used for the factor image, or for peak
            characteristics, the colormap used for the scatter plot of
            some peak characteristic.
        per_row : int, the number of plots in each row, when the
        same_window
            parameter is True.
        save_figures_format : str
            The image format extension.

        See Also
        --------
        get_decomposition_factors,
        get_decomposition_loadings.

        """

        factors = self.learning_results.factors
        loadings = self.learning_results.loadings.T
        self._export_factors(
            factors,
            folder=folder,
            comp_ids=comp_ids,
            calibrate=calibrate,
            multiple_files=multiple_files,
            factor_prefix=factor_prefix,
            factor_format=factor_format,
            comp_label=comp_label,
            save_figures=save_figures,
            cmap=cmap,
            no_nans=no_nans,
            same_window=same_window,
            per_row=per_row,
            save_figures_format=save_figures_format)
        self._export_loadings(
            loadings,
            comp_ids=comp_ids, folder=folder,
            calibrate=calibrate,
            multiple_files=multiple_files,
            loading_prefix=loading_prefix,
            loading_format=loading_format,
            comp_label=comp_label,
            cmap=cmap,
            save_figures=save_figures,
            same_window=same_window,
            no_nans=no_nans,
            per_row=per_row)

    def export_bss_results(self,
                           comp_ids=None,
                           folder=None,
                           calibrate=True,
                           multiple_files=True,
                           save_figures=False,
                           factor_prefix='bss_factor',
                           factor_format="hspy",
                           loading_prefix='bss_loading',
                           loading_format="hspy",
                           comp_label=None, cmap=plt.cm.gray,
                           same_window=False,
                           no_nans=True,
                           per_row=3,
                           save_figures_format='png'):
        """Export results from ICA to any of the supported formats.

        Parameters
        ----------
        comp_ids : None, int, or list of ints
            if None, returns all components/loadings.
            if int, returns components/loadings with ids from 0 to given
             int.
            if list of ints, returns components/loadings with ids in
            iven list.
        folder : str or None
            The path to the folder where the file will be saved. If
            `None` the
            current folder is used by default.
        factor_prefix : string
            The prefix that any exported filenames for
            factors/components
            begin with
        factor_format : string
            The extension of the format that you wish to save to. Default is
            "hspy". See `loading format` for more details.
        loading_prefix : string
            The prefix that any exported filenames for
            factors/components
            begin with
        loading_format : string
            The extension of the format that you wish to save to. default
            is "hspy". The format determines the kind of output.
            - For image formats (tif, png, jpg, etc.), plots are
              created using the plotting flags as below, and saved at
              600 dpi. One plot per loading is saved.
            - For multidimensional formats ("rpl", "hspy"), arrays are
              saved in single files.  All loadings are contained in the
              one file.
            - For spectral formats (msa), each loading is saved to a
              separate file.
        multiple_files : Bool
            If True, on exporting a file per factor and per loading
            will be created. Otherwise only two files will be created, one
            for the factors and another for the loadings. Default is True.
        save_figures : Bool
            If True the same figures that are obtained when using the
            plot
            methods will be saved with 600 dpi resolution

        Plotting options (for save_figures = True ONLY)
        ----------------------------------------------
        calibrate : bool
            if True, calibrates plots where calibration is available
            from
            the axes_manager.  If False, plots are in pixels/channels.
        same_window : bool
            if True, plots each factor to the same window.
        comp_label : string
            the label that is either the plot title (if plotting in
            separate windows) or the label in the legend (if plotting
            in the
            same window)
        cmap : The colormap used for the factor image, or for peak
            characteristics, the colormap used for the scatter plot of
            some peak characteristic.
        per_row : int, the number of plots in each row, when the
        same_window
            parameter is True.
        save_figures_format : str
            The image format extension.

        See Also
        --------
        get_bss_factors,
        get_bss_loadings.

        """

        factors = self.learning_results.bss_factors
        loadings = self.learning_results.bss_loadings.T
        self._export_factors(factors,
                             folder=folder,
                             comp_ids=comp_ids,
                             calibrate=calibrate,
                             multiple_files=multiple_files,
                             factor_prefix=factor_prefix,
                             factor_format=factor_format,
                             comp_label=comp_label,
                             save_figures=save_figures,
                             cmap=cmap,
                             no_nans=no_nans,
                             same_window=same_window,
                             per_row=per_row,
                             save_figures_format=save_figures_format)

        self._export_loadings(loadings,
                              comp_ids=comp_ids,
                              folder=folder,
                              calibrate=calibrate,
                              multiple_files=multiple_files,
                              loading_prefix=loading_prefix,
                              loading_format=loading_format,
                              comp_label=comp_label,
                              cmap=cmap,
                              save_figures=save_figures,
                              same_window=same_window,
                              no_nans=no_nans,
                              per_row=per_row,
                              save_figures_format=save_figures_format)

    def _get_loadings(self, loadings):
        from hyperspy.api import signals
        data = loadings.T.reshape(
            (-1,) + self.axes_manager.navigation_shape[::-1])
        signal = signals.BaseSignal(
            data,
            axes=(
                [{"size": data.shape[0], "navigate": True}] +
                self.axes_manager._get_navigation_axes_dicts()))
        for axis in signal.axes_manager._axes[1:]:
            axis.navigate = False
        return signal

    def _get_factors(self, factors):
        signal = self.__class__(
            factors.T.reshape((-1,) + self.axes_manager.signal_shape[::-1]),
            axes=[{"size": factors.shape[-1], "navigate": True}] +
            self.axes_manager._get_signal_axes_dicts())
        signal.set_signal_type(self.metadata.Signal.signal_type)
        for axis in signal.axes_manager._axes[1:]:
            axis.navigate = False
        return signal

    def get_decomposition_loadings(self):
        """Return the decomposition loadings as a Signal.

        See Also
        -------
        get_decomposition_factors, export_decomposition_results.

        """
        signal = self._get_loadings(self.learning_results.loadings)
        signal.axes_manager._axes[0].name = "Decomposition component index"
        signal.metadata.General.title = "Decomposition loadings of " + \
            self.metadata.General.title
        return signal

    def get_decomposition_factors(self):
        """Return the decomposition factors as a Signal.

        See Also
        -------
        get_decomposition_loadings, export_decomposition_results.

        """
        signal = self._get_factors(self.learning_results.factors)
        signal.axes_manager._axes[0].name = "Decomposition component index"
        signal.metadata.General.title = ("Decomposition factors of " +
                                         self.metadata.General.title)
        return signal

    def get_bss_loadings(self):
        """Return the blind source separtion loadings as a Signal.

        See Also
        -------
        get_bss_factors, export_bss_results.

        """
        signal = self._get_loadings(
            self.learning_results.bss_loadings)
        signal.axes_manager[0].name = "BSS component index"
        signal.metadata.General.title = ("BSS loadings of " +
                                         self.metadata.General.title)
        return signal

    def get_bss_factors(self):
        """Return the blind source separtion factors as a Signal.

        See Also
        -------
        get_bss_loadings, export_bss_results.

        """
        signal = self._get_factors(self.learning_results.bss_factors)
        signal.axes_manager[0].name = "BSS component index"
        signal.metadata.General.title = ("BSS factors of " +
                                         self.metadata.General.title)
        return signal

    def plot_bss_results(self,
                         factors_navigator="smart_auto",
                         loadings_navigator="smart_auto",
                         factors_dim=2,
                         loadings_dim=2,):
        """Plot the blind source separation factors and loadings.

        Unlike `plot_bss_factors` and `plot_bss_loadings`, this method displays
        one component at a time. Therefore it provides a more compact
        visualization than then other two methods.  The loadings and factors
        are displayed in different windows and each has its own
        navigator/sliders to navigate them if they are multidimensional. The
        component index axis is synchronized between the two.

        Parameters
        ----------
        factors_navigator, loadings_navigator : {"smart_auto", "auto", None, "spectrum",
        Signal}
            "smart_auto" (default) displays sliders if the navigation
            dimension is less than 3. For a description of the other options
            see `plot` documentation for details.
        factors_dim, loadings_dim: int
            Currently HyperSpy cannot plot signals of dimension higher than
            two. Therefore, to visualize the BSS results when the
            factors or the loadings have signal dimension greater than 2
            we can view the data as spectra(images) by setting this parameter
            to 1(2). (Default 2)

        See Also
        --------
        plot_bss_factors, plot_bss_loadings, plot_decomposition_results.

        """
        factors = self.get_bss_factors()
        loadings = self.get_bss_loadings()
        _plot_x_results(factors=factors, loadings=loadings,
                        factors_navigator=factors_navigator,
                        loadings_navigator=loadings_navigator,
                        factors_dim=factors_dim,
                        loadings_dim=loadings_dim)

    def plot_decomposition_results(self,
                                   factors_navigator="smart_auto",
                                   loadings_navigator="smart_auto",
                                   factors_dim=2,
                                   loadings_dim=2):
        """Plot the decompostion factors and loadings.

        Unlike `plot_factors` and `plot_loadings`, this method displays
        one component at a time. Therefore it provides a more compact
        visualization than then other two methods.  The loadings and factors
        are displayed in different windows and each has its own
        navigator/sliders to navigate them if they are multidimensional. The
        component index axis is synchronized between the two.

        Parameters
        ----------
        factors_navigator, loadings_navigator : {"smart_auto", "auto", None, "spectrum",
        Signal}
            "smart_auto" (default) displays sliders if the navigation
            dimension is less than 3. For a description of the other options
            see `plot` documentation for details.
        factors_dim, loadings_dim : int
            Currently HyperSpy cannot plot signals of dimension higher than
            two. Therefore, to visualize the BSS results when the
            factors or the loadings have signal dimension greater than 2
            we can view the data as spectra(images) by setting this parameter
            to 1(2). (Default 2)

        See Also
        --------
        plot_factors, plot_loadings, plot_bss_results.

        """
        factors = self.get_decomposition_factors()
        loadings = self.get_decomposition_loadings()
        _plot_x_results(factors=factors, loadings=loadings,
                        factors_navigator=factors_navigator,
                        loadings_navigator=loadings_navigator,
                        factors_dim=factors_dim,
                        loadings_dim=loadings_dim)


def _plot_x_results(factors, loadings, factors_navigator, loadings_navigator,
                    factors_dim, loadings_dim):
    factors.axes_manager._axes[0] = loadings.axes_manager._axes[0]
    if loadings.axes_manager.signal_dimension > 2:
        loadings.axes_manager.set_signal_dimension(loadings_dim)
    if factors.axes_manager.signal_dimension > 2:
        factors.axes_manager.set_signal_dimension(factors_dim)
    if (loadings_navigator == "smart_auto" and
            loadings.axes_manager.navigation_dimension < 3):
        loadings_navigator = "slider"
    else:
        loadings_navigator = "auto"
    if (factors_navigator == "smart_auto" and
        (factors.axes_manager.navigation_dimension < 3 or
         loadings_navigator is not None)):
        factors_navigator = None
    else:
        factors_navigator = "auto"
    loadings.plot(navigator=loadings_navigator)
    factors.plot(navigator=factors_navigator)


def _change_API_comp_label(title, comp_label):
    if comp_label is not None:
        if title is None:
            title = comp_label
            warnings.warn("The 'comp_label' argument will be deprecated "
                          "in 2.0, please use 'title' instead",
                          VisibleDeprecationWarning)
        else:
            warnings.warn("The 'comp_label' argument will be deprecated "
                          "in 2.0, Since you are already using the 'title'",
                          "argument, 'comp_label' is ignored.",
                          VisibleDeprecationWarning)
    return title


class SpecialSlicersSignal(SpecialSlicers):

    def __setitem__(self, i, j):
        """x.__setitem__(i, y) <==> x[i]=y
        """
        if isinstance(j, BaseSignal):
            j = j.data
        array_slices = self.obj._get_array_slices(i, self.isNavigation)
        self.obj.data[array_slices] = j

    def __len__(self):
        return self.obj.axes_manager.signal_shape[0]


class BaseSetMetadataItems(t.HasTraits):

    def __init__(self, signal):
        for key, value in self.mapping.items():
            if signal.metadata.has_item(key):
                setattr(self, value, signal.metadata.get_item(key))
        self.signal = signal

    def store(self, *args, **kwargs):
        for key, value in self.mapping.items():
            if getattr(self, value) != t.Undefined:
                self.signal.metadata.set_item(key, getattr(self, value))


def _apply_function_on_data_and_remove_axis(signal, function, axes, out=None,
                                            transpose=False):
    axes = signal.axes_manager[axes]
    if not np.iterable(axes):
        axes = (axes,)
    # Use out argument in numpy function when available for operations that
    # do not return scalars in numpy.
    np_out = not len(signal.axes_manager._axes) == len(axes)
    ar_axes = tuple(ax.index_in_array for ax in axes)
    if len(ar_axes) == 1:
        ar_axes = ar_axes[0]

    s = out or signal._deepcopy_with_new_data(None)

    if np.ma.is_masked(signal.data):
        return signal._ma_workaround(s=s, function=function, axes=axes,
                                     ar_axes=ar_axes, out=out)
    if out:
        if np_out:
            function(signal.data, axis=ar_axes, out=out.data,)
        else:
            data = np.atleast_1d(function(signal.data, axis=ar_axes,))
            if data.shape == out.data.shape:
                out.data[:] = data
            else:
                raise ValueError(
                    "The output shape %s does not match  the shape of "
                    "`out` %s" % (data.shape, out.data.shape))
        out.events.data_changed.trigger(obj=out)
    else:
        s.data = np.atleast_1d(
            function(signal.data, axis=ar_axes,))
        remove_all_signal_axes = (signal.axes_manager.signal_axes == axes)
        s._remove_axis([ax.index_in_axes_manager for ax in axes])
        # if we remove all signal dimension, transpose the signal.
        if transpose and remove_all_signal_axes:
            s = s.transpose()

        return s


class BaseSignal(FancySlicing,
                 MVA,
                 MVATools,):

    _dtype = "real"
    _signal_dimension = -1
    _signal_type = ""
    _lazy = False
    _alias_signal_types = []
    _additional_slicing_targets = [
        "metadata.Signal.Noise_properties.variance",
    ]

    def __init__(self, data, **kwds):
        """Create a Signal from a numpy array.

        Parameters
        ----------
        data : numpy array
           The signal data. It can be an array of any dimensions.
        axes : dictionary (optional)
            Dictionary to define the axes (see the
            documentation of the AxesManager class for more details).
        attributes : dictionary (optional)
            A dictionary whose items are stored as attributes.
        metadata : dictionary (optional)
            A dictionary containing a set of parameters
            that will to stores in the `metadata` attribute.
            Some parameters might be mandatory in some cases.
        original_metadata : dictionary (optional)
            A dictionary containing a set of parameters
            that will to stores in the `original_metadata` attribute. It
            typically contains all the parameters that has been
            imported from the original data file.

        """
        self._create_metadata()
        self.models = ModelManager(self)
        self.learning_results = LearningResults()
        kwds['data'] = data
        self._load_dictionary(kwds)
        self._plot = None
        self.inav = SpecialSlicersSignal(self, True)
        self.isig = SpecialSlicersSignal(self, False)
        self.events = Events()
        self.events.data_changed = Event("""
            Event that triggers when the data has changed

            The event trigger when the data is ready for consumption by any
            process that depend on it as input. Plotted signals automatically
            connect this Event to its `BaseSignal.plot()`.

            Note: The event only fires at certain specific times, not everytime
            that the `BaseSignal.data` array changes values.

            Arguments:
                obj: The signal that owns the data.
            """, arguments=['obj'])

    def _create_metadata(self):
        self.metadata = DictionaryTreeBrowser()
        mp = self.metadata
        mp.add_node("_HyperSpy")
        mp.add_node("General")
        mp.add_node("Signal")
        mp._HyperSpy.add_node("Folding")
        folding = mp._HyperSpy.Folding
        folding.unfolded = False
        folding.signal_unfolded = False
        folding.original_shape = None
        folding.original_axes_manager = None
        mp.Signal.binned = False
        self.original_metadata = DictionaryTreeBrowser()
        self.tmp_parameters = DictionaryTreeBrowser()

    def __repr__(self):
        if self.metadata._HyperSpy.Folding.unfolded:
            unfolded = "unfolded "
        else:
            unfolded = ""
        string = '<'
        string += self.__class__.__name__
        string += ", title: %s" % self.metadata.General.title
        string += ", %sdimensions: %s" % (
            unfolded,
            self.axes_manager._get_dimension_str())

        string += '>'

        return string

    def _binary_operator_ruler(self, other, op_name):
        exception_message = (
            "Invalid dimensions for this operation")
        if isinstance(other, BaseSignal):
            # Both objects are signals
            oam = other.axes_manager
            sam = self.axes_manager
            if sam.navigation_shape == oam.navigation_shape and \
                    sam.signal_shape == oam.signal_shape:
                # They have the same signal shape.
                # The signal axes are aligned but there is
                # no guarantee that data axes area aligned so we make sure that
                # they are aligned for the operation.
                sdata = self._data_aligned_with_axes
                odata = other._data_aligned_with_axes
                if op_name in INPLACE_OPERATORS:
                    self.data = getattr(sdata, op_name)(odata)
                    self.axes_manager._sort_axes()
                    return self
                else:
                    ns = self._deepcopy_with_new_data(
                        getattr(sdata, op_name)(odata))
                    ns.axes_manager._sort_axes()
                    return ns
            else:
                # Different navigation and/or signal shapes
                if not are_signals_aligned(self, other):
                    raise ValueError(exception_message)
                else:
                    # They are broadcastable but have different number of axes
                    ns, no = broadcast_signals(self, other)
                    sdata = ns.data
                    odata = no.data
                    if op_name in INPLACE_OPERATORS:
                        # This should raise a ValueError if the operation
                        # changes the shape of the object on the left.
                        self.data = getattr(sdata, op_name)(odata)
                        self.axes_manager._sort_axes()
                        return self
                    else:
                        ns.data = getattr(sdata, op_name)(odata)
                        return ns

        else:
            # Second object is not a Signal
            if op_name in INPLACE_OPERATORS:
                getattr(self.data, op_name)(other)
                return self
            else:
                return self._deepcopy_with_new_data(
                    getattr(self.data, op_name)(other))

    def _unary_operator_ruler(self, op_name):
        return self._deepcopy_with_new_data(getattr(self.data, op_name)())

    def _check_signal_dimension_equals_one(self):
        if self.axes_manager.signal_dimension != 1:
            raise SignalDimensionError(self.axes_manager.signal_dimension, 1)

    def _check_signal_dimension_equals_two(self):
        if self.axes_manager.signal_dimension != 2:
            raise SignalDimensionError(self.axes_manager.signal_dimension, 2)

    def _deepcopy_with_new_data(self, data=None, copy_variance=False):
        """Returns a deepcopy of itself replacing the data.

        This method has the advantage over deepcopy that it does not
        copy the data what can save precious memory

        Parameters
        ---------
        data : {None | np.array}

        Returns
        -------
        ns : Signal

        """
        old_np = None
        try:
            old_data = self.data
            self.data = None
            old_plot = self._plot
            self._plot = None
            old_models = self.models._models
            if not copy_variance and "Noise_properties" in self.metadata.Signal:
                old_np = self.metadata.Signal.Noise_properties
                del self.metadata.Signal.Noise_properties
            self.models._models = DictionaryTreeBrowser()
            ns = self.deepcopy()
            ns.data = data
            return ns
        finally:
            self.data = old_data
            self._plot = old_plot
            self.models._models = old_models
            if old_np is not None:
                self.metadata.Signal.Noise_properties = old_np

    def as_lazy(self, copy_variance=True):
        res = self._deepcopy_with_new_data(self.data,
                                           copy_variance=copy_variance)
        res._lazy = True
        res._assign_subclass()
        return res

    def _summary(self):
        string = "\n\tTitle: "
        string += self.metadata.General.title
        if self.metadata.has_item("Signal.signal_type"):
            string += "\n\tSignal type: "
            string += self.metadata.Signal.signal_type
        string += "\n\tData dimensions: "
        string += str(self.axes_manager.shape)
        string += "\n\tData type: "
        string += str(self.data.dtype)
        return string

    def _print_summary(self):
        print(self._summary())

    @property
    def data(self):
        return self._data

    @data.setter
    def data(self, value):
        from dask.array import Array
        if isinstance(value, Array):
            if not value.ndim:
                value = value.reshape((1,))
            self._data = value
        else:
            self._data = np.atleast_1d(np.asanyarray(value))

    def _load_dictionary(self, file_data_dict):
        """Load data from dictionary.

        Parameters
        ----------
        file_data_dict : dictionary
            A dictionary containing at least a 'data' keyword with an array of
            arbitrary dimensions. Additionally the dictionary can contain the
            following items:
            data : numpy array
               The signal data. It can be an array of any dimensions.
            axes : dictionary (optional)
                Dictionary to define the axes (see the
                documentation of the AxesManager class for more details).
            attributes : dictionary (optional)
                A dictionary whose items are stored as attributes.
            metadata : dictionary (optional)
                A dictionary containing a set of parameters
                that will to stores in the `metadata` attribute.
                Some parameters might be mandatory in some cases.
            original_metadata : dictionary (optional)
                A dictionary containing a set of parameters
                that will to stores in the `original_metadata` attribute. It
                typically contains all the parameters that has been
                imported from the original data file.

        """

        self.data = file_data_dict['data']
        oldlazy = self._lazy
        if 'models' in file_data_dict:
            self.models._add_dictionary(file_data_dict['models'])
        if 'axes' not in file_data_dict:
            file_data_dict['axes'] = self._get_undefined_axes_list()
        self.axes_manager = AxesManager(
            file_data_dict['axes'])
        if 'metadata' not in file_data_dict:
            file_data_dict['metadata'] = {}
        if 'original_metadata' not in file_data_dict:
            file_data_dict['original_metadata'] = {}
        if 'attributes' in file_data_dict:
            for key, value in file_data_dict['attributes'].items():
                if hasattr(self, key):
                    if isinstance(value, dict):
                        for k, v in value.items():
                            setattr(getattr(self, key), k, v)
                    else:
                        setattr(self, key, value)
        self.original_metadata.add_dictionary(
            file_data_dict['original_metadata'])
        self.metadata.add_dictionary(
            file_data_dict['metadata'])
        if "title" not in self.metadata.General:
            self.metadata.General.title = ''
        if (self._signal_type or not self.metadata.has_item("Signal.signal_type")):
            self.metadata.Signal.signal_type = self._signal_type
        if "learning_results" in file_data_dict:
            self.learning_results.__dict__.update(
                file_data_dict["learning_results"])
        if self._lazy is not oldlazy:
            self._assign_subclass()

# TODO: try to find a way to use dask ufuncs when called with lazy data (e.g.
# np.log(s) -> da.log(s.data) wrapped.
    def __array__(self, dtype=None):
        if dtype:
            return self.data.astype(dtype)
        else:
            return self.data

    def __array_wrap__(self, array, context=None):

        signal = self._deepcopy_with_new_data(array)
        if context is not None:
            # ufunc, argument of the ufunc, domain of the ufunc
            # In ufuncs with multiple outputs, domain indicates which output
            # is currently being prepared (eg. see modf).
            # In ufuncs with a single output, domain is 0
            uf, objs, huh = context

            def get_title(signal, i=0):
                g = signal.metadata.General
                if g.title:
                    return g.title
                else:
                    return "Untitled Signal %s" % (i + 1)

            title_strs = []
            i = 0
            for obj in objs:
                if isinstance(obj, BaseSignal):
                    title_strs.append(get_title(obj, i))
                    i += 1
                else:
                    title_strs.append(str(obj))

            signal.metadata.General.title = "%s(%s)" % (
                uf.__name__, ", ".join(title_strs))

        return signal

    def squeeze(self):
        """Remove single-dimensional entries from the shape of an array
        and the axes.

        """
        # We deepcopy everything but data
        self = self._deepcopy_with_new_data(self.data)
        for axis in self.axes_manager._axes:
            if axis.size == 1:
                self._remove_axis(axis.index_in_axes_manager)
        self.data = self.data.squeeze()
        return self

    def _to_dictionary(self, add_learning_results=True, add_models=False):
        """Returns a dictionary that can be used to recreate the signal.

        All items but `data` are copies.

        Parameters
        ----------
        add_learning_results : bool

        Returns
        -------
        dic : dictionary

        """
        dic = {'data': self.data,
               'axes': self.axes_manager._get_axes_dicts(),
               'metadata': self.metadata.deepcopy().as_dictionary(),
               'original_metadata':
               self.original_metadata.deepcopy().as_dictionary(),
               'tmp_parameters':
               self.tmp_parameters.deepcopy().as_dictionary(),
               'attributes': {'_lazy': self._lazy},
               }
        if add_learning_results and hasattr(self, 'learning_results'):
            dic['learning_results'] = copy.deepcopy(
                self.learning_results.__dict__)
        if add_models:
            dic['models'] = self.models._models.as_dictionary()
        return dic

    def _get_undefined_axes_list(self):
        axes = []
        for s in self.data.shape:
            axes.append({'size': int(s), })
        return axes

    def __call__(self, axes_manager=None):
        if axes_manager is None:
            axes_manager = self.axes_manager
        return np.atleast_1d(
            self.data.__getitem__(axes_manager._getitem_tuple))

    def plot(self, navigator="auto", axes_manager=None,
             plot_markers=True, **kwargs):
        """%s
        %s

        """

        if self._plot is not None:
            try:
                self._plot.close()
            except BaseException:
                # If it was already closed it will raise an exception,
                # but we want to carry on...
                pass

        if axes_manager is None:
            axes_manager = self.axes_manager
        if self.is_rgbx is True:
            if axes_manager.navigation_size < 2:
                navigator = None
            else:
                navigator = "slider"
        if axes_manager.signal_dimension == 0:
            self._plot = mpl_he.MPL_HyperExplorer()
        elif axes_manager.signal_dimension == 1:
            # Hyperspectrum
            self._plot = mpl_hse.MPL_HyperSignal1D_Explorer()
        elif axes_manager.signal_dimension == 2:
            self._plot = mpl_hie.MPL_HyperImage_Explorer()
        else:
            raise ValueError(
                "Plotting is not supported for this view. "
                "Try e.g. 's.transpose(signal_axes=1).plot()' for "
                "plotting as a 1D signal, or "
                "'s.transpose(signal_axes=(1,2)).plot()' "
                "for plotting as a 2D signal.")

        self._plot.axes_manager = axes_manager
        self._plot.signal_data_function = self.__call__
        if self.metadata.General.title:
            self._plot.signal_title = self.metadata.General.title
        elif self.tmp_parameters.has_item('filename'):
            self._plot.signal_title = self.tmp_parameters.filename
        if self.metadata.has_item("Signal.quantity"):
            self._plot.quantity_label = self.metadata.Signal.quantity

        def get_static_explorer_wrapper(*args, **kwargs):
            return navigator()

        def get_1D_sum_explorer_wrapper(*args, **kwargs):
            navigator = self
            # Sum over all but the first navigation axis.
            am = navigator.axes_manager
            navigator = navigator.sum(am.signal_axes + am.navigation_axes[1:])
            return np.nan_to_num(navigator.data).squeeze()

        def get_dynamic_explorer_wrapper(*args, **kwargs):
            navigator.axes_manager.indices = self.axes_manager.indices[
                navigator.axes_manager.signal_dimension:]
            navigator.axes_manager._update_attributes()
            if np.issubdtype(navigator().dtype, np.complexfloating):
                return np.abs(navigator())
            else:
                return navigator()

        if not isinstance(navigator, BaseSignal) and navigator == "auto":
            if (self.axes_manager.navigation_dimension == 1 and
                    self.axes_manager.signal_dimension == 1):
                navigator = "data"
            elif self.axes_manager.navigation_dimension > 0:
                if self.axes_manager.signal_dimension == 0:
                    navigator = self.deepcopy()
                else:
                    navigator = interactive(
                        self.sum,
                        self.events.data_changed,
                        self.axes_manager.events.any_axis_changed,
                        self.axes_manager.signal_axes)
                if navigator.axes_manager.navigation_dimension == 1:
                    navigator = interactive(
                        navigator.as_signal1D,
                        navigator.events.data_changed,
                        navigator.axes_manager.events.any_axis_changed, 0)
                else:
                    navigator = interactive(
                        navigator.as_signal2D,
                        navigator.events.data_changed,
                        navigator.axes_manager.events.any_axis_changed,
                        (0, 1))
            else:
                navigator = None
        # Navigator properties
        if axes_manager.navigation_axes:
            if navigator is "slider":
                self._plot.navigator_data_function = "slider"
            elif navigator is None:
                self._plot.navigator_data_function = None
            elif isinstance(navigator, BaseSignal):
                # Dynamic navigator
                if (axes_manager.navigation_shape ==
                        navigator.axes_manager.signal_shape +
                        navigator.axes_manager.navigation_shape):
                    self._plot.navigator_data_function = get_dynamic_explorer_wrapper

                elif (axes_manager.navigation_shape ==
                        navigator.axes_manager.signal_shape or
                        axes_manager.navigation_shape[:2] ==
                        navigator.axes_manager.signal_shape or
                        (axes_manager.navigation_shape[0],) ==
                        navigator.axes_manager.signal_shape):
                    self._plot.navigator_data_function = get_static_explorer_wrapper
                else:
                    raise ValueError(
                        "The navigator dimensions are not compatible with "
                        "those of self.")
            elif navigator == "data":
                if np.issubdtype(self.data.dtype, np.complexfloating):
                    self._plot.navigator_data_function = lambda axes_manager=None: np.abs(
                        self.data)
                else:
                    self._plot.navigator_data_function = lambda axes_manager=None: self.data
            elif navigator == "spectrum":
                self._plot.navigator_data_function = get_1D_sum_explorer_wrapper
            else:
                raise ValueError(
                    "navigator must be one of \"spectrum\",\"auto\","
                    " \"slider\", None, a Signal instance")

        self._plot.plot(**kwargs)
        self.events.data_changed.connect(self.update_plot, [])
        if self._plot.signal_plot:
            self._plot.signal_plot.events.closed.connect(
                lambda: self.events.data_changed.disconnect(self.update_plot),
                [])

        if plot_markers:
            if self.metadata.has_item('Markers'):
                self._plot_permanent_markers()

    plot.__doc__ %= BASE_PLOT_DOCSTRING, KWARGS_DOCSTRING

    def save(self, filename=None, overwrite=None, extension=None,
             **kwds):
        """Saves the signal in the specified format.

        The function gets the format from the extension.:
            - hspy for HyperSpy's HDF5 specification
            - rpl for Ripple (useful to export to Digital Micrograph)
            - msa for EMSA/MSA single spectrum saving.
            - unf for SEMPER unf binary format.
            - blo for Blockfile diffraction stack saving.
            - Many image formats such as png, tiff, jpeg...

        If no extension is provided the default file format as defined
        in the `preferences` is used.
        Please note that not all the formats supports saving datasets of
        arbitrary dimensions, e.g. msa only supports 1D data, and blockfiles
        only support image stacks with a navigation dimension < 2.

        Each format accepts a different set of parameters. For details
        see the specific format documentation.

        Parameters
        ----------
        filename : str or None
            If None (default) and tmp_parameters.filename and
            `tmp_paramters.folder` are defined, the
            filename and path will be taken from there. A valid
            extension can be provided e.g. "my_file.rpl", see `extension`.
        overwrite : None, bool
            If None, if the file exists it will query the user. If
            True(False) it (does not) overwrites the file if it exists.
        extension : {None, 'hspy', 'hdf5', 'rpl', 'msa', 'unf', 'blo',
                     'emd', common image extensions e.g. 'tiff', 'png'}
            The extension of the file that defines the file format.
            'hspy' and 'hdf5' are equivalent. Use 'hdf5' if compatibility with
            HyperSpy versions older than 1.2 is required.
            If None, the extension is determined from the following list in
            this order:
            i) the filename
            ii)  `Signal.tmp_parameters.extension`
            iii) `hspy` (the default extension)

        """
        if filename is None:
            if (self.tmp_parameters.has_item('filename') and
                    self.tmp_parameters.has_item('folder')):
                filename = os.path.join(
                    self.tmp_parameters.folder,
                    self.tmp_parameters.filename)
                extension = (self.tmp_parameters.extension
                             if not extension
                             else extension)
            elif self.metadata.has_item('General.original_filename'):
                filename = self.metadata.General.original_filename
            else:
                raise ValueError('File name not defined')
        if extension is not None:
            basename, ext = os.path.splitext(filename)
            filename = basename + '.' + extension
        io.save(filename, self, overwrite=overwrite, **kwds)

    def _replot(self):
        if self._plot is not None:
            if self._plot.is_active:
                self.plot()

    def update_plot(self):
        if self._plot is not None:
            if self._plot.is_active:
                if self._plot.signal_plot is not None:
                    self._plot.signal_plot.update()
                if self._plot.navigator_plot is not None:
                    self._plot.navigator_plot.update()

    def get_dimensions_from_data(self):
        """Get the dimension parameters from the data_cube. Useful when
        the data_cube was externally modified, or when the SI was not
        loaded from a file

        """
        dc = self.data
        for axis in self.axes_manager._axes:
            axis.size = int(dc.shape[axis.index_in_array])

    def crop(self, axis, start=None, end=None):
        """Crops the data in a given axis. The range is given in pixels

        Parameters
        ----------
        axis : {int | string}
            Specify the data axis in which to perform the cropping
            operation. The axis can be specified using the index of the
            axis in `axes_manager` or the axis name.
        start, end : {int | float | None}
            The beginning and end of the cropping interval. If int
            the value is taken as the axis index. If float the index
            is calculated using the axis calibration. If start/end is
            None crop from/to the low/high end of the axis.

        """
        axis = self.axes_manager[axis]
        i1, i2 = axis._get_index(start), axis._get_index(end)
        if i1 is not None:
            new_offset = axis.axis[i1]
        # We take a copy to guarantee the continuity of the data
        self.data = self.data[
            (slice(None),) * axis.index_in_array + (slice(i1, i2),
                                                    Ellipsis)]

        if i1 is not None:
            axis.offset = new_offset
        self.get_dimensions_from_data()
        self.squeeze()
        self.events.data_changed.trigger(obj=self)

    def swap_axes(self, axis1, axis2, optimize=False):
        """Swaps the axes.

        Parameters
        ----------
        axis1, axis2 %s
        %s

        Returns
        -------
        s : a copy of the object with the axes swapped.

        """
        axis1 = self.axes_manager[axis1].index_in_array
        axis2 = self.axes_manager[axis2].index_in_array
        s = self._deepcopy_with_new_data(self.data.swapaxes(axis1, axis2))
        am = s.axes_manager
        am._update_trait_handlers(remove=True)
        c1 = am._axes[axis1]
        c2 = am._axes[axis2]
        c1.slice, c2.slice = c2.slice, c1.slice
        c1.navigate, c2.navigate = c2.navigate, c1.navigate
        am._axes[axis1] = c2
        am._axes[axis2] = c1
        am._update_attributes()
        am._update_trait_handlers(remove=False)
        if optimize:
            s._make_sure_data_is_contiguous()
        return s

    swap_axes.__doc__ %= (ONE_AXIS_PARAMETER, OPTIMIZE_ARG)

    def rollaxis(self, axis, to_axis, optimize=False):
        """Roll the specified axis backwards, until it lies in a given position.

        Parameters
        ----------
        axis %s The axis to roll backwards.
            The positions of the other axes do not change relative to one another.
        to_axis %s The axis is rolled until it
            lies before this other axis.
        %s

        Returns
        -------
        s : Signal or subclass
            Output signal.

        See Also
        --------
        roll : swap_axes

        Examples
        --------
        >>> s = hs.signals.Signal1D(np.ones((5,4,3,6)))
        >>> s
        <Signal1D, title: , dimensions: (3, 4, 5, 6)>
        >>> s.rollaxis(3, 1)
        <Signal1D, title: , dimensions: (3, 4, 5, 6)>
        >>> s.rollaxis(2,0)
        <Signal1D, title: , dimensions: (5, 3, 4, 6)>

        """
        axis = self.axes_manager[axis].index_in_array
        to_index = self.axes_manager[to_axis].index_in_array
        if axis == to_index:
            return self.deepcopy()
        new_axes_indices = hyperspy.misc.utils.rollelem(
            [axis_.index_in_array for axis_ in self.axes_manager._axes],
            index=axis,
            to_index=to_index)

        s = self._deepcopy_with_new_data(self.data.transpose(new_axes_indices))
        s.axes_manager._axes = hyperspy.misc.utils.rollelem(
            s.axes_manager._axes,
            index=axis,
            to_index=to_index)
        s.axes_manager._update_attributes()
        if optimize:
            s._make_sure_data_is_contiguous()
        return s

    rollaxis.__doc__ %= (ONE_AXIS_PARAMETER, ONE_AXIS_PARAMETER, OPTIMIZE_ARG)

    @property
    def _data_aligned_with_axes(self):
        """Returns a view of `data` with is axes aligned with the Signal axes.

        """
        if self.axes_manager.axes_are_aligned_with_data:
            return self.data
        else:
            am = self.axes_manager
            nav_iia_r = am.navigation_indices_in_array[::-1]
            sig_iia_r = am.signal_indices_in_array[::-1]
            # nav_sort = np.argsort(nav_iia_r)
            # sig_sort = np.argsort(sig_iia_r) + len(nav_sort)
            data = self.data.transpose(nav_iia_r + sig_iia_r)
            return data

    def _validate_rebin_args_and_get_factors(self, new_shape=None, scale=None):

        if new_shape is None and scale is None:
            raise ValueError("One of new_shape, or scale must be specified")
        elif new_shape is None and scale is None:
            raise ValueError(
                "Only one out of new_shape or scale should be specified. "
                "Not both.")
        elif new_shape:
            if len(new_shape) != len(self.data.shape):
                raise ValueError("Wrong new_shape size")
            new_shape_in_array = np.array([new_shape[axis.index_in_axes_manager]
                                           for axis in self.axes_manager._axes])
            factors = np.array(self.data.shape) / new_shape_in_array
        else:
            if len(scale) != len(self.data.shape):
                raise ValueError("Wrong scale size")
            factors = np.array([scale[axis.index_in_axes_manager]
                                for axis in self.axes_manager._axes])
        return factors  # Factors are in array order

    def rebin(self, new_shape=None, scale=None, crop=True, out=None):
        """
        Rebin array.

        Rebin the signal into a smaller or larger shape, based on linear
        interpolation. Specify **either** new_shape or scale.

        Parameters
        ----------
        new_shape : a list of floats or integer, default None
            For each dimension specify the new_shape. This will
            then be converted into a scale.
        scale : a list of floats or integer, default None
            For each dimension specify the new:old pixel ratio, e.g. a ratio of 1
            is no binning and a ratio of 2 means that each pixel in the new
            spectrum is twice the size of the pixels in the old spectrum.
            The length of the list should match the dimension of the numpy array.
            ***Note : Only one of scale or new_shape should be specified otherwise
            the function will not run***
        crop: bool, default True
            When binning by a non-integer number of pixels it is likely that
            the final row in each dimension contains less than the full quota to
            fill one pixel.

            e.g. 5*5 array binned by 2.1 will produce two rows containing 2.1
            pixels and one row containing only 0.8 pixels worth. Selection of
            crop='True' or crop='False' determines whether or not this
            'black' line is cropped from the final binned array or not.

            *Please note that if crop=False is used, the final row in each
            dimension may appear black, if a fractional number of pixels are left
            over. It can be removed but has been left to preserve total counts
            before and after binning.*

        %s
        Returns
        -------
        s : Signal subclass

        Examples
        --------
        >>> spectrum = hs.signals.EDSTEMSpectrum(np.ones([4, 4, 10]))
        >>> spectrum.data[1, 2, 9] = 5
        >>> print(spectrum)
        <EDXTEMSpectrum, title: dimensions: (4, 4|10)>
        >>> print ('Sum = ', sum(sum(sum(spectrum.data))))
        Sum = 164.0
        >>> scale = [2, 2, 5]
        >>> test = spectrum.rebin(scale)
        >>> print(test)
        <EDSTEMSpectrum, title: dimensions (2, 2|2)>
        >>> print('Sum = ', sum(sum(sum(test.data))))
        Sum =  164.0

        """
        factors = self._validate_rebin_args_and_get_factors(
            new_shape=new_shape,
            scale=scale,)
        s = out or self._deepcopy_with_new_data(None, copy_variance=True)
        data = hyperspy.misc.array_tools.rebin(
            self.data, scale=factors, crop=crop)

        if out:
            if out._lazy:
                out.data = data
            else:
                out.data[:] = data
        else:
            s.data = data
        s.get_dimensions_from_data()
        for axis, axis_src in zip(s.axes_manager._axes,
                                  self.axes_manager._axes):
            axis.scale = axis_src.scale * factors[axis.index_in_array]
        if s.metadata.has_item('Signal.Noise_properties.variance'):
            if isinstance(s.metadata.Signal.Noise_properties.variance,
                          BaseSignal):
                var = s.metadata.Signal.Noise_properties.variance
                s.metadata.Signal.Noise_properties.variance = var.rebin(
                    new_shape=new_shape, scale=scale, crop=crop, out=out)
        if out is None:
            return s
        else:
            out.events.data_changed.trigger(obj=out)

    rebin.__doc__ %= (OUT_ARG)

    def split(self,
              axis='auto',
              number_of_parts='auto',
              step_sizes='auto'):
        """Splits the data into several signals.

        The split can be defined by giving the number_of_parts, a homogeneous
        step size or a list of customized step sizes. By default ('auto'),
        the function is the reverse of utils.stack().

        Parameters
        ----------
        axis : {'auto' | int | string}
            Specify the data axis in which to perform the splitting
            operation.  The axis can be specified using the index of the
            axis in `axes_manager` or the axis name.
            - If 'auto' and if the object has been created with utils.stack,
            split will return the former list of signals
            (options stored in 'metadata._HyperSpy.Stacking_history'
             else the last navigation axis will be used.
        number_of_parts : {'auto' | int}
            Number of parts in which the SI will be split. The
            splitting is homogeneous. When the axis size is not divisible
            by the number_of_parts the reminder data is lost without
            warning. If number_of_parts and step_sizes is 'auto',
            number_of_parts equals the length of the axis,
            step_sizes equals one  and the axis is suppressed from each
            sub_spectra.
        step_sizes : {'auto' | list of ints | int}
            Size of the split parts. If 'auto', the step_sizes equals one.
            If int, the splitting is homogeneous.

        Examples
        --------
        >>> s = hs.signals.Signal1D(random.random([4,3,2]))
        >>> s
            <Signal1D, title: , dimensions: (3, 4|2)>
        >>> s.split()
            [<Signal1D, title: , dimensions: (3 |2)>,
            <Signal1D, title: , dimensions: (3 |2)>,
            <Signal1D, title: , dimensions: (3 |2)>,
            <Signal1D, title: , dimensions: (3 |2)>]
        >>> s.split(step_sizes=2)
            [<Signal1D, title: , dimensions: (3, 2|2)>,
            <Signal1D, title: , dimensions: (3, 2|2)>]
        >>> s.split(step_sizes=[1,2])
            [<Signal1D, title: , dimensions: (3, 1|2)>,
            <Signal1D, title: , dimensions: (3, 2|2)>]

        Returns
        -------
        list of the split signals

        """

        shape = self.data.shape
        signal_dict = self._to_dictionary(add_learning_results=False)

        if axis == 'auto':
            mode = 'auto'
            if hasattr(self.metadata._HyperSpy, 'Stacking_history'):
                stack_history = self.metadata._HyperSpy.Stacking_history
                axis_in_manager = stack_history.axis
                step_sizes = stack_history.step_sizes
            else:
                axis_in_manager = self.axes_manager[-1 +
                                                    1j].index_in_axes_manager
        else:
            mode = 'manual'
            axis_in_manager = self.axes_manager[axis].index_in_axes_manager

        axis = self.axes_manager[axis_in_manager].index_in_array
        len_axis = self.axes_manager[axis_in_manager].size

        if number_of_parts is 'auto' and step_sizes is 'auto':
            step_sizes = 1
            number_of_parts = len_axis
        elif number_of_parts is not 'auto' and step_sizes is not 'auto':
            raise ValueError(
                "You can define step_sizes or number_of_parts "
                "but not both.")
        elif step_sizes is 'auto':
            if number_of_parts > shape[axis]:
                raise ValueError(
                    "The number of parts is greater than "
                    "the axis size.")
            else:
                step_sizes = ([shape[axis] // number_of_parts, ] *
                              number_of_parts)

        if isinstance(step_sizes, numbers.Integral):
            step_sizes = [step_sizes] * int(len_axis / step_sizes)

        splitted = []
        cut_index = np.array([0] + step_sizes).cumsum()

        axes_dict = signal_dict['axes']
        for i in range(len(cut_index) - 1):
            axes_dict[axis]['offset'] = self.axes_manager._axes[
                axis].index2value(cut_index[i])
            axes_dict[axis]['size'] = cut_index[i + 1] - cut_index[i]
            data = self.data[
                (slice(None), ) * axis +
                (slice(cut_index[i], cut_index[i + 1]), Ellipsis)]
            signal_dict['data'] = data
            splitted += self.__class__(**signal_dict),

        if number_of_parts == len_axis \
                or step_sizes == [1] * len_axis:
            for i, signal1D in enumerate(splitted):
                signal1D.data = signal1D.data[
                    signal1D.axes_manager._get_data_slice([(axis, 0)])]
                signal1D._remove_axis(axis_in_manager)

        if mode == 'auto' and hasattr(
                self.original_metadata, 'stack_elements'):
            for i, spectrum in enumerate(splitted):
                se = self.original_metadata.stack_elements['element' + str(i)]
                spectrum.metadata = copy.deepcopy(
                    se['metadata'])
                spectrum.original_metadata = copy.deepcopy(
                    se['original_metadata'])
                spectrum.metadata.General.title = se.metadata.General.title

        return splitted

    def _unfold(self, steady_axes, unfolded_axis):
        """Modify the shape of the data by specifying the axes whose
        dimension do not change and the axis over which the remaining axes will
        be unfolded

        Parameters
        ----------
        steady_axes : list
            The indices of the axes which dimensions do not change
        unfolded_axis : int
            The index of the axis over which all the rest of the axes (except
            the steady axes) will be unfolded

        See also
        --------
        fold

        Notes
        -----
        WARNING: this private function does not modify the signal subclass
        and it is intended for internal use only. To unfold use the public
        `unfold`, `unfold_navigation_space` or `unfold_signal_space` instead.
        It doesn't make sense unfolding when dim < 2

        """
        if self.data.squeeze().ndim < 2:
            return

        # We need to store the original shape and coordinates to be used
        # by
        # the fold function only if it has not been already stored by a
        # previous unfold
        folding = self.metadata._HyperSpy.Folding
        if folding.unfolded is False:
            folding.original_shape = self.data.shape
            folding.original_axes_manager = self.axes_manager
            folding.unfolded = True

        new_shape = [1] * len(self.data.shape)
        for index in steady_axes:
            new_shape[index] = self.data.shape[index]
        new_shape[unfolded_axis] = -1
        self.data = self.data.reshape(new_shape)
        self.axes_manager = self.axes_manager.deepcopy()
        uname = ''
        uunits = ''
        to_remove = []
        for axis, dim in zip(self.axes_manager._axes, new_shape):
            if dim == 1:
                uname += ',' + str(axis)
                uunits = ',' + str(axis.units)
                to_remove.append(axis)
        ua = self.axes_manager._axes[unfolded_axis]
        ua.name = str(ua) + uname
        ua.units = str(ua.units) + uunits
        ua.size = self.data.shape[unfolded_axis]
        for axis in to_remove:
            self.axes_manager.remove(axis.index_in_axes_manager)
        self.data = self.data.squeeze()
        self._assign_subclass()

    def unfold(self, unfold_navigation=True, unfold_signal=True):
        """Modifies the shape of the data by unfolding the signal and
        navigation dimensions separately

        Returns
        -------
        needed_unfolding : bool


        """
        unfolded = False
        if unfold_navigation:
            if self.unfold_navigation_space():
                unfolded = True
        if unfold_signal:
            if self.unfold_signal_space():
                unfolded = True
        return unfolded

    @contextmanager
    def unfolded(self, unfold_navigation=True, unfold_signal=True):
        """Use this function together with a `with` statement to have the
        signal be unfolded for the scope of the `with` block, before
        automatically refolding when passing out of scope.

        See also
        --------
        unfold, fold

        Examples
        --------
        >>> import numpy as np
        >>> s = BaseSignal(np.random.random((64,64,1024)))
        >>> with s.unfolded():
                # Do whatever needs doing while unfolded here
                pass

        """
        unfolded = self.unfold(unfold_navigation, unfold_signal)
        try:
            yield unfolded
        finally:
            if unfolded is not False:
                self.fold()

    def unfold_navigation_space(self):
        """Modify the shape of the data to obtain a navigation space of
        dimension 1

        Returns
        -------
        needed_unfolding : bool

        """

        if self.axes_manager.navigation_dimension < 2:
            needed_unfolding = False
        else:
            needed_unfolding = True
            steady_axes = [
                axis.index_in_array for axis in
                self.axes_manager.signal_axes]
            unfolded_axis = (
                self.axes_manager.navigation_axes[0].index_in_array)
            self._unfold(steady_axes, unfolded_axis)
            if self.metadata.has_item('Signal.Noise_properties.variance'):
                variance = self.metadata.Signal.Noise_properties.variance
                if isinstance(variance, BaseSignal):
                    variance.unfold_navigation_space()
        return needed_unfolding

    def unfold_signal_space(self):
        """Modify the shape of the data to obtain a signal space of
        dimension 1

        Returns
        -------
        needed_unfolding : bool

        """
        if self.axes_manager.signal_dimension < 2:
            needed_unfolding = False
        else:
            needed_unfolding = True
            steady_axes = [
                axis.index_in_array for axis in
                self.axes_manager.navigation_axes]
            unfolded_axis = self.axes_manager.signal_axes[0].index_in_array
            self._unfold(steady_axes, unfolded_axis)
            self.metadata._HyperSpy.Folding.signal_unfolded = True
            if self.metadata.has_item('Signal.Noise_properties.variance'):
                variance = self.metadata.Signal.Noise_properties.variance
                if isinstance(variance, BaseSignal):
                    variance.unfold_signal_space()
        return needed_unfolding

    def fold(self):
        """If the signal was previously unfolded, folds it back"""
        folding = self.metadata._HyperSpy.Folding
        # Note that == must be used instead of is True because
        # if the value was loaded from a file its type can be np.bool_
        if folding.unfolded is True:
            self.data = self.data.reshape(folding.original_shape)
            self.axes_manager = folding.original_axes_manager
            folding.original_shape = None
            folding.original_axes_manager = None
            folding.unfolded = False
            folding.signal_unfolded = False
            self._assign_subclass()
            if self.metadata.has_item('Signal.Noise_properties.variance'):
                variance = self.metadata.Signal.Noise_properties.variance
                if isinstance(variance, BaseSignal):
                    variance.fold()

    def _make_sure_data_is_contiguous(self):
        if self.data.flags['C_CONTIGUOUS'] is False:
            _logger.info("{0!r} data is replaced by its optimized copy, see "
                         "optimize parameter of ``Basesignal.transpose`` "
                         "for more information.".format(self))
            self.data = np.ascontiguousarray(self.data)

    def _iterate_signal(self):
        """Iterates over the signal data.

        It is faster than using the signal iterator.

        """
        if self.axes_manager.navigation_size < 2:
            yield self()
            return
        self._make_sure_data_is_contiguous()
        axes = [axis.index_in_array for
                axis in self.axes_manager.signal_axes]
        if axes:
            unfolded_axis = (
                self.axes_manager.navigation_axes[0].index_in_array)
            new_shape = [1] * len(self.data.shape)
            for axis in axes:
                new_shape[axis] = self.data.shape[axis]
            new_shape[unfolded_axis] = -1
        else:  # signal_dimension == 0
            new_shape = (-1, 1)
            axes = [1]
            unfolded_axis = 0
        # Warning! if the data is not contigous it will make a copy!!
        data = self.data.reshape(new_shape)
        getitem = [0] * len(data.shape)
        for axis in axes:
            getitem[axis] = slice(None)
        for i in range(data.shape[unfolded_axis]):
            getitem[unfolded_axis] = i
            yield(data[tuple(getitem)])

    def _cycle_signal(self):
        """Cycles over the signal data.

        It is faster than using the signal iterator.

        Warning! could produce a infinite loop.

        """
        if self.axes_manager.navigation_size < 2:
            while True:
                yield self()
            return
        self._make_sure_data_is_contiguous()
        axes = [axis.index_in_array for
                axis in self.axes_manager.signal_axes]
        if axes:
            unfolded_axis = (
                self.axes_manager.navigation_axes[0].index_in_array)
            new_shape = [1] * len(self.data.shape)
            for axis in axes:
                new_shape[axis] = self.data.shape[axis]
            new_shape[unfolded_axis] = -1
        else:  # signal_dimension == 0
            new_shape = (-1, 1)
            axes = [1]
            unfolded_axis = 0
        # Warning! if the data is not contigous it will make a copy!!
        data = self.data.reshape(new_shape)
        getitem = [0] * len(data.shape)
        for axis in axes:
            getitem[axis] = slice(None)
        i = 0
        Ni = data.shape[unfolded_axis]
        while True:
            getitem[unfolded_axis] = i
            yield(data[tuple(getitem)])
            i += 1
            if i == Ni:
                i = 0

    def _remove_axis(self, axes):
        am = self.axes_manager
        axes = am[axes]
        if not np.iterable(axes):
            axes = (axes,)
        if am.navigation_dimension + am.signal_dimension > len(axes):
            old_signal_dimension = am.signal_dimension
            am.remove(axes)
            if old_signal_dimension != am.signal_dimension:
                self._assign_subclass()
        else:
            # Create a "Scalar" axis because the axis is the last one left and
            # HyperSpy does not # support 0 dimensions
            from hyperspy.misc.utils import add_scalar_axis
            add_scalar_axis(self)

    def _ma_workaround(self, s, function, axes, ar_axes, out):
        # TODO: Remove if and when numpy.ma accepts tuple `axis`

        # Basically perform unfolding, but only on data. We don't care about
        # the axes since the function will consume it/them.
        if not np.iterable(ar_axes):
            ar_axes = (ar_axes,)

        ar_axes = sorted(ar_axes)
        new_shape = list(self.data.shape)
        for index in ar_axes[1:]:
            new_shape[index] = 1
        new_shape[ar_axes[0]] = -1
        data = self.data.reshape(new_shape).squeeze()

        if out:
            data = np.atleast_1d(function(data, axis=ar_axes[0],))
            if data.shape == out.data.shape:
                out.data[:] = data
                out.events.data_changed.trigger(obj=out)
            else:
                raise ValueError(
                    "The output shape %s does not match  the shape of "
                    "`out` %s" % (data.shape, out.data.shape))
        else:
            s.data = function(data, axis=ar_axes[0],)
            s._remove_axis([ax.index_in_axes_manager for ax in axes])
            return s

    def _apply_function_on_data_and_remove_axis(self, function, axes,
<<<<<<< HEAD
                                                out=None, roi=None,
                                                transpose=None):
        # Is plot open?
        not_plotted = (
            self._plot and self._plot.signal_plot and self._plot.navigator_plot) is None
        # Get the axes indices
        if axes == 'navigation':
            axes = self.axes_manager.navigation_axes
            # Since span is not supported for signal1D and navigation dim is 1
            # (vertical span on navigator): re-plot with the spectrum navigator
            if len(axes) == 1 and self.axes_manager.signal_dimension == 1:
                self._plot.close()
                self.plot(navigator='spectrum')
        elif axes == 'signal':
            axes = self.axes_manager.signal_axes
            if transpose is None:
                # if we perform the operation over all signal axes, the return
                # signal should a signal only, therefore, we need to transpose
                transpose = True
        if roi is None:
            return _apply_function_on_data_and_remove_axis(signal=self,
                                                           function=function,
                                                           axes=axes,
                                                           out=out,
                                                           transpose=transpose)
        axes = [axis.index_in_axes_manager for axis in axes]
        if isiterable(roi):
            self._signal_roi = []
            self._roi_operation_signal = []
            for r in roi:
                if len(axes) != r.ndim:
                    _logger.warning("Please check the dimension of the roi.")
                self._signal_roi.append(interactive(
                    r, signal=self, event=r.events.changed))
                self._roi_operation_signal.append(interactive(
                    self._signal_roi[-1]._apply_function_on_data_and_remove_axis,
                    function=function,
                    axes=axes,
                    transpose=transpose))

            event_list = [r.events.changed for r in roi]
            # Get stack
            self._roi_operation_signal_stack = interactive(
                stack,
                signal_list=self._roi_operation_signal,
                event=event_list)
            # Apply function to stack
            self._roi_operation_signal_stack_function = interactive(
                self._roi_operation_signal_stack._apply_function_on_data_and_remove_axis,
                function=function,
                axes=0,
                out=out,
                transpose=transpose,
                event=event_list)
            if not not_plotted:
                self._roi_operation_signal_stack_function.plot()
            return self._roi_operation_signal_stack_function
        elif roi is True:
            # check if the plot is open
            if not_plotted:
                raise RuntimeError("To use the roi option, the signal needs "
                                   "to be plotted first.")

            size = [self.axes_manager[axis].size for axis in axes]
            if len(axes) == 1:
                roi = _roi.SpanROI(int(size[0] / 4), int(3 * size[0] / 4))
            elif len(axes) == 2:
                roi = _roi.RectangularROI(int(size[0] / 4), int(size[1] / 4),
                                          int(3 * size[0] / 4), int(3 * size[0] / 4))
            else:
                raise RuntimeError("Automatic creating of roi for signals of "
                                   "dimension {} is not supported.".format(len(axes)))
            roi.add_widget(self, axes=axes)
        elif not isinstance(roi, _roi.BaseInteractiveROI):
            raise TypeError("`roi` is not an acceptable type. Please "
                            "check the type of the roi option.")

        if not isiterable(roi):
            self._signal_roi = roi.interactive(signal=self)
            self._roi_operation_signal = interactive(
                self._signal_roi._apply_function_on_data_and_remove_axis,
                function=function,
                axes=axes,
                transpose=transpose)
            if not not_plotted:
                self._roi_operation_signal.plot()
            return self._roi_operation_signal

    def sum(self, axis=None, out=None, roi=None):
=======
                                                out=None, **kwargs):
        axes = self.axes_manager[axes]
        if not np.iterable(axes):
            axes = (axes,)

        # Use out argument in numpy function when available for operations that
        # do not return scalars in numpy.
        np_out = not len(self.axes_manager._axes) == len(axes)
        ar_axes = tuple(ax.index_in_array for ax in axes)

        if len(ar_axes) == 0:
            # no axes is provided, so no operation needs to be done but we
            # still need to finished the execution of the function properly.
            if out:
                out.data[:] = self.data
                out.events.data_changed.trigger(obj=out)
                return
            else:
                return self
        elif len(ar_axes) == 1:
            ar_axes = ar_axes[0]

        s = out or self._deepcopy_with_new_data(None)

        if np.ma.is_masked(self.data):
            return self._ma_workaround(s=s, function=function, axes=axes,
                                       ar_axes=ar_axes, out=out)
        if out:
            if np_out:
                function(self.data, axis=ar_axes, out=out.data,)
            else:
                data = np.atleast_1d(function(self.data, axis=ar_axes,))
                if data.shape == out.data.shape:
                    out.data[:] = data
                else:
                    raise ValueError(
                        "The output shape %s does not match  the shape of "
                        "`out` %s" % (data.shape, out.data.shape))
            out.events.data_changed.trigger(obj=out)
        else:
            s.data = np.atleast_1d(
                function(self.data, axis=ar_axes,))
            s._remove_axis([ax.index_in_axes_manager for ax in axes])
            return s

    def sum(self, axis=None, out=None, rechunk=True):
>>>>>>> a0f115f3
        """Sum the data over the given axes.

        Parameters
        ----------
        axis %s
        %s
        %s

        Returns
        -------
        s : Signal

        See also
        --------
        max, min, mean, std, var, indexmax, valuemax

        Examples
        --------
        >>> import numpy as np
        >>> s = BaseSignal(np.random.random((64,64,1024)))
        >>> s.data.shape
        (64,64,1024)
        >>> s.sum(-1).data.shape
        (64,64)

        """
        if axis is None:
            axis = self.axes_manager.navigation_axes
<<<<<<< HEAD
        return self._apply_function_on_data_and_remove_axis(np.sum, axis,
                                                            out=out,
                                                            roi=roi)
    sum.__doc__ %= (MANY_AXIS_PARAMETER, OUT_ARG, ROI_ARG)

    def max(self, axis=None, out=None, roi=None):
=======
        return self._apply_function_on_data_and_remove_axis(
            np.sum, axis, out=out, rechunk=rechunk)
    sum.__doc__ %= (MANY_AXIS_PARAMETER, OUT_ARG, RECHUNK_ARG)

    def max(self, axis=None, out=None, rechunk=True):
>>>>>>> a0f115f3
        """Returns a signal with the maximum of the signal along at least one
        axis.

        Parameters
        ----------
        axis %s
        %s
        %s

        Returns
        -------
        s : Signal

        See also
        --------
        min, sum, mean, std, var, indexmax, valuemax

        Examples
        --------
        >>> import numpy as np
        >>> s = BaseSignal(np.random.random((64,64,1024)))
        >>> s.data.shape
        (64,64,1024)
        >>> s.max(-1).data.shape
        (64,64)

        """
        if axis is None:
            axis = self.axes_manager.navigation_axes
<<<<<<< HEAD
        return self._apply_function_on_data_and_remove_axis(np.max, axis,
                                                            out=out,
                                                            roi=roi)
    max.__doc__ %= (MANY_AXIS_PARAMETER, OUT_ARG, ROI_ARG)

    def min(self, axis=None, out=None, roi=None):
=======
        return self._apply_function_on_data_and_remove_axis(
            np.max, axis, out=out, rechunk=rechunk)
    max.__doc__ %= (MANY_AXIS_PARAMETER, OUT_ARG, RECHUNK_ARG)

    def min(self, axis=None, out=None, rechunk=True):
>>>>>>> a0f115f3
        """Returns a signal with the minimum of the signal along at least one
        axis.

        Parameters
        ----------
        axis %s
        %s
        %s

        Returns
        -------
        s : Signal

        See also
        --------
        max, sum, mean, std, var, indexmax, valuemax

        Examples
        --------
        >>> import numpy as np
        >>> s = BaseSignal(np.random.random((64,64,1024)))
        >>> s.data.shape
        (64,64,1024)
        >>> s.min(-1).data.shape
        (64,64)

        """
        if axis is None:
            axis = self.axes_manager.navigation_axes
<<<<<<< HEAD
        return self._apply_function_on_data_and_remove_axis(np.min, axis,
                                                            out=out,
                                                            roi=roi)
    min.__doc__ %= (MANY_AXIS_PARAMETER, OUT_ARG, ROI_ARG)

    def mean(self, axis=None, out=None, roi=None):
=======
        return self._apply_function_on_data_and_remove_axis(
            np.min, axis, out=out, rechunk=rechunk)
    min.__doc__ %= (MANY_AXIS_PARAMETER, OUT_ARG, RECHUNK_ARG)

    def mean(self, axis=None, out=None, rechunk=True):
>>>>>>> a0f115f3
        """Returns a signal with the average of the signal along at least one
        axis.

        Parameters
        ----------
        axis %s
        %s
        %s

        Returns
        -------
        s : Signal

        See also
        --------
        max, min, sum, std, var, indexmax, valuemax

        Examples
        --------
        >>> import numpy as np
        >>> s = BaseSignal(np.random.random((64,64,1024)))
        >>> s.data.shape
        (64,64,1024)
        >>> s.mean(-1).data.shape
        (64,64)

        """
        if axis is None:
            axis = self.axes_manager.navigation_axes
<<<<<<< HEAD
        return self._apply_function_on_data_and_remove_axis(np.mean, axis,
                                                            out=out,
                                                            roi=roi)
    mean.__doc__ %= (MANY_AXIS_PARAMETER, OUT_ARG, ROI_ARG)

    def std(self, axis=None, out=None, roi=None):
=======
        return self._apply_function_on_data_and_remove_axis(
            np.mean, axis, out=out, rechunk=rechunk)
    mean.__doc__ %= (MANY_AXIS_PARAMETER, OUT_ARG, RECHUNK_ARG)

    def std(self, axis=None, out=None, rechunk=True):
>>>>>>> a0f115f3
        """Returns a signal with the standard deviation of the signal along
        at least one axis.

        Parameters
        ----------
        axis %s
        %s
        %s

        Returns
        -------
        s : Signal

        See also
        --------
        max, min, sum, mean, var, indexmax, valuemax

        Examples
        --------
        >>> import numpy as np
        >>> s = BaseSignal(np.random.random((64,64,1024)))
        >>> s.data.shape
        (64,64,1024)
        >>> s.std(-1).data.shape
        (64,64)

        """
        if axis is None:
            axis = self.axes_manager.navigation_axes
<<<<<<< HEAD
        return self._apply_function_on_data_and_remove_axis(np.std, axis,
                                                            out=out,
                                                            roi=roi)
    std.__doc__ %= (MANY_AXIS_PARAMETER, OUT_ARG, ROI_ARG)

    def var(self, axis=None, out=None, roi=None):
=======
        return self._apply_function_on_data_and_remove_axis(
            np.std, axis, out=out, rechunk=rechunk)
    std.__doc__ %= (MANY_AXIS_PARAMETER, OUT_ARG, RECHUNK_ARG)

    def var(self, axis=None, out=None, rechunk=True):
>>>>>>> a0f115f3
        """Returns a signal with the variances of the signal along at least one
        axis.

        Parameters
        ----------
        axis %s
        %s
        %s

        Returns
        -------
        s : Signal

        See also
        --------
        max, min, sum, mean, std, indexmax, valuemax

        Examples
        --------
        >>> import numpy as np
        >>> s = BaseSignal(np.random.random((64,64,1024)))
        >>> s.data.shape
        (64,64,1024)
        >>> s.var(-1).data.shape
        (64,64)

        """
        if axis is None:
            axis = self.axes_manager.navigation_axes
<<<<<<< HEAD
        return self._apply_function_on_data_and_remove_axis(np.var, axis,
                                                            out=out,
                                                            roi=roi)
    var.__doc__ %= (MANY_AXIS_PARAMETER, OUT_ARG, ROI_ARG)

    def nansum(self, axis=None, out=None, roi=None):
=======
        return self._apply_function_on_data_and_remove_axis(
            np.var, axis, out=out, rechunk=rechunk)
    var.__doc__ %= (MANY_AXIS_PARAMETER, OUT_ARG, RECHUNK_ARG)

    def nansum(self, axis=None, out=None, rechunk=True):
>>>>>>> a0f115f3
        """%s
        """
        if axis is None:
            axis = self.axes_manager.navigation_axes
<<<<<<< HEAD
        return self._apply_function_on_data_and_remove_axis(np.nansum, axis,
                                                            out=out,
                                                            roi=roi)
    nansum.__doc__ %= (NAN_FUNC.format('sum', sum.__doc__))

    def nanmax(self, axis=None, out=None, roi=None):
=======
        return self._apply_function_on_data_and_remove_axis(
            np.nansum, axis, out=out, rechunk=rechunk)
    nansum.__doc__ %= (NAN_FUNC.format('sum', sum.__doc__))

    def nanmax(self, axis=None, out=None, rechunk=True):
>>>>>>> a0f115f3
        """%s
        """
        if axis is None:
            axis = self.axes_manager.navigation_axes
<<<<<<< HEAD
        return self._apply_function_on_data_and_remove_axis(np.nanmax, axis,
                                                            out=out,
                                                            roi=roi)
    nanmax.__doc__ %= (NAN_FUNC.format('max', max.__doc__))

    def nanmin(self, axis=None, out=None, roi=None):
        """%s"""
        if axis is None:
            axis = self.axes_manager.navigation_axes
        return self._apply_function_on_data_and_remove_axis(np.nanmin, axis,
                                                            out=out,
                                                            roi=roi)
    nanmin.__doc__ %= (NAN_FUNC.format('min', min.__doc__))

    def nanmean(self, axis=None, out=None, roi=None):
        """%s """
        if axis is None:
            axis = self.axes_manager.navigation_axes
        return self._apply_function_on_data_and_remove_axis(np.nanmean, axis,
                                                            out=out,
                                                            roi=roi)
    nanmean.__doc__ %= (NAN_FUNC.format('mean', mean.__doc__))

    def nanstd(self, axis=None, out=None, roi=None):
        """%s"""
        if axis is None:
            axis = self.axes_manager.navigation_axes
        return self._apply_function_on_data_and_remove_axis(np.nanstd, axis,
                                                            out=out,
                                                            roi=roi)
    nanstd.__doc__ %= (NAN_FUNC.format('std', std.__doc__))

    def nanvar(self, axis=None, out=None, roi=None):
        """%s"""
        if axis is None:
            axis = self.axes_manager.navigation_axes
        return self._apply_function_on_data_and_remove_axis(np.nanvar, axis,
                                                            out=out,
                                                            roi=roi)
=======
        return self._apply_function_on_data_and_remove_axis(
            np.nanmax, axis, out=out, rechunk=rechunk)
    nanmax.__doc__ %= (NAN_FUNC.format('max', max.__doc__))

    def nanmin(self, axis=None, out=None, rechunk=True):
        """%s"""
        if axis is None:
            axis = self.axes_manager.navigation_axes
        return self._apply_function_on_data_and_remove_axis(
            np.nanmin, axis, out=out, rechunk=rechunk)
    nanmin.__doc__ %= (NAN_FUNC.format('min', min.__doc__))

    def nanmean(self, axis=None, out=None, rechunk=True):
        """%s """
        if axis is None:
            axis = self.axes_manager.navigation_axes
        return self._apply_function_on_data_and_remove_axis(
            np.nanmean, axis, out=out, rechunk=rechunk)
    nanmean.__doc__ %= (NAN_FUNC.format('mean', mean.__doc__))

    def nanstd(self, axis=None, out=None, rechunk=True):
        """%s"""
        if axis is None:
            axis = self.axes_manager.navigation_axes
        return self._apply_function_on_data_and_remove_axis(
            np.nanstd, axis, out=out, rechunk=rechunk)
    nanstd.__doc__ %= (NAN_FUNC.format('std', std.__doc__))

    def nanvar(self, axis=None, out=None, rechunk=True):
        """%s"""
        if axis is None:
            axis = self.axes_manager.navigation_axes
        return self._apply_function_on_data_and_remove_axis(
            np.nanvar, axis, out=out, rechunk=rechunk)
>>>>>>> a0f115f3
    nanvar.__doc__ %= (NAN_FUNC.format('var', var.__doc__))

    def diff(self, axis, order=1, out=None, rechunk=True):
        """Returns a signal with the n-th order discrete difference along
        given axis.

        Parameters
        ----------
        axis %s
        order : int
            the order of the derivative
        %s
        %s

        See also
        --------
        max, min, sum, mean, std, var, indexmax, valuemax

        Examples
        --------
        >>> import numpy as np
        >>> s = BaseSignal(np.random.random((64,64,1024)))
        >>> s.data.shape
        (64,64,1024)
        >>> s.diff(-1).data.shape
        (64,64,1023)
        """
        s = out or self._deepcopy_with_new_data(None)
        data = np.diff(self.data, n=order,
                       axis=self.axes_manager[axis].index_in_array)
        if out is not None:
            out.data[:] = data
        else:
            s.data = data
        axis2 = s.axes_manager[axis]
        new_offset = self.axes_manager[axis].offset + (order * axis2.scale / 2)
        axis2.offset = new_offset
        s.get_dimensions_from_data()
        if out is None:
            return s
        else:
            out.events.data_changed.trigger(obj=out)
    diff.__doc__ %= (ONE_AXIS_PARAMETER, OUT_ARG, RECHUNK_ARG)

    def derivative(self, axis, order=1, out=None, rechunk=True):
        """Numerical derivative along the given axis.

        Currently only the first order finite difference method is implemented.

        Parameters
        ----------
        axis %s
        order: int
            The order of the derivative. (Note that this is the order of the
            derivative i.e. `order=2` does not use second order finite
            differences method.)
        %s
        %s

        Returns
        -------
        der : Signal
            Note that the size of the data on the given `axis` decreases by the
            given `order` i.e. if `axis` is "x" and `order` is 2 the
            x dimension is N, der's x dimension is N - 2.

        See also
        --------
        diff

        """

        der = self.diff(order=order, axis=axis, out=out, rechunk=rechunk)
        der = out or der
        axis = self.axes_manager[axis]
        der.data /= axis.scale ** order
        if out is None:
            return der
        else:
            out.events.data_changed.trigger(obj=out)
    derivative.__doc__ %= (ONE_AXIS_PARAMETER, OUT_ARG, RECHUNK_ARG)

    def integrate_simpson(self, axis, out=None):
        """Returns a signal with the result of calculating the integral
        of the signal along an axis using Simpson's rule.

        Parameters
        ----------
        axis %s
        %s

        Returns
        -------
        s : Signal

        See also
        --------
        max, min, sum, mean, std, var, indexmax, valuemax

        Examples
        --------
        >>> import numpy as np
        >>> s = BaseSignal(np.random.random((64,64,1024)))
        >>> s.data.shape
        (64,64,1024)
        >>> s.var(-1).data.shape
        (64,64)

        """
        axis = self.axes_manager[axis]
        s = out or self._deepcopy_with_new_data(None)
        data = sp.integrate.simps(y=self.data, x=axis.axis,
                                  axis=axis.index_in_array)
        if out is not None:
            out.data[:] = data
            out.events.data_changed.trigger(obj=out)
        else:
            s.data = data
            s._remove_axis(axis.index_in_axes_manager)
            return s
    integrate_simpson.__doc__ %= (ONE_AXIS_PARAMETER, OUT_ARG)

    def fft(self, shifted=False, **kwargs):
        """Compute the discrete Fourier Transform.

        This function computes the discrete Fourier Transform over the signal
        axes by means of the Fast Fourier Transform (FFT) as implemented in
        numpy.

        Parameters
        ----------
        shifted : bool, optional
            If True, the origin of FFT will be shifted in the centre (Default: False).

        **kwargs
            other keyword arguments are described in np.fft.fftn().

        Return
        ------
        s : ComplexSignal

        Examples
        --------
        >>> im = hs.signals.Signal2D(scipy.misc.ascent())
        >>> im.fft()
        <ComplexSignal2D, title: FFT of , dimensions: (|512, 512)>
        # Use following to plot power spectrum of `im`:
        >>> np.log(im.fft(shifted=True).amplitude).plot()

        Notes
        -----
        For further information see the documentation of numpy.fft.fftn
        """

        if self.axes_manager.signal_dimension == 0:
            raise AttributeError("Signal dimension must be at least one.")
        ax = self.axes_manager
        axes = ax.signal_indices_in_array
        if isinstance(self.data, da.Array):
            if shifted:
                im_fft = self._deepcopy_with_new_data(da.fft.fftshift(
                    da.fft.fftn(self.data, axes=axes, **kwargs), axes=axes))
            else:
                im_fft = self._deepcopy_with_new_data(
                    da.fft.fftn(self.data, axes=axes, **kwargs))
        else:
            if shifted:
                im_fft = self._deepcopy_with_new_data(np.fft.fftshift(
                    np.fft.fftn(self.data, axes=axes, **kwargs), axes=axes))
            else:
                im_fft = self._deepcopy_with_new_data(
                    np.fft.fftn(self.data, axes=axes, **kwargs))

        im_fft.change_dtype("complex")
        im_fft.metadata.General.title = 'FFT of {}'.format(
            im_fft.metadata.General.title)
        im_fft.metadata.set_item('Signal.FFT.shifted', shifted)

        ureg = UnitRegistry()
        for axis in im_fft.axes_manager.signal_axes:
            axis.scale = 1. / axis.size / axis.scale
            try:
                units = ureg.parse_expression(str(axis.units))**(-1)
                axis.units = '{:~}'.format(units.units)
            except UndefinedUnitError:
                _logger.warning('Units are not set or cannot be recognized')
            if shifted:
                axis.offset = -axis.high_value / 2.
        return im_fft

    def ifft(self, shifted=None, **kwargs):
        """
        Compute the inverse discrete Fourier Transform.

        This function computes real part of the inverse of the discrete
        Fourier Transform over the signal axes by means of the
        Fast Fourier Transform (FFT) as implemented in
        numpy.

        Parameters
        ----------
        shifted : bool or None, optional
            If None the shift option will be set to the original status of the FFT using value in metadata.
            If no FFT entry is present in metadata the parameter will be set to False.
            If True, the origin of FFT will be shifted in the centre,
            otherwise the origin would be kept at (0, 0)(Default: None).
        **kwargs
            other keyword arguments are described in np.fft.ifftn().

        Return
        ------
        s : Signal

        Examples
        --------
        >>> import scipy
        >>> im = hs.signals.Signal2D(scipy.misc.ascent())
        >>> imfft = im.fft()
        >>> imfft.ifft()
        <Signal2D, title: real(iFFT of FFT of ), dimensions: (|512, 512)>

        Notes
        -----
        For further information see the documentation of numpy.fft.ifftn

        """

        if self.axes_manager.signal_dimension == 0:
            raise AttributeError("Signal dimension must be at least one.")
        ax = self.axes_manager
        axes = ax.signal_indices_in_array
        if shifted is None:
            try:
                shifted = self.metadata.Signal.FFT.shifted
            except AttributeError:
                shifted = False

        if isinstance(self.data, da.Array):
            if shifted:
                fft_data_shifted = da.fft.ifftshift(self.data, axes=axes)
                im_ifft = self._deepcopy_with_new_data(
                    da.fft.ifftn(fft_data_shifted, axes=axes, **kwargs))
            else:
                im_ifft = self._deepcopy_with_new_data(da.fft.ifftn(
                    self.data, axes=axes, **kwargs))
        else:
            if shifted:
                im_ifft = self._deepcopy_with_new_data(np.fft.ifftn(np.fft.ifftshift(
                    self.data, axes=axes), axes=axes, **kwargs))
            else:
                im_ifft = self._deepcopy_with_new_data(np.fft.ifftn(
                    self.data, axes=axes, **kwargs))

        im_ifft.metadata.General.title = 'iFFT of {}'.format(
            im_ifft.metadata.General.title)
        im_ifft.metadata.Signal.__delattr__('FFT')
        im_ifft = im_ifft.real

        ureg = UnitRegistry()
        for axis in im_ifft.axes_manager.signal_axes:
            axis.scale = 1. / axis.size / axis.scale
            try:
                units = ureg.parse_expression(str(axis.units)) ** (-1)
                axis.units = '{:~}'.format(units.units)
            except UndefinedUnitError:
                _logger.warning('Units are not set or cannot be recognized')
            axis.offset = 0.
        return im_ifft

    def integrate1D(self, axis, out=None):
        """Integrate the signal over the given axis.

        The integration is performed using Simpson's rule if
        `metadata.Signal.binned` is False and summation over the given axis if
        True.

        Parameters
        ----------
        axis %s
        %s

        Returns
        -------
        s : Signal

        See also
        --------
        integrate_simpson, diff, derivative

        Examples
        --------
        >>> import numpy as np
        >>> s = BaseSignal(np.random.random((64,64,1024)))
        >>> s.data.shape
        (64,64,1024)
        >>> s.var(-1).data.shape
        (64,64)

        """
        if self.metadata.Signal.binned is False:
            return self.integrate_simpson(axis=axis, out=out)
        else:
            return self.sum(axis=axis, out=out)
    integrate1D.__doc__ %= (ONE_AXIS_PARAMETER, OUT_ARG)

<<<<<<< HEAD
    def indexmin(self, axis, out=None, roi=None):
=======
    def indexmin(self, axis, out=None, rechunk=True):
>>>>>>> a0f115f3
        """Returns a signal with the index of the minimum along an axis.

        Parameters
        ----------
        axis %s
        %s
        %s

        Returns
        -------
        s : Signal
            The data dtype is always int.

        See also
        --------
        max, min, sum, mean, std, var, valuemin, valuemax, indexmax

        Usage
        -----
        >>> import numpy as np
        >>> s = BaseSignal(np.random.random((64,64,1024)))
        >>> s.data.shape
        (64,64,1024)
        >>> s.indexmax(-1).data.shape
        (64,64)

        """
<<<<<<< HEAD
        return self._apply_function_on_data_and_remove_axis(np.argmin, axis,
                                                            out=out,
                                                            roi=roi,
                                                            transpose=False)
    indexmin.__doc__ %= (ONE_AXIS_PARAMETER, OUT_ARG, ROI_ARG)

    def indexmax(self, axis, out=None, roi=None):
=======
        return self._apply_function_on_data_and_remove_axis(
            np.argmin, axis, out=out, rechunk=rechunk)
    indexmin.__doc__ %= (ONE_AXIS_PARAMETER, OUT_ARG, RECHUNK_ARG)

    def indexmax(self, axis, out=None, rechunk=True):
>>>>>>> a0f115f3
        """Returns a signal with the index of the maximum along an axis.

        Parameters
        ----------
        axis %s
        %s
        %s

        Returns
        -------
        s : Signal
            The data dtype is always int.

        See also
        --------
        max, min, sum, mean, std, var, valuemin, valuemax, indexmin

        Usage
        -----
        >>> import numpy as np
        >>> s = BaseSignal(np.random.random((64,64,1024)))
        >>> s.data.shape
        (64,64,1024)
        >>> s.indexmax(-1).data.shape
        (64,64)

        """
<<<<<<< HEAD
        return self._apply_function_on_data_and_remove_axis(np.argmax, axis,
                                                            out=out,
                                                            roi=roi,
                                                            transpose=False)
    indexmax.__doc__ %= (ONE_AXIS_PARAMETER, OUT_ARG, ROI_ARG)
=======
        return self._apply_function_on_data_and_remove_axis(
            np.argmax, axis, out=out, rechunk=rechunk)
    indexmax.__doc__ %= (ONE_AXIS_PARAMETER, OUT_ARG, RECHUNK_ARG)
>>>>>>> a0f115f3

    def valuemax(self, axis, out=None, rechunk=True):
        """Returns a signal with the value of coordinates of the maximum along an axis.

        Parameters
        ----------
        axis %s
        %s
        %s

        Returns
        -------
        s : Signal

        See also
        --------
        max, min, sum, mean, std, var, valuemin, indexmin, indexmax

        Usage
        -----
        >>> import numpy as np
        >>> s = BaseSignal(np.random.random((64,64,1024)))
        >>> s.data.shape
        (64,64,1024)
        >>> s.valuemax(-1).data.shape
        (64,64)

        """
        idx = self.indexmax(axis)
        data = self.axes_manager[axis].index2value(idx.data)
        if out is None:
            idx.data = data
            return idx
        else:
            out.data[:] = data
            out.events.data_changed.trigger(obj=out)
    valuemax.__doc__ %= (ONE_AXIS_PARAMETER, OUT_ARG, RECHUNK_ARG)

    def valuemin(self, axis, out=None, rechunk=True):
        """Returns a signal with the value of coordinates of the minimum along an axis.

        Parameters
        ----------
        axis %s
        %s
        %s

        Returns
        -------
        s : Signal

        See also
        --------
        max, min, sum, mean, std, var, valuemax, indexmin, indexmax

        """
        idx = self.indexmin(axis)
        data = self.axes_manager[axis].index2value(idx.data)
        if out is None:
            idx.data = data
            return idx
        else:
            out.data[:] = data
            out.events.data_changed.trigger(obj=out)
    valuemin.__doc__ %= (ONE_AXIS_PARAMETER, OUT_ARG, RECHUNK_ARG)

    def get_histogram(self, bins='freedman', range_bins=None, out=None,
                      **kwargs):
        """Return a histogram of the signal data.

        More sophisticated algorithms for determining bins can be used.
        Aside from the `bins` argument allowing a string specified how bins
        are computed, the parameters are the same as numpy.histogram().

        Parameters
        ----------
        bins : int or list or str, optional
            If bins is a string, then it must be one of:
            'knuth' : use Knuth's rule to determine bins
            'scotts' : use Scott's rule to determine bins
            'freedman' : use the Freedman-diaconis rule to determine bins
            'blocks' : use bayesian blocks for dynamic bin widths
        range_bins : tuple or None, optional
            the minimum and maximum range for the histogram. If not specified,
            it will be (x.min(), x.max())
        %s
        %s
        **kwargs
            other keyword arguments (weight and density) are described in
            np.histogram().

        Returns
        -------
        hist_spec : An 1D spectrum instance containing the histogram.

        See Also
        --------
        print_summary_statistics
        astroML.density_estimation.histogram, numpy.histogram : these are the
            functions that hyperspy uses to compute the histogram.

        Notes
        -----
        The lazy version of the algorithm does not support 'knuth' and 'blocks'
        bins arguments.
        The number of bins estimators are taken from AstroML. Read
        their documentation for more info.

        Examples
        --------
        >>> s = hs.signals.Signal1D(np.random.normal(size=(10, 100)))
        Plot the data histogram
        >>> s.get_histogram().plot()
        Plot the histogram of the signal at the current coordinates
        >>> s.get_current_signal().get_histogram().plot()

        """
        from hyperspy import signals
        data = self.data[~np.isnan(self.data)].flatten()
        hist, bin_edges = histogram(data,
                                    bins=bins,
                                    range=range_bins,
                                    **kwargs)
        if out is None:
            hist_spec = signals.Signal1D(hist)
        else:
            hist_spec = out
            if hist_spec.data.shape == hist.shape:
                hist_spec.data[:] = hist
            else:
                hist_spec.data = hist
        if bins == 'blocks':
            hist_spec.axes_manager.signal_axes[0].axis = bin_edges[:-1]
            warnings.warn(
                "The options `bins = 'blocks'` is not fully supported in this "
                "versions of hyperspy. It should be used for plotting purpose"
                "only.")
        else:
            hist_spec.axes_manager[0].scale = bin_edges[1] - bin_edges[0]
            hist_spec.axes_manager[0].offset = bin_edges[0]
            hist_spec.axes_manager[0].size = hist.shape[-1]
        hist_spec.axes_manager[0].name = 'value'
        hist_spec.metadata.General.title = (self.metadata.General.title +
                                            " histogram")
        hist_spec.metadata.Signal.binned = True
        if out is None:
            return hist_spec
        else:
            out.events.data_changed.trigger(obj=out)
    get_histogram.__doc__ %= (OUT_ARG, RECHUNK_ARG)

    def map(self, function,
            show_progressbar=None,
            parallel=None, inplace=True, ragged=None,
            **kwargs):
        """Apply a function to the signal data at all the coordinates.

        The function must operate on numpy arrays. It is applied to the data at
        each navigation coordinate pixel-py-pixel. Any extra keyword argument
        is passed to the function. The keywords can take different values at
        different coordinates. If the function takes an `axis` or `axes`
        argument, the function is assumed to be vectorial and the signal axes
        are assigned to `axis` or `axes`.  Otherwise, the signal is iterated
        over the navigation axes and a progress bar is displayed to monitor the
        progress.

        In general, only navigation axes (order, calibration and number) is
        guaranteed to be preserved.

        Parameters
        ----------

        function : function
            A function that can be applied to the signal.
        show_progressbar : None or bool
            If True, display a progress bar. If None the default is set in
            `preferences`.
        parallel : {None,bool,int}
            if True, the mapping will be performed in a threaded (parallel)
            manner.
        inplace : bool
            if True (default), the data is replaced by the result. Otherwise a
            new signal with the results is returned.
        ragged : {None, bool}
            Indicates if results for each navigation pixel are of identical
            shape (and/or numpy arrays to begin with). If None, appropriate
            choice is made while processing. None is not allowed for Lazy
            signals!
        keyword arguments : any valid keyword argument
            All extra keyword arguments are passed to the

        Notes
        -----
        If the function results do not have identical shapes, the result is an
        array of navigation shape, where each element corresponds to the result
        of the function (of arbitrary object type), called "ragged array". As
        such, most functions are not able to operate on the result and the data
        should be used directly.

        This method is similar to Python's :func:`map` that can also be utilize
        with a :class:`Signal` instance for similar purposes. However, this
        method has the advantage of being faster because it iterates the numpy
        array instead of the :class:`Signal`.

        Examples
        --------
        Apply a Gaussian filter to all the images in the dataset. The sigma
        parameter is constant.

        >>> import scipy.ndimage
        >>> im = hs.signals.Signal2D(np.random.random((10, 64, 64)))
        >>> im.map(scipy.ndimage.gaussian_filter, sigma=2.5)

        Apply a Gaussian filter to all the images in the dataset. The signal
        parameter is variable.

        >>> im = hs.signals.Signal2D(np.random.random((10, 64, 64)))
        >>> sigmas = hs.signals.BaseSignal(np.linspace(2,5,10)).T
        >>> im.map(scipy.ndimage.gaussian_filter, sigma=sigmas)

        """
        # Sepate ndkwargs
        ndkwargs = ()
        for key, value in kwargs.items():
            if isinstance(value, BaseSignal):
                ndkwargs += ((key, value),)

        # Check if the signal axes have inhomogeneous scales and/or units and
        # display in warning if yes.
        scale = set()
        units = set()
        for i in range(len(self.axes_manager.signal_axes)):
            scale.add(self.axes_manager.signal_axes[i].scale)
            units.add(self.axes_manager.signal_axes[i].units)
        if len(units) != 1 or len(scale) != 1:
            _logger.warning(
                "The function you applied does not take into "
                "account the difference of units and of scales in-between"
                " axes.")
        # If the function has an axis argument and the signal dimension is 1,
        # we suppose that it can operate on the full array and we don't
        # iterate over the coordinates.
        try:
            fargs = inspect.signature(function).parameters.keys()
        except TypeError:
            # This is probably a Cython function that is not supported by
            # inspect.
            fargs = []

        if not ndkwargs and (self.axes_manager.signal_dimension == 1 and
                             "axis" in fargs):
            kwargs['axis'] = self.axes_manager.signal_axes[-1].index_in_array

            res = self._map_all(function, inplace=inplace, **kwargs)
        # If the function has an axes argument
        # we suppose that it can operate on the full array and we don't
        # iterate over the coordinates.
        elif not ndkwargs and "axes" in fargs and not parallel:
            kwargs['axes'] = tuple([axis.index_in_array for axis in
                                    self.axes_manager.signal_axes])
            res = self._map_all(function, inplace=inplace, **kwargs)
        else:
            # Iteration over coordinates.
            res = self._map_iterate(function, iterating_kwargs=ndkwargs,
                                    show_progressbar=show_progressbar,
                                    parallel=parallel, inplace=inplace,
                                    ragged=ragged,
                                    **kwargs)
        if inplace:
            self.events.data_changed.trigger(obj=self)
        return res

    def _map_all(self, function, inplace=True, **kwargs):
        """The function has to have either 'axis' or 'axes' keyword argument,
        and hence support operating on the full dataset efficiently.

        Replaced for lazy signals"""
        newdata = function(self.data, **kwargs)
        if inplace:
            self.data = newdata
            return None
        return self._deepcopy_with_new_data(newdata)

    def _map_iterate(self, function, iterating_kwargs=(),
                     show_progressbar=None, parallel=None,
                     ragged=None,
                     inplace=True, **kwargs):
        """Iterates the signal navigation space applying the function.

        Parameters
        ----------
        function : callable
            the function to apply
        iterating_kwargs : tuple of tuples
            a tuple with structure (('key1', value1), ('key2', value2), ..)
            where the key-value pairs will be passed as kwargs for the
            callable, and the values will be iterated together with the signal
            navigation.
        parallel : {None, bool}
            if True, the mapping will be performed in a threaded (parallel)
            manner. If None the default from `preferences` is used.
        inplace : bool
            if True (default), the data is replaced by the result. Otherwise a
            new signal with the results is returned.
        ragged : {None, bool}
            Indicates if results for each navigation pixel are of identical
            shape (and/or numpy arrays to begin with). If None, appropriate
            choice is made while processing. None is not allowed for Lazy
            signals!
        show_progressbar : None or bool
            If True, display a progress bar. If None the default is set in
            `preferences`.
        **kwargs
            passed to the function as constant kwargs

        Notes
        -----
        This method is replaced for lazy signals.

        Examples
        --------

        Pass a larger array of different shape

        >>> s = hs.signals.Signal1D(np.arange(20.).reshape((20,1)))
        >>> def func(data, value=0):
        ...     return data + value
        >>> # pay attention that it's a tuple of tuples - need commas
        >>> s._map_iterate(func,
        ...                iterating_kwargs=(('value',
        ...                                    np.random.rand(5,400).flat),))
        >>> s.data.T
        array([[  0.82869603,   1.04961735,   2.21513949,   3.61329091,
                  4.2481755 ,   5.81184375,   6.47696867,   7.07682618,
                  8.16850697,   9.37771809,  10.42794054,  11.24362699,
                 12.11434077,  13.98654036,  14.72864184,  15.30855499,
                 16.96854373,  17.65077064,  18.64925703,  19.16901297]])

        Storing function result to other signal (e.g. calculated shifts)

        >>> s = hs.signals.Signal1D(np.arange(20.).reshape((5,4)))
        >>> def func(data): # the original function
        ...     return data.sum()
        >>> result = s._get_navigation_signal().T
        >>> def wrapped(*args, data=None):
        ...     return func(data)
        >>> result._map_iterate(wrapped,
        ...                     iterating_kwargs=(('data', s),))
        >>> result.data
        array([  6.,  22.,  38.,  54.,  70.])

        """
        if parallel is None:
            parallel = preferences.General.parallel
        if parallel is True:
            from os import cpu_count
            parallel = cpu_count() or 1
        # Because by default it's assumed to be I/O bound, and cpu_count*5 is
        # used. For us this is not the case.

        if show_progressbar is None:
            show_progressbar = preferences.General.show_progressbar

        size = max(1, self.axes_manager.navigation_size)
        from hyperspy.misc.utils import (create_map_objects,
                                         map_result_construction)
        func, iterators = create_map_objects(function, size, iterating_kwargs,
                                             **kwargs)
        iterators = (self._iterate_signal(),) + iterators
        res_shape = self.axes_manager._navigation_shape_in_array
        # no navigation
        if not len(res_shape):
            res_shape = (1,)
        # pre-allocate some space
        res_data = np.empty(res_shape, dtype='O')
        shapes = set()

        # parallel or sequential maps
        if parallel:
            from concurrent.futures import ThreadPoolExecutor
            executor = ThreadPoolExecutor(max_workers=parallel)
            thismap = executor.map
        else:
            from builtins import map as thismap
        pbar = progressbar(total=size, leave=True, disable=not
                           show_progressbar)
        for ind, res in zip(range(res_data.size),
                            thismap(func, zip(*iterators))):
            # In what follows we assume that res is a numpy scalar or array
            # The following line guarantees that that's the case.
            res = np.asarray(res)
            res_data.flat[ind] = res
            if ragged is False:
                # to be able to break quickly and not waste time / resources
                shapes.add(res.shape)
                if len(shapes) != 1:
                    raise ValueError('The result shapes are not identical, but'
                                     'ragged=False')
            else:
                try:
                    shapes.add(res.shape)
                except AttributeError:
                    shapes.add(None)
            pbar.update(1)
        if parallel:
            executor.shutdown()

        # Combine data if required
        shapes = list(shapes)
        suitable_shapes = len(shapes) == 1 and shapes[0] is not None
        ragged = ragged or not suitable_shapes
        sig_shape = None
        if not ragged:
            sig_shape = () if shapes[0] == (1,) else shapes[0]
            res_data = np.stack(res_data.flat).reshape(
                self.axes_manager._navigation_shape_in_array + sig_shape)
        res = map_result_construction(self, inplace, res_data, ragged,
                                      sig_shape)
        return res

    def copy(self):
        try:
            backup_plot = self._plot
            self._plot = None
            return copy.copy(self)
        finally:
            self._plot = backup_plot

    def __deepcopy__(self, memo):
        dc = type(self)(**self._to_dictionary())
        if isinstance(dc.data, np.ndarray):
            dc.data = dc.data.copy()

        # uncomment if we want to deepcopy models as well:

        # dc.models._add_dictionary(
        #     copy.deepcopy(
        #         self.models._models.as_dictionary()))

        # The Signal subclasses might change the view on init
        # The following code just copies the original view
        for oaxis, caxis in zip(self.axes_manager._axes,
                                dc.axes_manager._axes):
            caxis.navigate = oaxis.navigate

        if dc.metadata.has_item('Markers'):
            temp_marker_dict = dc.metadata.Markers.as_dictionary()
            markers_dict = markers_metadata_dict_to_markers(
                temp_marker_dict,
                dc.axes_manager)
            dc.metadata.Markers = markers_dict
        return dc

    def deepcopy(self):
        return copy.deepcopy(self)

    def change_dtype(self, dtype, rechunk=True):
        """Change the data type.

        Parameters
        ----------
        dtype : str or dtype
            Typecode or data-type to which the array is cast. In addition to all
            standard numpy dtypes HyperSpy supports four extra dtypes for RGB
            images: "rgb8", "rgba8", "rgb16" and "rgba16". Changing from and to
            any rgbx dtype is more constrained than most other dtype
            conversions. To change to a rgbx dtype the signal dimension must be
            1, its size 3(4) for rgb(rgba) dtypes, the dtype uint8(uint16) for
            rgbx8(rgbx16) and the navigation dimension at least 2. After
            conversion the signal dimension becomes 2. The dtype of images of
            dtype rgbx8(rgbx16) can only be changed to uint8(uint16) and the
            signal dimension becomes 1.
        %s


        Examples
        --------
        >>> s = hs.signals.Signal1D([1,2,3,4,5])
        >>> s.data
        array([1, 2, 3, 4, 5])
        >>> s.change_dtype('float')
        >>> s.data
        array([ 1.,  2.,  3.,  4.,  5.])

        """
        if not isinstance(dtype, np.dtype):
            if dtype in rgb_tools.rgb_dtypes:
                if self.axes_manager.signal_dimension != 1:
                    raise AttributeError(
                        "Only 1D signals can be converted "
                        "to RGB images.")
                if "8" in dtype and self.data.dtype.name != "uint8":
                    raise AttributeError(
                        "Only signals with dtype uint8 can be converted to "
                        "rgb8 images")
                elif "16" in dtype and self.data.dtype.name != "uint16":
                    raise AttributeError(
                        "Only signals with dtype uint16 can be converted to "
                        "rgb16 images")
                self.data = rgb_tools.regular_array2rgbx(self.data)
                self.axes_manager.remove(-1)
                self.axes_manager.set_signal_dimension(2)
                self._assign_subclass()
                return
            else:
                dtype = np.dtype(dtype)
        if rgb_tools.is_rgbx(self.data) is True:
            ddtype = self.data.dtype.fields["B"][0]

            if ddtype != dtype:
                raise ValueError(
                    "It is only possibile to change to %s." %
                    ddtype)
            self.data = rgb_tools.rgbx2regular_array(self.data)
            self.axes_manager._append_axis(
                size=self.data.shape[-1],
                scale=1,
                offset=0,
                name="RGB index",
                navigate=False,)
            self.axes_manager.set_signal_dimension(1)
            self._assign_subclass()
            return
        else:
            self.data = self.data.astype(dtype)
        self._assign_subclass()
    change_dtype.__doc__ %= (RECHUNK_ARG)

    def estimate_poissonian_noise_variance(self,
                                           expected_value=None,
                                           gain_factor=None,
                                           gain_offset=None,
                                           correlation_factor=None):
        r"""Estimate the poissonian noise variance of the signal.

        The variance is stored in the
        ``metadata.Signal.Noise_properties.variance`` attribute.

        A poissonian noise  variance is equal to the expected value. With the
        default arguments, this method simply sets the variance attribute to
        the given `expected_value`. However, more generally (although then
        noise is not strictly poissonian), the variance may be proportional to
        the expected value. Moreover, when the noise is a mixture of white
        (gaussian) and poissonian noise, the variance is described by the
        following linear model:

            .. math::

                \mathrm{Var}[X] = (a * \mathrm{E}[X] + b) * c

        Where `a` is the `gain_factor`, `b` is the `gain_offset` (the gaussian
        noise variance) and `c` the `correlation_factor`. The correlation
        factor accounts for correlation of adjacent signal elements that can
        be modeled as a convolution with a gaussian point spread function.


        Parameters
        ----------
        expected_value : None or Signal instance.
            If None, the signal data is taken as the expected value. Note that
            this may be inaccurate where `data` is small.
        gain_factor, gain_offset, correlation_factor: None or float.
            All three must be positive. If None, take the values from
            ``metadata.Signal.Noise_properties.Variance_linear_model`` if
            defined. Otherwise suppose poissonian noise i.e. ``gain_factor=1``,
            ``gain_offset=0``, ``correlation_factor=1``. If not None, the
            values are stored in
            ``metadata.Signal.Noise_properties.Variance_linear_model``.

        """
        if expected_value is None:
            expected_value = self
        dc = expected_value.data if expected_value._lazy else expected_value.data.copy()
        if self.metadata.has_item(
                "Signal.Noise_properties.Variance_linear_model"):
            vlm = self.metadata.Signal.Noise_properties.Variance_linear_model
        else:
            self.metadata.add_node(
                "Signal.Noise_properties.Variance_linear_model")
            vlm = self.metadata.Signal.Noise_properties.Variance_linear_model

        if gain_factor is None:
            if not vlm.has_item("gain_factor"):
                vlm.gain_factor = 1
            gain_factor = vlm.gain_factor

        if gain_offset is None:
            if not vlm.has_item("gain_offset"):
                vlm.gain_offset = 0
            gain_offset = vlm.gain_offset

        if correlation_factor is None:
            if not vlm.has_item("correlation_factor"):
                vlm.correlation_factor = 1
            correlation_factor = vlm.correlation_factor

        if gain_offset < 0:
            raise ValueError("`gain_offset` must be positive.")
        if gain_factor < 0:
            raise ValueError("`gain_factor` must be positive.")
        if correlation_factor < 0:
            raise ValueError("`correlation_factor` must be positive.")
        variance = self._estimate_poissonian_noise_variance(dc, gain_factor,
                                                            gain_offset,
                                                            correlation_factor)
        variance = BaseSignal(variance, attributes={'_lazy': self._lazy})
        variance.axes_manager = self.axes_manager
        variance.metadata.General.title = ("Variance of " +
                                           self.metadata.General.title)
        self.metadata.set_item(
            "Signal.Noise_properties.variance", variance)

    @staticmethod
    def _estimate_poissonian_noise_variance(dc, gain_factor, gain_offset,
                                            correlation_factor):
        variance = (dc * gain_factor + gain_offset) * correlation_factor
        variance = np.clip(variance, gain_offset * correlation_factor, np.inf)
        return variance

    def get_current_signal(self, auto_title=True, auto_filename=True):
        """Returns the data at the current coordinates as a Signal subclass.

        The signal subclass is the same as that of the current object. All the
        axes navigation attribute are set to False.

        Parameters
        ----------
        auto_title : bool
            If True an space followed by the current indices in parenthesis
            are appended to the title.
        auto_filename : bool
            If True and `tmp_parameters.filename` is defined
            (what is always the case when the Signal has been read from a
            file), the filename is modified by appending an underscore and a
            parenthesis containing the current indices.

        Returns
        -------
        cs : Signal subclass instance.

        Examples
        --------
        >>> im = hs.signals.Signal2D(np.zeros((2,3, 32,32)))
        >>> im
        <Signal2D, title: , dimensions: (3, 2, 32, 32)>
        >>> im.axes_manager.indices = 2,1
        >>> im.get_current_signal()
        <Signal2D, title:  (2, 1), dimensions: (32, 32)>

        """
        cs = self.__class__(
            self(),
            axes=self.axes_manager._get_signal_axes_dicts(),
            metadata=self.metadata.as_dictionary(),
            attributes={'_lazy': False})

        if auto_filename is True and self.tmp_parameters.has_item('filename'):
            cs.tmp_parameters.filename = (self.tmp_parameters.filename +
                                          '_' +
                                          str(self.axes_manager.indices))
            cs.tmp_parameters.extension = self.tmp_parameters.extension
            cs.tmp_parameters.folder = self.tmp_parameters.folder
        if auto_title is True:
            cs.metadata.General.title = (cs.metadata.General.title +
                                         ' ' + str(self.axes_manager.indices))
        cs.axes_manager._set_axis_attribute_values("navigate", False)
        return cs

    def _get_navigation_signal(self, data=None, dtype=None):
        """Return a signal with the same axes as the navigation space.

        Parameters
        ----------
        data : {None, numpy array}, optional
            If None the `Signal` data is an array of the same dtype as the
            current one filled with zeros. If a numpy array, the array must
            have the correct dimensions.

        dtype : data-type, optional
            The desired data-type for the data array when `data` is None,
            e.g., `numpy.int8`.  Default is the data type of the current signal
            data.

        """
        from dask.array import Array
        if data is not None:
            ref_shape = (self.axes_manager._navigation_shape_in_array
                         if self.axes_manager.navigation_dimension != 0
                         else (1,))
            if data.shape != ref_shape:
                raise ValueError(
                    ("data.shape %s is not equal to the current navigation "
                     "shape in array which is %s") %
                    (str(data.shape), str(ref_shape)))
        else:
            if dtype is None:
                dtype = self.data.dtype
            if self.axes_manager.navigation_dimension == 0:
                data = np.array([0, ], dtype=dtype)
            else:
                data = np.zeros(
                    self.axes_manager._navigation_shape_in_array,
                    dtype=dtype)
        if self.axes_manager.navigation_dimension == 0:
            s = BaseSignal(data)
        elif self.axes_manager.navigation_dimension == 1:
            from hyperspy._signals.signal1d import Signal1D
            s = Signal1D(data,
                         axes=self.axes_manager._get_navigation_axes_dicts())
        elif self.axes_manager.navigation_dimension == 2:
            from hyperspy._signals.signal2d import Signal2D
            s = Signal2D(data,
                         axes=self.axes_manager._get_navigation_axes_dicts())
        else:
            s = BaseSignal(
                data,
                axes=self.axes_manager._get_navigation_axes_dicts())
            s.axes_manager.set_signal_dimension(
                self.axes_manager.navigation_dimension)
        if isinstance(data, Array):
            s = s.as_lazy()
        return s

    def _get_signal_signal(self, data=None, dtype=None):
        """Return a signal with the same axes as the signal space.

        Parameters
        ----------
        data : {None, numpy array}, optional
            If None the `Signal` data is an array of the same dtype as the
            current one filled with zeros. If a numpy array, the array must
            have the correct dimensions.
        dtype : data-type, optional
            The desired data-type for the data array when `data` is None,
            e.g., `numpy.int8`.  Default is the data type of the current signal
            data.

        """
        from dask.array import Array
        if data is not None:
            ref_shape = (self.axes_manager._signal_shape_in_array
                         if self.axes_manager.signal_dimension != 0
                         else (1,))
            if data.shape != ref_shape:
                raise ValueError(
                    "data.shape %s is not equal to the current signal shape in"
                    " array which is %s" % (str(data.shape), str(ref_shape)))
        else:
            if dtype is None:
                dtype = self.data.dtype
            if self.axes_manager.signal_dimension == 0:
                data = np.array([0, ], dtype=dtype)
            else:
                data = np.zeros(
                    self.axes_manager._signal_shape_in_array,
                    dtype=dtype)

        if self.axes_manager.signal_dimension == 0:
            s = BaseSignal(data)
            s.set_signal_type(self.metadata.Signal.signal_type)
        else:
            s = self.__class__(data,
                               axes=self.axes_manager._get_signal_axes_dicts())
        if isinstance(data, Array):
            s = s.as_lazy()
        return s

    def __iter__(self):
        # Reset AxesManager iteration index
        self.axes_manager.__iter__()
        return self

    def __next__(self):
        next(self.axes_manager)
        return self.get_current_signal()

    def __len__(self):
        nitem = int(self.axes_manager.navigation_size)
        nitem = nitem if nitem > 0 else 1
        return nitem

    def as_signal1D(self, spectral_axis, out=None, optimize=True):
        """Return the Signal as a spectrum.

        The chosen spectral axis is moved to the last index in the
        array and the data is made contiguous for efficient iteration over
        spectra. By default ensures the data is stored optimally, hence often
        making a copy of the data. See `transpose` for a more general method
        with more options.

        Parameters
        ----------
        spectral_axis %s
        %s
        %s

        See Also
        --------
        as_signal2D, transpose, hs.transpose
        Examples
        --------
        >>> img = hs.signals.Signal2D(np.ones((3,4,5,6)))
        >>> img
        <Signal2D, title: , dimensions: (4, 3, 6, 5)>
        >>> img.to_spectrum(-1+1j)
        <Signal1D, title: , dimensions: (6, 5, 4, 3)>
        >>> img.to_spectrum(0)
        <Signal1D, title: , dimensions: (6, 5, 3, 4)>

        """
        sp = self.transpose(signal_axes=[spectral_axis], optimize=optimize)
        if out is None:
            return sp
        else:
            if out._lazy:
                out.data = sp.data
            else:
                out.data[:] = sp.data
            out.events.data_changed.trigger(obj=out)
    as_signal1D.__doc__ %= (ONE_AXIS_PARAMETER, OUT_ARG,
                            OPTIMIZE_ARG.replace('False', 'True'))

    def as_signal2D(self, image_axes, out=None, optimize=True):
        """Convert signal to image.

        The chosen image axes are moved to the last indices in the
        array and the data is made contiguous for efficient
        iteration over images.

        Parameters
        ----------
        image_axes : tuple of {int | str | axis}
            Select the image axes. Note that the order of the axes matters
            and it is given in the "natural" i.e. X, Y, Z... order.
        %s
        %s

        Raises
        ------
        DataDimensionError : when data.ndim < 2

        See Also
        --------
        as_signal1D, transpose, hs.transpose


        Examples
        --------
        >>> s = hs.signals.Signal1D(np.ones((2,3,4,5)))
        >>> s
        <Signal1D, title: , dimensions: (4, 3, 2, 5)>
        >>> s.as_signal2D((0,1))
        <Signal2D, title: , dimensions: (5, 2, 4, 3)>

        >>> s.to_signal2D((1,2))
        <Signal2D, title: , dimensions: (4, 5, 3, 2)>


        """
        if self.data.ndim < 2:
            raise DataDimensionError(
                "A Signal dimension must be >= 2 to be converted to a Signal2D")
        im = self.transpose(signal_axes=image_axes, optimize=optimize)
        if out is None:
            return im
        else:
            if out._lazy:
                out.data = im.data
            else:
                out.data[:] = im.data
            out.events.data_changed.trigger(obj=out)
    as_signal2D.__doc__ %= (OUT_ARG, OPTIMIZE_ARG.replace('False', 'True'))

    def _assign_subclass(self):
        mp = self.metadata
        self.__class__ = hyperspy.io.assign_signal_subclass(
            dtype=self.data.dtype,
            signal_dimension=self.axes_manager.signal_dimension,
            signal_type=mp.Signal.signal_type
            if "Signal.signal_type" in mp
            else self._signal_type,
            lazy=self._lazy)
        if self._alias_signal_types:  # In case legacy types exist:
            mp.Signal.signal_type = self._signal_type  # set to default!
        self.__init__(**self._to_dictionary(add_models=True))
        if self._lazy:
            self._make_lazy()

    def set_signal_type(self, signal_type):
        """Set the signal type and change the current class
        accordingly if pertinent.

        The signal_type attribute specifies the kind of data that the signal
        contains e.g. "EELS" for electron energy-loss spectroscopy,
        "PES" for photoemission spectroscopy. There are some methods that are
        only available for certain kind of signals, so setting this
        parameter can enable/disable features.

        Parameters
        ----------
        signal_type : {"EELS", "EDS_TEM", "EDS_SEM", "DielectricFunction"}
            Currently there are special features for "EELS" (electron
            energy-loss spectroscopy), "EDS_TEM" (energy dispersive X-rays of
            thin samples, normally obtained in a transmission electron
            microscope), "EDS_SEM" (energy dispersive X-rays of thick samples,
            normally obtained in a scanning electron microscope) and
            "DielectricFuction". Setting the signal_type to the correct acronym
            is highly advisable when analyzing any signal for which HyperSpy
            provides extra features. Even if HyperSpy does not provide extra
            features for the signal that you are analyzing, it is good practice
            to set signal_type to a value that best describes the data signal
            type.

        """
        self.metadata.Signal.signal_type = signal_type
        self._assign_subclass()

    def set_signal_origin(self, origin):
        """Set the `signal_origin` metadata value.

        The signal_origin attribute specifies if the data was obtained
        through experiment or simulation.


        Parameters
        ----------
        origin : string
            Typically 'experiment' or 'simulation'.


        """
        self.metadata.Signal.signal_origin = origin

    def print_summary_statistics(self, formatter="%.3g", rechunk=True):
        """Prints the five-number summary statistics of the data, the mean and
        the standard deviation.

        Prints the mean, standard deviation (std), maximum (max), minimum
        (min), first quartile (Q1), median and third quartile. nans are
        removed from the calculations.

        Parameters
        ----------
        formatter : bool
           Number formatter.
        %s

        See Also
        --------
        get_histogram

        """
        _mean, _std, _min, _q1, _q2, _q3, _max = self._calculate_summary_statistics(
            rechunk=rechunk)
        print(underline("Summary statistics"))
        print("mean:\t" + formatter % _mean)
        print("std:\t" + formatter % _std)
        print()
        print("min:\t" + formatter % _min)
        print("Q1:\t" + formatter % _q1)
        print("median:\t" + formatter % _q2)
        print("Q3:\t" + formatter % _q3)
        print("max:\t" + formatter % _max)
    print_summary_statistics.__doc__ %= (RECHUNK_ARG)

    def _calculate_summary_statistics(self, **kwargs):
        data = self.data
        data = data[~np.isnan(data)]
        _mean = np.nanmean(data)
        _std = np.nanstd(data)
        _min = np.nanmin(data)
        _q1 = np.percentile(data, 25)
        _q2 = np.percentile(data, 50)
        _q3 = np.percentile(data, 75)
        _max = np.nanmax(data)
        return _mean, _std, _min, _q1, _q2, _q3, _max

    @property
    def is_rgba(self):
        return rgb_tools.is_rgba(self.data)

    @property
    def is_rgb(self):
        return rgb_tools.is_rgb(self.data)

    @property
    def is_rgbx(self):
        return rgb_tools.is_rgbx(self.data)

    def add_marker(
            self, marker, plot_on_signal=True, plot_marker=True,
            permanent=False, plot_signal=True, render_figure=True):
        """
        Add a marker to the signal or navigator plot.

        Plot the signal, if not yet plotted

        Parameters
        ----------
        marker : marker object or iterable of marker objects
            The marker or iterable (list, tuple, ...) of markers to add.
            See `plot.markers`. If you want to add a large number of markers,
            add them as an iterable, since this will be much faster.
        plot_on_signal : bool, default True
            If True, add the marker to the signal
            If False, add the marker to the navigator
        plot_marker : bool, default True
            If True, plot the marker.
        permanent : bool, default False
            If False, the marker will only appear in the current
            plot. If True, the marker will be added to the
            metadata.Markers list, and be plotted with plot(plot_markers=True).
            If the signal is saved as a HyperSpy HDF5 file, the markers will be
            stored in the HDF5 signal and be restored when the file is loaded.

        Examples
        --------
        >>> import scipy.misc
        >>> im = hs.signals.Signal2D(scipy.misc.ascent())
        >>> m = hs.markers.rectangle(x1=150, y1=100, x2=400,
        >>>                                  y2=400, color='red')
        >>> im.add_marker(m)

        Adding to a 1D signal, where the point will change
        when the navigation index is changed

        >>> s = hs.signals.Signal1D(np.random.random((3, 100)))
        >>> marker = hs.markers.point((19, 10, 60), (0.2, 0.5, 0.9))
        >>> s.add_marker(marker, permanent=True, plot_marker=True)
        >>> s.plot(plot_markers=True) #doctest: +SKIP

        Add permanent marker

        >>> s = hs.signals.Signal2D(np.random.random((100, 100)))
        >>> marker = hs.markers.point(50, 60)
        >>> s.add_marker(marker, permanent=True, plot_marker=True)
        >>> s.plot(plot_markers=True) #doctest: +SKIP

        Add permanent marker which changes with navigation position, and
        do not add it to a current plot

        >>> s = hs.signals.Signal2D(np.random.randint(10, size=(3, 100, 100)))
        >>> marker = hs.markers.point((10, 30, 50), (30, 50, 60), color='red')
        >>> s.add_marker(marker, permanent=True, plot_marker=False)
        >>> s.plot(plot_markers=True) #doctest: +SKIP

        Removing a permanent marker

        >>> s = hs.signals.Signal2D(np.random.randint(10, size=(100, 100)))
        >>> marker = hs.markers.point(10, 60, color='red')
        >>> marker.name = "point_marker"
        >>> s.add_marker(marker, permanent=True)
        >>> del s.metadata.Markers.point_marker

        Adding many markers as a list

        >>> from numpy.random import random
        >>> s = hs.signals.Signal2D(np.random.randint(10, size=(100, 100)))
        >>> marker_list = []
        >>> for i in range(100):
        >>>     marker = hs.markers.point(random()*100, random()*100, color='red')
        >>>     marker_list.append(marker)
        >>> s.add_marker(marker_list, permanent=True)

        """
        if isiterable(marker):
            marker_list = marker
        else:
            marker_list = [marker]
        markers_dict = {}
        if permanent:
            if not self.metadata.has_item('Markers'):
                self.metadata.add_node('Markers')
            marker_object_list = []
            for marker_tuple in list(self.metadata.Markers):
                marker_object_list.append(marker_tuple[1])
            name_list = self.metadata.Markers.keys()
        marker_name_suffix = 1
        for m in marker_list:
            marker_data_shape = m._get_data_shape()
            if (not (len(marker_data_shape) == 0)) and (
                    marker_data_shape != self.axes_manager.navigation_shape):
                raise ValueError(
                    "Navigation shape of the marker must be 0 or the "
                    "same navigation shape as this signal.")
            if (m.signal is not None) and (m.signal is not self):
                raise ValueError("Markers can not be added to several signals")
            m._plot_on_signal = plot_on_signal
            if plot_marker:
                if self._plot is None:
                    self.plot()
                if m._plot_on_signal:
                    self._plot.signal_plot.add_marker(m)
                else:
                    if self._plot.navigator_plot is None:
                        self.plot()
                    self._plot.navigator_plot.add_marker(m)
                m.plot(render_figure=False)
            if permanent:
                for marker_object in marker_object_list:
                    if m is marker_object:
                        raise ValueError("Marker already added to signal")
                name = m.name
                temp_name = name
                while temp_name in name_list:
                    temp_name = name + str(marker_name_suffix)
                    marker_name_suffix += 1
                m.name = temp_name
                markers_dict[m.name] = m
                m.signal = self
                marker_object_list.append(m)
                name_list.append(m.name)
            if not plot_marker and not permanent:
                _logger.warning(
                    "plot_marker=False and permanent=False does nothing")
        if permanent:
            self.metadata.Markers = markers_dict
        if plot_marker and render_figure:
            self._render_figure()

    def _render_figure(self, plot=['signal_plot', 'navigation_plot']):
        for p in plot:
            if hasattr(self._plot, p):
                p = getattr(self._plot, p)
                if p.figure.canvas.supports_blit:
                    p.ax.hspy_fig._update_animated()
                else:
                    p.ax.hspy_fig._draw_animated()

    def _plot_permanent_markers(self):
        marker_name_list = self.metadata.Markers.keys()
        markers_dict = self.metadata.Markers.__dict__
        for marker_name in marker_name_list:
            marker = markers_dict[marker_name]['_dtb_value_']
            if marker.plot_marker:
                if marker._plot_on_signal:
                    self._plot.signal_plot.add_marker(marker)
                else:
                    self._plot.navigator_plot.add_marker(marker)
                marker.plot(render_figure=False)
        self._render_figure()

    def add_poissonian_noise(self, keep_dtype=True):
        """Add Poissonian noise to the data

        This method works in-place. The resulting data type is int64. If this
        is different from the original data type a warning is added to the
        log.

        Parameters
        ----------
        keep_dtype: bool
            If `True`, keep the original data type of the signal data. For
            example, if the data type was initially "float64", the result of
            the operation (usually "int64") will be converted to "float64".
            The default is ``True`` for convienece.

        Note:
        -----
        This method uses ``numpy.random.poisson`` (``dask.array.random.poisson``
        for lazy signals) to generate the Gaussian noise. In order to seed it
        you must use ``numpy.random.seed`` (``dask.random.seed``).

        """
        kwargs = {}
        if self._lazy:
            from dask.array.random import poisson
            kwargs["chunks"] = self.data.chunks
        else:
            from numpy.random import poisson
        original_dtype = self.data.dtype
        self.data = poisson(lam=self.data, **kwargs)
        if self.data.dtype != original_dtype:
            if keep_dtype:
                _logger.warning(
                    "Changing data type from %s to the original %s." % (
                        self.data.dtype, original_dtype)
                )
                # Don't change the object if possible
                self.data = self.data.astype(original_dtype, copy=False)
            else:
                _logger.warning("The data type changed from %s to %s" % (
                    original_dtype, self.data.dtype
                ))
        self.events.data_changed.trigger(obj=self)

    def add_gaussian_noise(self, std):
        """Add Gaussian noise to the data.

        The operation is performed in-place i.e. the data of the signal
        is modified.

        This method requires a float data type, otherwise numpy raises a
        ``TypeError``.


        Parameters
        ----------
        std : float
            The standard deviation of the gaussian noise.

        Note:
        -----
        This method uses ``numpy.random.normal`` (``dask.array.random.normal``
        for lazy signals) to generate the Gaussian noise. In order to seed it
        you must use ``numpy.random.seed`` (``dask.random.seed``).

        """

        kwargs = {}
        if self._lazy:
            from dask.array.random import normal
            kwargs["chunks"] = self.data.chunks
        else:
            from numpy.random import normal
        noise = normal(loc=0, scale=std, size=self.data.shape, **kwargs)
        if self._lazy:
            # With lazy data we can't keep the same array object
            self.data = self.data + noise
        else:
            # Don't change the object
            self.data += noise
        self.events.data_changed.trigger(obj=self)

    def transpose(self, signal_axes=None,
                  navigation_axes=None, optimize=False):
        """Transposes the signal to have the required signal and navigation
        axes.

        Parameters
        ----------
        signal_axes, navigation_axes : {None, int, iterable}
            With the exception of both parameters getting iterables, generally
            one has to be None (i.e. "floating"). The other one specifies
            either the required number or explicitly the axes to move to the
            corresponding space.
            If both are iterables, full control is given as long as all axes
            are assigned to one space only.
        %s

        See also
        --------
        T, as_signal2D, as_signal1D, hs.transpose

        Examples
        --------
        >>> # just create a signal with many distinct dimensions
        >>> s = hs.signals.BaseSignal(np.random.rand(1,2,3,4,5,6,7,8,9))
        >>> s
        <BaseSignal, title: , dimensions: (|9, 8, 7, 6, 5, 4, 3, 2, 1)>

        >>> s.transpose() # swap signal and navigation spaces
        <BaseSignal, title: , dimensions: (9, 8, 7, 6, 5, 4, 3, 2, 1|)>

        >>> s.T # a shortcut for no arguments
        <BaseSignal, title: , dimensions: (9, 8, 7, 6, 5, 4, 3, 2, 1|)>

        # roll to leave 5 axes in navigation space
        >>> s.transpose(signal_axes=5)
        <BaseSignal, title: , dimensions: (4, 3, 2, 1|9, 8, 7, 6, 5)>

        # roll leave 3 axes in navigation space
        >>> s.transpose(navigation_axes=3)
        <BaseSignal, title: , dimensions: (3, 2, 1|9, 8, 7, 6, 5, 4)>

        >>> # 3 explicitly defined axes in signal space
        >>> s.transpose(signal_axes=[0, 2, 6])
        <BaseSignal, title: , dimensions: (8, 6, 5, 4, 2, 1|9, 7, 3)>

        >>> # A mix of two lists, but specifying all axes explicitly
        >>> # The order of axes is preserved in both lists
        >>> s.transpose(navigation_axes=[1, 2, 3, 4, 5, 8], signal_axes=[0, 6, 7])
        <BaseSignal, title: , dimensions: (8, 7, 6, 5, 4, 1|9, 3, 2)>

        """

        am = self.axes_manager
        ax_list = am._axes
        if isinstance(signal_axes, int):
            if navigation_axes is not None:
                raise ValueError("The navigation_axes are not None, even "
                                 "though just a number was given for "
                                 "signal_axes")
            if len(ax_list) < signal_axes:
                raise ValueError("Too many signal axes requested")
            if signal_axes < 0:
                raise ValueError("Can't have negative number of signal axes")
            elif signal_axes == 0:
                signal_axes = ()
                navigation_axes = ax_list[::-1]
            else:
                navigation_axes = ax_list[:-signal_axes][::-1]
                signal_axes = ax_list[-signal_axes:][::-1]
        elif iterable_not_string(signal_axes):
            signal_axes = tuple(am[ax] for ax in signal_axes)
            if navigation_axes is None:
                navigation_axes = tuple(ax for ax in ax_list
                                        if ax not in signal_axes)[::-1]
            elif iterable_not_string(navigation_axes):
                # want to keep the order
                navigation_axes = tuple(am[ax] for ax in navigation_axes)
                intersection = set(signal_axes).intersection(navigation_axes)
                if len(intersection):
                    raise ValueError("At least one axis found in both spaces:"
                                     " {}".format(intersection))
                if len(am._axes) != (len(signal_axes) + len(navigation_axes)):
                    raise ValueError("Not all current axes were assigned to a "
                                     "space")
            else:
                raise ValueError("navigation_axes has to be None or an iterable"
                                 " when signal_axes is iterable")
        elif signal_axes is None:
            if isinstance(navigation_axes, int):
                if len(ax_list) < navigation_axes:
                    raise ValueError("Too many navigation axes requested")
                if navigation_axes < 0:
                    raise ValueError(
                        "Can't have negative number of navigation axes")
                elif navigation_axes == 0:
                    navigation_axes = ()
                    signal_axes = ax_list[::-1]
                else:
                    signal_axes = ax_list[navigation_axes:][::-1]
                    navigation_axes = ax_list[:navigation_axes][::-1]
            elif iterable_not_string(navigation_axes):
                navigation_axes = tuple(am[ax] for ax in
                                        navigation_axes)
                signal_axes = tuple(ax for ax in ax_list
                                    if ax not in navigation_axes)[::-1]
            elif navigation_axes is None:
                signal_axes = am.navigation_axes
                navigation_axes = am.signal_axes
            else:
                raise ValueError(
                    "The passed navigation_axes argument is not valid")
        else:
            raise ValueError("The passed signal_axes argument is not valid")
        # translate to axes idx from actual objects for variance
        idx_sig = [ax.index_in_axes_manager for ax in signal_axes]
        idx_nav = [ax.index_in_axes_manager for ax in navigation_axes]
        # From now on we operate with axes in array order
        signal_axes = signal_axes[::-1]
        navigation_axes = navigation_axes[::-1]
        # get data view
        array_order = tuple(
            ax.index_in_array for ax in navigation_axes)
        array_order += tuple(ax.index_in_array for ax in signal_axes)
        newdata = self.data.transpose(array_order)
        res = self._deepcopy_with_new_data(newdata, copy_variance=True)

        # reconfigure the axes of the axesmanager:
        ram = res.axes_manager
        ram._update_trait_handlers(remove=True)
        # _axes are ordered in array order
        ram._axes = [ram._axes[i] for i in array_order]
        for i, ax in enumerate(ram._axes):
            if i < len(navigation_axes):
                ax.navigate = True
            else:
                ax.navigate = False
        ram._update_attributes()
        ram._update_trait_handlers(remove=False)
        res._assign_subclass()
        if res.metadata.has_item("Signal.Noise_properties.variance"):
            var = res.metadata.Signal.Noise_properties.variance
            if isinstance(var, BaseSignal):
                var = var.transpose(signal_axes=idx_sig,
                                    navigation_axes=idx_nav,
                                    optimize=optimize)
                res.metadata.set_item('Signal.Noise_properties.variance', var)
        if optimize:
            res._make_sure_data_is_contiguous()
        if res.metadata.has_item('Markers'):
            # The markers might fail if the navigation dimensions are changed
            # so the safest is simply to not carry them over from the
            # previous signal.
            del res.metadata.Markers

        return res
    transpose.__doc__ %= (OPTIMIZE_ARG)

    @property
    def T(self):
        """The transpose of the signal, with signal and navigation spaces
        swapped.
        """
        return self.transpose()


ARITHMETIC_OPERATORS = (
    "__add__",
    "__sub__",
    "__mul__",
    "__floordiv__",
    "__mod__",
    "__divmod__",
    "__pow__",
    "__lshift__",
    "__rshift__",
    "__and__",
    "__xor__",
    "__or__",
    "__mod__",
    "__truediv__",
)
INPLACE_OPERATORS = (
    "__iadd__",
    "__isub__",
    "__imul__",
    "__itruediv__",
    "__ifloordiv__",
    "__imod__",
    "__ipow__",
    "__ilshift__",
    "__irshift__",
    "__iand__",
    "__ixor__",
    "__ior__",
)
COMPARISON_OPERATORS = (
    "__lt__",
    "__le__",
    "__eq__",
    "__ne__",
    "__ge__",
    "__gt__",
)
UNARY_OPERATORS = (
    "__neg__",
    "__pos__",
    "__abs__",
    "__invert__",
)
for name in ARITHMETIC_OPERATORS + INPLACE_OPERATORS + COMPARISON_OPERATORS:
    exec(
        ("def %s(self, other):\n" % name) +
        ("   return self._binary_operator_ruler(other, \'%s\')\n" %
         name))
    exec("%s.__doc__ = np.ndarray.%s.__doc__" % (name, name))
    exec("setattr(BaseSignal, \'%s\', %s)" % (name, name))
    # The following commented line enables the operators with swapped
    # operands. They should be defined only for commutative operators
    # but for simplicity we don't support this at all atm.

    # exec("setattr(BaseSignal, \'%s\', %s)" % (name[:2] + "r" + name[2:],
    # name))

# Implement unary arithmetic operations
for name in UNARY_OPERATORS:
    exec(
        ("def %s(self):" % name) +
        ("   return self._unary_operator_ruler(\'%s\')" % name))
    exec("%s.__doc__ = int.%s.__doc__" % (name, name))
    exec("setattr(BaseSignal, \'%s\', %s)" % (name, name))<|MERGE_RESOLUTION|>--- conflicted
+++ resolved
@@ -52,12 +52,8 @@
 from hyperspy.misc.slicing import SpecialSlicers, FancySlicing
 from hyperspy.misc.utils import slugify
 from hyperspy.docstrings.signal import (
-<<<<<<< HEAD
-        ONE_AXIS_PARAMETER, MANY_AXIS_PARAMETER, OUT_ARG, NAN_FUNC,
-        OPTIMIZE_ARG, ROI_ARG)
-=======
-    ONE_AXIS_PARAMETER, MANY_AXIS_PARAMETER, OUT_ARG, NAN_FUNC, OPTIMIZE_ARG, RECHUNK_ARG)
->>>>>>> a0f115f3
+    ONE_AXIS_PARAMETER, MANY_AXIS_PARAMETER, OUT_ARG, NAN_FUNC,
+    OPTIMIZE_ARG, ROI_ARG, RECHUNK_ARG)
 from hyperspy.docstrings.plot import BASE_PLOT_DOCSTRING, KWARGS_DOCSTRING
 from hyperspy.events import Events, Event
 import hyperspy.roi as _roi
@@ -1590,9 +1586,9 @@
     else:
         s.data = np.atleast_1d(
             function(signal.data, axis=ar_axes,))
-        remove_all_signal_axes = (signal.axes_manager.signal_axes == axes)
         s._remove_axis([ax.index_in_axes_manager for ax in axes])
         # if we remove all signal dimension, transpose the signal.
+        remove_all_signal_axes = (signal.axes_manager.signal_axes == axes)
         if transpose and remove_all_signal_axes:
             s = s.transpose()
 
@@ -2869,13 +2865,13 @@
             s._remove_axis([ax.index_in_axes_manager for ax in axes])
             return s
 
-    def _apply_function_on_data_and_remove_axis(self, function, axes,
-<<<<<<< HEAD
-                                                out=None, roi=None,
-                                                transpose=None):
+    def _apply_function_on_data_and_remove_axis(self, function, axes, out=None,
+                                                roi=None, transpose=None,
+                                                **kwargs):
         # Is plot open?
         not_plotted = (
-            self._plot and self._plot.signal_plot and self._plot.navigator_plot) is None
+            self._plot and self._plot.signal_plot and
+            self._plot.navigator_plot) is None
         # Get the axes indices
         if axes == 'navigation':
             axes = self.axes_manager.navigation_axes
@@ -2959,55 +2955,7 @@
                 self._roi_operation_signal.plot()
             return self._roi_operation_signal
 
-    def sum(self, axis=None, out=None, roi=None):
-=======
-                                                out=None, **kwargs):
-        axes = self.axes_manager[axes]
-        if not np.iterable(axes):
-            axes = (axes,)
-
-        # Use out argument in numpy function when available for operations that
-        # do not return scalars in numpy.
-        np_out = not len(self.axes_manager._axes) == len(axes)
-        ar_axes = tuple(ax.index_in_array for ax in axes)
-
-        if len(ar_axes) == 0:
-            # no axes is provided, so no operation needs to be done but we
-            # still need to finished the execution of the function properly.
-            if out:
-                out.data[:] = self.data
-                out.events.data_changed.trigger(obj=out)
-                return
-            else:
-                return self
-        elif len(ar_axes) == 1:
-            ar_axes = ar_axes[0]
-
-        s = out or self._deepcopy_with_new_data(None)
-
-        if np.ma.is_masked(self.data):
-            return self._ma_workaround(s=s, function=function, axes=axes,
-                                       ar_axes=ar_axes, out=out)
-        if out:
-            if np_out:
-                function(self.data, axis=ar_axes, out=out.data,)
-            else:
-                data = np.atleast_1d(function(self.data, axis=ar_axes,))
-                if data.shape == out.data.shape:
-                    out.data[:] = data
-                else:
-                    raise ValueError(
-                        "The output shape %s does not match  the shape of "
-                        "`out` %s" % (data.shape, out.data.shape))
-            out.events.data_changed.trigger(obj=out)
-        else:
-            s.data = np.atleast_1d(
-                function(self.data, axis=ar_axes,))
-            s._remove_axis([ax.index_in_axes_manager for ax in axes])
-            return s
-
-    def sum(self, axis=None, out=None, rechunk=True):
->>>>>>> a0f115f3
+    def sum(self, axis=None, out=None, roi=None, rechunk=True):
         """Sum the data over the given axes.
 
         Parameters
@@ -3015,6 +2963,7 @@
         axis %s
         %s
         %s
+        %s
 
         Returns
         -------
@@ -3022,7 +2971,7 @@
 
         See also
         --------
-        max, min, mean, std, var, indexmax, valuemax
+        max, min, mean, std, var, indexmax, valuemax, amax
 
         Examples
         --------
@@ -3036,20 +2985,11 @@
         """
         if axis is None:
             axis = self.axes_manager.navigation_axes
-<<<<<<< HEAD
-        return self._apply_function_on_data_and_remove_axis(np.sum, axis,
-                                                            out=out,
-                                                            roi=roi)
-    sum.__doc__ %= (MANY_AXIS_PARAMETER, OUT_ARG, ROI_ARG)
-
-    def max(self, axis=None, out=None, roi=None):
-=======
         return self._apply_function_on_data_and_remove_axis(
-            np.sum, axis, out=out, rechunk=rechunk)
-    sum.__doc__ %= (MANY_AXIS_PARAMETER, OUT_ARG, RECHUNK_ARG)
-
-    def max(self, axis=None, out=None, rechunk=True):
->>>>>>> a0f115f3
+            np.sum, axis, out=out, roi=roi, rechunk=rechunk)
+    sum.__doc__ %= (MANY_AXIS_PARAMETER, OUT_ARG, ROI_ARG, RECHUNK_ARG)
+
+    def max(self, axis=None, out=None, roi=None, rechunk=True):
         """Returns a signal with the maximum of the signal along at least one
         axis.
 
@@ -3058,6 +2998,7 @@
         axis %s
         %s
         %s
+        %s
 
         Returns
         -------
@@ -3065,7 +3006,7 @@
 
         See also
         --------
-        min, sum, mean, std, var, indexmax, valuemax
+        min, sum, mean, std, var, indexmax, valuemax, amax
 
         Examples
         --------
@@ -3079,20 +3020,11 @@
         """
         if axis is None:
             axis = self.axes_manager.navigation_axes
-<<<<<<< HEAD
-        return self._apply_function_on_data_and_remove_axis(np.max, axis,
-                                                            out=out,
-                                                            roi=roi)
-    max.__doc__ %= (MANY_AXIS_PARAMETER, OUT_ARG, ROI_ARG)
-
-    def min(self, axis=None, out=None, roi=None):
-=======
         return self._apply_function_on_data_and_remove_axis(
-            np.max, axis, out=out, rechunk=rechunk)
-    max.__doc__ %= (MANY_AXIS_PARAMETER, OUT_ARG, RECHUNK_ARG)
-
-    def min(self, axis=None, out=None, rechunk=True):
->>>>>>> a0f115f3
+            np.max, axis, out=out, roi=roi, rechunk=rechunk)
+    max.__doc__ %= (MANY_AXIS_PARAMETER, OUT_ARG, ROI_ARG, RECHUNK_ARG)
+
+    def min(self, axis=None, out=None, roi=None, rechunk=True):
         """Returns a signal with the minimum of the signal along at least one
         axis.
 
@@ -3101,6 +3033,7 @@
         axis %s
         %s
         %s
+        %s
 
         Returns
         -------
@@ -3108,7 +3041,7 @@
 
         See also
         --------
-        max, sum, mean, std, var, indexmax, valuemax
+        max, sum, mean, std, var, indexmax, valuemax, amax
 
         Examples
         --------
@@ -3122,20 +3055,11 @@
         """
         if axis is None:
             axis = self.axes_manager.navigation_axes
-<<<<<<< HEAD
-        return self._apply_function_on_data_and_remove_axis(np.min, axis,
-                                                            out=out,
-                                                            roi=roi)
-    min.__doc__ %= (MANY_AXIS_PARAMETER, OUT_ARG, ROI_ARG)
-
-    def mean(self, axis=None, out=None, roi=None):
-=======
         return self._apply_function_on_data_and_remove_axis(
-            np.min, axis, out=out, rechunk=rechunk)
-    min.__doc__ %= (MANY_AXIS_PARAMETER, OUT_ARG, RECHUNK_ARG)
-
-    def mean(self, axis=None, out=None, rechunk=True):
->>>>>>> a0f115f3
+            np.min, axis, out=out, roi=roi, rechunk=rechunk)
+    min.__doc__ %= (MANY_AXIS_PARAMETER, OUT_ARG, ROI_ARG, RECHUNK_ARG)
+
+    def mean(self, axis=None, out=None, roi=None, rechunk=True):
         """Returns a signal with the average of the signal along at least one
         axis.
 
@@ -3144,6 +3068,7 @@
         axis %s
         %s
         %s
+        %s
 
         Returns
         -------
@@ -3151,7 +3076,7 @@
 
         See also
         --------
-        max, min, sum, std, var, indexmax, valuemax
+        max, min, sum, std, var, indexmax, valuemax, amax
 
         Examples
         --------
@@ -3165,26 +3090,18 @@
         """
         if axis is None:
             axis = self.axes_manager.navigation_axes
-<<<<<<< HEAD
-        return self._apply_function_on_data_and_remove_axis(np.mean, axis,
-                                                            out=out,
-                                                            roi=roi)
-    mean.__doc__ %= (MANY_AXIS_PARAMETER, OUT_ARG, ROI_ARG)
-
-    def std(self, axis=None, out=None, roi=None):
-=======
         return self._apply_function_on_data_and_remove_axis(
-            np.mean, axis, out=out, rechunk=rechunk)
-    mean.__doc__ %= (MANY_AXIS_PARAMETER, OUT_ARG, RECHUNK_ARG)
-
-    def std(self, axis=None, out=None, rechunk=True):
->>>>>>> a0f115f3
+            np.mean, axis, out=out, roi=roi, rechunk=rechunk)
+    mean.__doc__ %= (MANY_AXIS_PARAMETER, OUT_ARG, ROI_ARG, RECHUNK_ARG)
+
+    def std(self, axis=None, out=None, roi=None, rechunk=True):
         """Returns a signal with the standard deviation of the signal along
         at least one axis.
 
         Parameters
         ----------
         axis %s
+        %s
         %s
         %s
 
@@ -3208,20 +3125,11 @@
         """
         if axis is None:
             axis = self.axes_manager.navigation_axes
-<<<<<<< HEAD
-        return self._apply_function_on_data_and_remove_axis(np.std, axis,
-                                                            out=out,
-                                                            roi=roi)
-    std.__doc__ %= (MANY_AXIS_PARAMETER, OUT_ARG, ROI_ARG)
-
-    def var(self, axis=None, out=None, roi=None):
-=======
         return self._apply_function_on_data_and_remove_axis(
-            np.std, axis, out=out, rechunk=rechunk)
-    std.__doc__ %= (MANY_AXIS_PARAMETER, OUT_ARG, RECHUNK_ARG)
-
-    def var(self, axis=None, out=None, rechunk=True):
->>>>>>> a0f115f3
+            np.std, axis, out=out, roi=roi, rechunk=rechunk)
+    std.__doc__ %= (MANY_AXIS_PARAMETER, OUT_ARG, ROI_ARG, RECHUNK_ARG)
+
+    def var(self, axis=None, out=None, roi=None, rechunk=True):
         """Returns a signal with the variances of the signal along at least one
         axis.
 
@@ -3230,6 +3138,7 @@
         axis %s
         %s
         %s
+        %s
 
         Returns
         -------
@@ -3237,7 +3146,7 @@
 
         See also
         --------
-        max, min, sum, mean, std, indexmax, valuemax
+        max, min, sum, mean, std, indexmax, valuemax, amax
 
         Examples
         --------
@@ -3251,118 +3160,58 @@
         """
         if axis is None:
             axis = self.axes_manager.navigation_axes
-<<<<<<< HEAD
-        return self._apply_function_on_data_and_remove_axis(np.var, axis,
-                                                            out=out,
-                                                            roi=roi)
-    var.__doc__ %= (MANY_AXIS_PARAMETER, OUT_ARG, ROI_ARG)
-
-    def nansum(self, axis=None, out=None, roi=None):
-=======
         return self._apply_function_on_data_and_remove_axis(
-            np.var, axis, out=out, rechunk=rechunk)
-    var.__doc__ %= (MANY_AXIS_PARAMETER, OUT_ARG, RECHUNK_ARG)
-
-    def nansum(self, axis=None, out=None, rechunk=True):
->>>>>>> a0f115f3
+            np.var, axis, out=out, roi=roi, rechunk=rechunk)
+    var.__doc__ %= (MANY_AXIS_PARAMETER, OUT_ARG, ROI_ARG, RECHUNK_ARG)
+
+    def nansum(self, axis=None, out=None, roi=None, rechunk=True):
         """%s
         """
         if axis is None:
             axis = self.axes_manager.navigation_axes
-<<<<<<< HEAD
-        return self._apply_function_on_data_and_remove_axis(np.nansum, axis,
-                                                            out=out,
-                                                            roi=roi)
+        return self._apply_function_on_data_and_remove_axis(
+            np.nansum, axis, out=out, roi=roi, rechunk=rechunk)
     nansum.__doc__ %= (NAN_FUNC.format('sum', sum.__doc__))
 
-    def nanmax(self, axis=None, out=None, roi=None):
-=======
-        return self._apply_function_on_data_and_remove_axis(
-            np.nansum, axis, out=out, rechunk=rechunk)
-    nansum.__doc__ %= (NAN_FUNC.format('sum', sum.__doc__))
-
-    def nanmax(self, axis=None, out=None, rechunk=True):
->>>>>>> a0f115f3
+    def nanmax(self, axis=None, out=None, roi=None, rechunk=True):
         """%s
         """
         if axis is None:
             axis = self.axes_manager.navigation_axes
-<<<<<<< HEAD
-        return self._apply_function_on_data_and_remove_axis(np.nanmax, axis,
-                                                            out=out,
-                                                            roi=roi)
+        return self._apply_function_on_data_and_remove_axis(
+            np.nanmax, axis, out=out, roi=roi, rechunk=rechunk)
     nanmax.__doc__ %= (NAN_FUNC.format('max', max.__doc__))
 
-    def nanmin(self, axis=None, out=None, roi=None):
-        """%s"""
-        if axis is None:
-            axis = self.axes_manager.navigation_axes
-        return self._apply_function_on_data_and_remove_axis(np.nanmin, axis,
-                                                            out=out,
-                                                            roi=roi)
-    nanmin.__doc__ %= (NAN_FUNC.format('min', min.__doc__))
-
-    def nanmean(self, axis=None, out=None, roi=None):
-        """%s """
-        if axis is None:
-            axis = self.axes_manager.navigation_axes
-        return self._apply_function_on_data_and_remove_axis(np.nanmean, axis,
-                                                            out=out,
-                                                            roi=roi)
-    nanmean.__doc__ %= (NAN_FUNC.format('mean', mean.__doc__))
-
-    def nanstd(self, axis=None, out=None, roi=None):
-        """%s"""
-        if axis is None:
-            axis = self.axes_manager.navigation_axes
-        return self._apply_function_on_data_and_remove_axis(np.nanstd, axis,
-                                                            out=out,
-                                                            roi=roi)
-    nanstd.__doc__ %= (NAN_FUNC.format('std', std.__doc__))
-
-    def nanvar(self, axis=None, out=None, roi=None):
-        """%s"""
-        if axis is None:
-            axis = self.axes_manager.navigation_axes
-        return self._apply_function_on_data_and_remove_axis(np.nanvar, axis,
-                                                            out=out,
-                                                            roi=roi)
-=======
-        return self._apply_function_on_data_and_remove_axis(
-            np.nanmax, axis, out=out, rechunk=rechunk)
-    nanmax.__doc__ %= (NAN_FUNC.format('max', max.__doc__))
-
-    def nanmin(self, axis=None, out=None, rechunk=True):
+    def nanmin(self, axis=None, out=None, roi=None, rechunk=True):
         """%s"""
         if axis is None:
             axis = self.axes_manager.navigation_axes
         return self._apply_function_on_data_and_remove_axis(
-            np.nanmin, axis, out=out, rechunk=rechunk)
+            np.nanmin, axis, out=out, roi=roi, rechunk=rechunk)
     nanmin.__doc__ %= (NAN_FUNC.format('min', min.__doc__))
 
-    def nanmean(self, axis=None, out=None, rechunk=True):
+    def nanmean(self, axis=None, out=None, roi=None, rechunk=True):
         """%s """
         if axis is None:
             axis = self.axes_manager.navigation_axes
         return self._apply_function_on_data_and_remove_axis(
-            np.nanmean, axis, out=out, rechunk=rechunk)
+            np.nanmean, axis, out=out, roi=roi, rechunk=rechunk)
     nanmean.__doc__ %= (NAN_FUNC.format('mean', mean.__doc__))
 
-    def nanstd(self, axis=None, out=None, rechunk=True):
+    def nanstd(self, axis=None, out=None, roi=None, rechunk=True):
         """%s"""
         if axis is None:
             axis = self.axes_manager.navigation_axes
         return self._apply_function_on_data_and_remove_axis(
-            np.nanstd, axis, out=out, rechunk=rechunk)
+            np.nanstd, axis, out=out, roi=roi, rechunk=rechunk)
     nanstd.__doc__ %= (NAN_FUNC.format('std', std.__doc__))
 
-    def nanvar(self, axis=None, out=None, rechunk=True):
+    def nanvar(self, axis=None, out=None, roi=None, rechunk=True):
         """%s"""
         if axis is None:
             axis = self.axes_manager.navigation_axes
         return self._apply_function_on_data_and_remove_axis(
-            np.nanvar, axis, out=out, rechunk=rechunk)
->>>>>>> a0f115f3
+            np.nanvar, axis, out=out, roi=roi, rechunk=rechunk)
     nanvar.__doc__ %= (NAN_FUNC.format('var', var.__doc__))
 
     def diff(self, axis, order=1, out=None, rechunk=True):
@@ -3668,16 +3517,13 @@
             return self.sum(axis=axis, out=out)
     integrate1D.__doc__ %= (ONE_AXIS_PARAMETER, OUT_ARG)
 
-<<<<<<< HEAD
-    def indexmin(self, axis, out=None, roi=None):
-=======
-    def indexmin(self, axis, out=None, rechunk=True):
->>>>>>> a0f115f3
+    def indexmin(self, axis, out=None, roi=None, rechunk=True):
         """Returns a signal with the index of the minimum along an axis.
 
         Parameters
         ----------
         axis %s
+        %s
         %s
         %s
 
@@ -3688,7 +3534,7 @@
 
         See also
         --------
-        max, min, sum, mean, std, var, valuemin, valuemax, indexmax
+        max, min, sum, mean, std, var, valuemax, amax
 
         Usage
         -----
@@ -3700,26 +3546,17 @@
         (64,64)
 
         """
-<<<<<<< HEAD
-        return self._apply_function_on_data_and_remove_axis(np.argmin, axis,
-                                                            out=out,
-                                                            roi=roi,
-                                                            transpose=False)
-    indexmin.__doc__ %= (ONE_AXIS_PARAMETER, OUT_ARG, ROI_ARG)
-
-    def indexmax(self, axis, out=None, roi=None):
-=======
         return self._apply_function_on_data_and_remove_axis(
-            np.argmin, axis, out=out, rechunk=rechunk)
-    indexmin.__doc__ %= (ONE_AXIS_PARAMETER, OUT_ARG, RECHUNK_ARG)
-
-    def indexmax(self, axis, out=None, rechunk=True):
->>>>>>> a0f115f3
+            np.argmin, axis, out=out, roi=roi, rechunk=rechunk)
+    indexmin.__doc__ %= (ONE_AXIS_PARAMETER, OUT_ARG, ROI_ARG, RECHUNK_ARG)
+
+    def indexmax(self, axis, out=None, roi=None, rechunk=True):
         """Returns a signal with the index of the maximum along an axis.
 
         Parameters
         ----------
         axis %s
+        %s
         %s
         %s
 
@@ -3730,7 +3567,7 @@
 
         See also
         --------
-        max, min, sum, mean, std, var, valuemin, valuemax, indexmin
+        max, min, sum, mean, std, var, valuemax, amax
 
         Usage
         -----
@@ -3742,17 +3579,9 @@
         (64,64)
 
         """
-<<<<<<< HEAD
-        return self._apply_function_on_data_and_remove_axis(np.argmax, axis,
-                                                            out=out,
-                                                            roi=roi,
-                                                            transpose=False)
-    indexmax.__doc__ %= (ONE_AXIS_PARAMETER, OUT_ARG, ROI_ARG)
-=======
         return self._apply_function_on_data_and_remove_axis(
-            np.argmax, axis, out=out, rechunk=rechunk)
-    indexmax.__doc__ %= (ONE_AXIS_PARAMETER, OUT_ARG, RECHUNK_ARG)
->>>>>>> a0f115f3
+            np.argmax, axis, out=out, roi=roi, rechunk=rechunk)
+    indexmax.__doc__ %= (ONE_AXIS_PARAMETER, OUT_ARG, ROI_ARG, RECHUNK_ARG)
 
     def valuemax(self, axis, out=None, rechunk=True):
         """Returns a signal with the value of coordinates of the maximum along an axis.
