# -*- coding: utf-8 -*-
# Copyright 2007-2021 The HyperSpy developers
#
# This file is part of  HyperSpy.
#
#  HyperSpy is free software: you can redistribute it and/or modify
# it under the terms of the GNU General Public License as published by
# the Free Software Foundation, either version 3 of the License, or
# (at your option) any later version.
#
#  HyperSpy is distributed in the hope that it will be useful,
# but WITHOUT ANY WARRANTY; without even the implied warranty of
# MERCHANTABILITY or FITNESS FOR A PARTICULAR PURPOSE.  See the
# GNU General Public License for more details.
#
# You should have received a copy of the GNU General Public License
# along with  HyperSpy.  If not, see <http://www.gnu.org/licenses/>.

import copy
import warnings
import inspect
from contextlib import contextmanager
from datetime import datetime
import logging
from pint import UnitRegistry, UndefinedUnitError
from pathlib import Path

import numpy as np
import scipy as sp
import dask.array as da
from matplotlib import pyplot as plt
import traits.api as t
import numbers

from hyperspy.axes import AxesManager
from hyperspy import io
from hyperspy.drawing import mpl_hie, mpl_hse, mpl_he
from hyperspy.learn.mva import MVA, LearningResults
import hyperspy.misc.utils
from hyperspy.misc.utils import DictionaryTreeBrowser
from hyperspy.drawing import signal as sigdraw
from hyperspy.defaults_parser import preferences
from hyperspy.misc.io.tools import ensure_directory
from hyperspy.misc.utils import iterable_not_string
from hyperspy.external.progressbar import progressbar
from hyperspy.exceptions import SignalDimensionError, DataDimensionError
from hyperspy.misc import rgb_tools
from hyperspy.misc.utils import underline, isiterable
from hyperspy.misc.hist_tools import histogram
from hyperspy.drawing.utils import animate_legend
from hyperspy.drawing.marker import markers_metadata_dict_to_markers
from hyperspy.misc.slicing import SpecialSlicers, FancySlicing
from hyperspy.misc.utils import slugify
from hyperspy.misc.utils import is_binned # remove in v2.0
from hyperspy.docstrings.signal import (
    ONE_AXIS_PARAMETER, MANY_AXIS_PARAMETER, OUT_ARG, NAN_FUNC, OPTIMIZE_ARG,
    RECHUNK_ARG, SHOW_PROGRESSBAR_ARG, PARALLEL_ARG, MAX_WORKERS_ARG,
    CLUSTER_SIGNALS_ARG, HISTOGRAM_BIN_ARGS, HISTOGRAM_MAX_BIN_ARGS)
from hyperspy.docstrings.plot import (BASE_PLOT_DOCSTRING, PLOT1D_DOCSTRING,
                                      BASE_PLOT_DOCSTRING_PARAMETERS,
                                      PLOT2D_KWARGS_DOCSTRING)
from hyperspy.events import Events, Event
from hyperspy.interactive import interactive
from hyperspy.misc.signal_tools import (are_signals_aligned,
                                        broadcast_signals)
from hyperspy.misc.math_tools import outer_nd, hann_window_nth_order, check_random_state
from hyperspy.exceptions import VisibleDeprecationWarning


_logger = logging.getLogger(__name__)


class ModelManager(object):

    """Container for models
    """

    class ModelStub(object):

        def __init__(self, mm, name):
            self._name = name
            self._mm = mm
            self.restore = lambda: mm.restore(self._name)
            self.remove = lambda: mm.remove(self._name)
            self.pop = lambda: mm.pop(self._name)
            self.restore.__doc__ = "Returns the stored model"
            self.remove.__doc__ = "Removes the stored model"
            self.pop.__doc__ = \
                "Returns the stored model and removes it from storage"

        def __repr__(self):
            return repr(self._mm._models[self._name])

    def __init__(self, signal, dictionary=None):
        self._signal = signal
        self._models = DictionaryTreeBrowser()
        self._add_dictionary(dictionary)

    def _add_dictionary(self, dictionary=None):
        if dictionary is not None:
            for k, v in dictionary.items():
                if k.startswith('_') or k in ['restore', 'remove']:
                    raise KeyError("Can't add dictionary with key '%s'" % k)
                k = slugify(k, True)
                self._models.set_item(k, v)
                setattr(self, k, self.ModelStub(self, k))

    def _set_nice_description(self, node, names):
        ans = {'date': datetime.now().strftime('%Y-%m-%d %H:%M:%S'),
               'dimensions': self._signal.axes_manager._get_dimension_str(),
               }
        node.add_dictionary(ans)
        for n in names:
            node.add_node('components.' + n)

    def _save(self, name, dictionary):

        from itertools import product
        _abc = 'abcdefghijklmnopqrstuvwxyz'

        def get_letter(models):
            howmany = len(models)
            if not howmany:
                return 'a'
            order = int(np.log(howmany) / np.log(26)) + 1
            letters = [_abc, ] * order
            for comb in product(*letters):
                guess = "".join(comb)
                if guess not in models.keys():
                    return guess

        if name is None:
            name = get_letter(self._models)
        else:
            name = self._check_name(name)

        if name in self._models:
            self.remove(name)

        self._models.add_node(name)
        node = self._models.get_item(name)
        names = [c['name'] for c in dictionary['components']]
        self._set_nice_description(node, names)

        node.set_item('_dict', dictionary)
        setattr(self, name, self.ModelStub(self, name))

    def store(self, model, name=None):
        """If the given model was created from this signal, stores it

        Parameters
        ----------
        model : :py:class:`~hyperspy.model.BaseModel` (or subclass)
            The model to store in the signal
        name : str or None
            The name for the model to be stored with

        See also
        --------
        remove
        restore
        pop

        """
        if model.signal is self._signal:
            self._save(name, model.as_dictionary())
        else:
            raise ValueError("The model is created from a different signal, "
                             "you should store it there")

    def _check_name(self, name, existing=False):
        if not isinstance(name, str):
            raise KeyError('Name has to be a string')
        if name.startswith('_'):
            raise KeyError('Name cannot start with "_" symbol')
        if '.' in name:
            raise KeyError('Name cannot contain dots (".")')
        name = slugify(name, True)
        if existing:
            if name not in self._models:
                raise KeyError(
                    "Model named '%s' is not currently stored" %
                    name)
        return name

    def remove(self, name):
        """Removes the given model

        Parameters
        ----------
        name : str
            The name of the model to remove

        See also
        --------
        restore
        store
        pop

        """
        name = self._check_name(name, True)
        delattr(self, name)
        self._models.__delattr__(name)

    def pop(self, name):
        """Returns the restored model and removes it from storage

        Parameters
        ----------
        name : str
            The name of the model to restore and remove

        See also
        --------
        restore
        store
        remove

        """
        name = self._check_name(name, True)
        model = self.restore(name)
        self.remove(name)
        return model

    def restore(self, name):
        """Returns the restored model

        Parameters
        ----------
        name : str
            The name of the model to restore

        See also
        --------
        remove
        store
        pop

        """
        name = self._check_name(name, True)
        d = self._models.get_item(name + '._dict').as_dictionary()
        return self._signal.create_model(dictionary=copy.deepcopy(d))

    def __repr__(self):
        return repr(self._models)

    def __len__(self):
        return len(self._models)

    def __getitem__(self, name):
        name = self._check_name(name, True)
        return getattr(self, name)


class MVATools(object):
    # TODO: All of the plotting methods here should move to drawing

    def _plot_factors_or_pchars(self, factors, comp_ids=None,
                                calibrate=True, avg_char=False,
                                same_window=True, comp_label='PC',
                                img_data=None,
                                plot_shifts=True, plot_char=4,
                                cmap=plt.cm.gray, quiver_color='white',
                                vector_scale=1,
                                per_row=3, ax=None):
        """Plot components from PCA or ICA, or peak characteristics.

        Parameters
        ----------
        comp_ids : None, int, or list of ints
            If None, returns maps of all components.
            If int, returns maps of components with ids from 0 to given
            int.
            if list of ints, returns maps of components with ids in
            given list.
        calibrate : bool
            If True, plots are calibrated according to the data in the
            axes manager.
        same_window : bool
            If True, plots each factor to the same window. They are not scaled.
            Default True.
        comp_label : str
            Title of the plot
        cmap : a matplotlib colormap
            The colormap used for factor images or any peak characteristic
            scatter map overlay. Default is the matplotlib gray colormap
            (``plt.cm.gray``).

        Other Parameters
        ----------------
        img_data : 2D numpy array,
            The array to overlay peak characteristics onto. If None,
            defaults to the average image of your stack.
        plot_shifts : bool, default is True
            If true, plots a quiver (arrow) plot showing the shifts for
            each
            peak present in the component being plotted.
        plot_char : None or int
            If int, the id of the characteristic to plot as the colored
            scatter plot.
            Possible components are:

            * 4: peak height
            * 5: peak orientation
            * 6: peak eccentricity
        quiver_color : any color recognized by matplotlib
            Determines the color of vectors drawn for
            plotting peak shifts.
        vector_scale : integer or None
            Scales the quiver plot arrows. The vector is defined as one data
            unit along the X axis. If shifts are small, set vector_scale so
            that when they are multiplied by vector_scale, they are on the
            scale of the image plot. If None, uses matplotlib's autoscaling.

        Returns
        -------
        matplotlib figure or list of figure if same_window=False

        """
        if same_window is None:
            same_window = True
        if comp_ids is None:
            comp_ids = range(factors.shape[1])

        elif not hasattr(comp_ids, '__iter__'):
            comp_ids = range(comp_ids)

        n = len(comp_ids)
        if same_window:
            rows = int(np.ceil(n / float(per_row)))

        fig_list = []

        if n < per_row:
            per_row = n

        if same_window and self.axes_manager.signal_dimension == 2:
            f = plt.figure(figsize=(4 * per_row, 3 * rows))
        else:
            f = plt.figure()

        for i in range(len(comp_ids)):
            if self.axes_manager.signal_dimension == 1:
                if same_window:
                    ax = plt.gca()
                else:
                    if i > 0:
                        f = plt.figure()
                        plt.title('%s' % comp_label)
                    ax = f.add_subplot(111)
                ax = sigdraw._plot_1D_component(
                    factors=factors,
                    idx=comp_ids[i],
                    axes_manager=self.axes_manager,
                    ax=ax,
                    calibrate=calibrate,
                    comp_label=comp_label,
                    same_window=same_window)
                if same_window:
                    plt.legend(ncol=factors.shape[1] // 2, loc='best')
            elif self.axes_manager.signal_dimension == 2:
                if same_window:
                    ax = f.add_subplot(rows, per_row, i + 1)
                else:
                    if i > 0:
                        f = plt.figure()
                        plt.title('%s' % comp_label)
                    ax = f.add_subplot(111)

                sigdraw._plot_2D_component(factors=factors,
                                           idx=comp_ids[i],
                                           axes_manager=self.axes_manager,
                                           calibrate=calibrate, ax=ax,
                                           cmap=cmap, comp_label=comp_label)
            if not same_window:
                fig_list.append(f)
        if same_window:  # Main title for same window
            title = '%s' % comp_label
            if self.axes_manager.signal_dimension == 1:
                plt.title(title)
            else:
                plt.suptitle(title)
        try:
            plt.tight_layout()
        except BaseException:
            pass
        if not same_window:
            return fig_list
        else:
            return f

    def _plot_loadings(self, loadings, comp_ids, calibrate=True,
                       same_window=True, comp_label=None,
                       with_factors=False, factors=None,
                       cmap=plt.cm.gray, no_nans=False, per_row=3,
                       axes_decor='all'):
        if same_window is None:
            same_window = True
        if comp_ids is None:
            comp_ids = range(loadings.shape[0])

        elif not hasattr(comp_ids, '__iter__'):
            comp_ids = range(comp_ids)

        n = len(comp_ids)
        if same_window:
            rows = int(np.ceil(n / float(per_row)))

        fig_list = []

        if n < per_row:
            per_row = n

        if same_window and self.axes_manager.signal_dimension == 2:
            f = plt.figure(figsize=(4 * per_row, 3 * rows))
        else:
            f = plt.figure()

        for i in range(n):
            if self.axes_manager.navigation_dimension == 1:
                if same_window:
                    ax = plt.gca()
                else:
                    if i > 0:
                        f = plt.figure()
                        plt.title('%s' % comp_label)
                    ax = f.add_subplot(111)
            elif self.axes_manager.navigation_dimension == 2:
                if same_window:
                    ax = f.add_subplot(rows, per_row, i + 1)
                else:
                    if i > 0:
                        f = plt.figure()
                        plt.title('%s' % comp_label)
                    ax = f.add_subplot(111)
            sigdraw._plot_loading(
                loadings, idx=comp_ids[i], axes_manager=self.axes_manager,
                no_nans=no_nans, calibrate=calibrate, cmap=cmap,
                comp_label=comp_label, ax=ax, same_window=same_window,
                axes_decor=axes_decor)
            if not same_window:
                fig_list.append(f)
        if same_window:  # Main title for same window
            title = '%s' % comp_label
            if self.axes_manager.navigation_dimension == 1:
                plt.title(title)
            else:
                plt.suptitle(title)
        try:
            plt.tight_layout()
        except BaseException:
            pass
        if not same_window:
            if with_factors:
                return fig_list, self._plot_factors_or_pchars(
                    factors, comp_ids=comp_ids, calibrate=calibrate,
                    same_window=same_window, comp_label=comp_label,
                    per_row=per_row)
            else:
                return fig_list
        else:
            if self.axes_manager.navigation_dimension == 1:
                plt.legend(ncol=loadings.shape[0] // 2, loc='best')
                animate_legend(f)
            if with_factors:
                return f, self._plot_factors_or_pchars(factors,
                                                       comp_ids=comp_ids,
                                                       calibrate=calibrate,
                                                       same_window=same_window,
                                                       comp_label=comp_label,
                                                       per_row=per_row)
            else:
                return f

    def _export_factors(self,
                        factors,
                        folder=None,
                        comp_ids=None,
                        multiple_files=True,
                        save_figures=False,
                        save_figures_format='png',
                        factor_prefix=None,
                        factor_format=None,
                        comp_label=None,
                        cmap=plt.cm.gray,
                        plot_shifts=True,
                        plot_char=4,
                        img_data=None,
                        same_window=False,
                        calibrate=True,
                        quiver_color='white',
                        vector_scale=1,
                        no_nans=True, per_row=3):

        from hyperspy._signals.signal2d import Signal2D
        from hyperspy._signals.signal1d import Signal1D

        if multiple_files is None:
            multiple_files = True

        if factor_format is None:
            factor_format = 'hspy'

        # Select the desired factors
        if comp_ids is None:
            comp_ids = range(factors.shape[1])
        elif not hasattr(comp_ids, '__iter__'):
            comp_ids = range(comp_ids)
        mask = np.zeros(factors.shape[1], dtype=np.bool)
        for idx in comp_ids:
            mask[idx] = 1
        factors = factors[:, mask]

        if save_figures is True:
            plt.ioff()
            fac_plots = self._plot_factors_or_pchars(factors,
                                                     comp_ids=comp_ids,
                                                     same_window=same_window,
                                                     comp_label=comp_label,
                                                     img_data=img_data,
                                                     plot_shifts=plot_shifts,
                                                     plot_char=plot_char,
                                                     cmap=cmap,
                                                     per_row=per_row,
                                                     quiver_color=quiver_color,
                                                     vector_scale=vector_scale)
            for idx in range(len(comp_ids)):
                filename = '%s_%02i.%s' % (factor_prefix, comp_ids[idx],
                                           save_figures_format)
                if folder is not None:
                    filename = Path(folder, filename)
                ensure_directory(filename)
                _args = {'dpi': 600,
                         'format': save_figures_format}
                fac_plots[idx].savefig(filename, **_args)
            plt.ion()

        elif multiple_files is False:
            if self.axes_manager.signal_dimension == 2:
                # factor images
                axes_dicts = []
                axes = self.axes_manager.signal_axes[::-1]
                shape = (axes[1].size, axes[0].size)
                factor_data = np.rollaxis(
                    factors.reshape((shape[0], shape[1], -1)), 2)
                axes_dicts.append(axes[0].get_axis_dictionary())
                axes_dicts.append(axes[1].get_axis_dictionary())
                axes_dicts.append({'name': 'factor_index',
                                   'scale': 1.,
                                   'offset': 0.,
                                   'size': int(factors.shape[1]),
                                   'units': 'factor',
                                   'index_in_array': 0, })
                s = Signal2D(factor_data,
                             axes=axes_dicts,
                             metadata={
                                 'General': {'title': '%s from %s' % (
                                     factor_prefix,
                                     self.metadata.General.title),
                                 }})
            elif self.axes_manager.signal_dimension == 1:
                axes = [self.axes_manager.signal_axes[0].get_axis_dictionary(),
                        {'name': 'factor_index',
                         'scale': 1.,
                         'offset': 0.,
                         'size': int(factors.shape[1]),
                         'units': 'factor',
                         'index_in_array': 0,
                         }]
                axes[0]['index_in_array'] = 1
                s = Signal1D(
                    factors.T, axes=axes, metadata={
                        "General": {
                            'title': '%s from %s' %
                            (factor_prefix, self.metadata.General.title), }})
            filename = '%ss.%s' % (factor_prefix, factor_format)
            if folder is not None:
                filename = Path(folder, filename)
            s.save(filename)
        else:  # Separate files
            if self.axes_manager.signal_dimension == 1:

                axis_dict = self.axes_manager.signal_axes[0].\
                    get_axis_dictionary()
                axis_dict['index_in_array'] = 0
                for dim, index in zip(comp_ids, range(len(comp_ids))):
                    s = Signal1D(factors[:, index],
                                 axes=[axis_dict, ],
                                 metadata={
                                     "General": {'title': '%s from %s' % (
                                         factor_prefix,
                                         self.metadata.General.title),
                                     }})
                    filename = '%s-%i.%s' % (factor_prefix,
                                             dim,
                                             factor_format)
                    if folder is not None:
                        filename = Path(folder, filename)
                    s.save(filename)

            if self.axes_manager.signal_dimension == 2:
                axes = self.axes_manager.signal_axes
                axes_dicts = [axes[0].get_axis_dictionary(),
                              axes[1].get_axis_dictionary()]
                axes_dicts[0]['index_in_array'] = 0
                axes_dicts[1]['index_in_array'] = 1

                factor_data = factors.reshape(
                    self.axes_manager._signal_shape_in_array + [-1, ])

                for dim, index in zip(comp_ids, range(len(comp_ids))):
                    im = Signal2D(factor_data[..., index],
                                  axes=axes_dicts,
                                  metadata={
                                      "General": {'title': '%s from %s' % (
                                          factor_prefix,
                                          self.metadata.General.title),
                                      }})
                    filename = '%s-%i.%s' % (factor_prefix,
                                             dim,
                                             factor_format)
                    if folder is not None:
                        filename = Path(folder, filename)
                    im.save(filename)

    def _export_loadings(self,
                         loadings,
                         folder=None,
                         comp_ids=None,
                         multiple_files=True,
                         loading_prefix=None,
                         loading_format="hspy",
                         save_figures_format='png',
                         comp_label=None,
                         cmap=plt.cm.gray,
                         save_figures=False,
                         same_window=False,
                         calibrate=True,
                         no_nans=True,
                         per_row=3):

        from hyperspy._signals.signal2d import Signal2D
        from hyperspy._signals.signal1d import Signal1D

        if multiple_files is None:
            multiple_files = True

        if loading_format is None:
            loading_format = 'hspy'

        if comp_ids is None:
            comp_ids = range(loadings.shape[0])
        elif not hasattr(comp_ids, '__iter__'):
            comp_ids = range(comp_ids)
        mask = np.zeros(loadings.shape[0], dtype=np.bool)
        for idx in comp_ids:
            mask[idx] = 1
        loadings = loadings[mask]

        if save_figures is True:
            plt.ioff()
            sc_plots = self._plot_loadings(loadings, comp_ids=comp_ids,
                                           calibrate=calibrate,
                                           same_window=same_window,
                                           comp_label=comp_label,
                                           cmap=cmap, no_nans=no_nans,
                                           per_row=per_row)
            for idx in range(len(comp_ids)):
                filename = '%s_%02i.%s' % (loading_prefix, comp_ids[idx],
                                           save_figures_format)
                if folder is not None:
                    filename = Path(folder, filename)
                ensure_directory(filename)
                _args = {'dpi': 600,
                         'format': save_figures_format}
                sc_plots[idx].savefig(filename, **_args)
            plt.ion()
        elif multiple_files is False:
            if self.axes_manager.navigation_dimension == 2:
                axes_dicts = []
                axes = self.axes_manager.navigation_axes[::-1]
                shape = (axes[1].size, axes[0].size)
                loading_data = loadings.reshape((-1, shape[0], shape[1]))
                axes_dicts.append(axes[0].get_axis_dictionary())
                axes_dicts[0]['index_in_array'] = 1
                axes_dicts.append(axes[1].get_axis_dictionary())
                axes_dicts[1]['index_in_array'] = 2
                axes_dicts.append({'name': 'loading_index',
                                   'scale': 1.,
                                   'offset': 0.,
                                   'size': int(loadings.shape[0]),
                                   'units': 'factor',
                                   'index_in_array': 0, })
                s = Signal2D(loading_data,
                             axes=axes_dicts,
                             metadata={
                                 "General": {'title': '%s from %s' % (
                                     loading_prefix,
                                     self.metadata.General.title),
                                 }})
            elif self.axes_manager.navigation_dimension == 1:
                cal_axis = self.axes_manager.navigation_axes[0].\
                    get_axis_dictionary()
                cal_axis['index_in_array'] = 1
                axes = [{'name': 'loading_index',
                         'scale': 1.,
                         'offset': 0.,
                         'size': int(loadings.shape[0]),
                         'units': 'comp_id',
                         'index_in_array': 0, },
                        cal_axis]
                s = Signal2D(loadings,
                             axes=axes,
                             metadata={
                                 "General": {'title': '%s from %s' % (
                                     loading_prefix,
                                     self.metadata.General.title),
                                 }})
            filename = '%ss.%s' % (loading_prefix, loading_format)
            if folder is not None:
                filename = Path(folder, filename)
            s.save(filename)
        else:  # Separate files
            if self.axes_manager.navigation_dimension == 1:
                axis_dict = self.axes_manager.navigation_axes[0].\
                    get_axis_dictionary()
                axis_dict['index_in_array'] = 0
                for dim, index in zip(comp_ids, range(len(comp_ids))):
                    s = Signal1D(loadings[index],
                                 axes=[axis_dict, ])
                    filename = '%s-%i.%s' % (loading_prefix,
                                             dim,
                                             loading_format)
                    if folder is not None:
                        filename = Path(folder, filename)
                    s.save(filename)
            elif self.axes_manager.navigation_dimension == 2:
                axes_dicts = []
                axes = self.axes_manager.navigation_axes[::-1]
                shape = (axes[0].size, axes[1].size)
                loading_data = loadings.reshape((-1, shape[0], shape[1]))
                axes_dicts.append(axes[0].get_axis_dictionary())
                axes_dicts[0]['index_in_array'] = 0
                axes_dicts.append(axes[1].get_axis_dictionary())
                axes_dicts[1]['index_in_array'] = 1
                for dim, index in zip(comp_ids, range(len(comp_ids))):
                    s = Signal2D(loading_data[index, ...],
                                 axes=axes_dicts,
                                 metadata={
                                     "General": {'title': '%s from %s' % (
                                         loading_prefix,
                                         self.metadata.General.title),
                                     }})
                    filename = '%s-%i.%s' % (loading_prefix,
                                             dim,
                                             loading_format)
                    if folder is not None:
                        filename = Path(folder, filename)
                    s.save(filename)

    def plot_decomposition_factors(self,
                                   comp_ids=None,
                                   calibrate=True,
                                   same_window=True,
                                   title=None,
                                   cmap=plt.cm.gray,
                                   per_row=3,
                                   **kwargs,
                                   ):
        """Plot factors from a decomposition. In case of 1D signal axis, each
        factors line can be toggled on and off by clicking on their
        corresponding line in the legend.

        Parameters
        ----------
        comp_ids : None, int, or list (of ints)
            If `comp_ids` is ``None``, maps of all components will be
            returned if the `output_dimension` was defined when executing
            :py:meth:`~hyperspy.learn.mva.MVA.decomposition`. Otherwise it
            raises a :py:exc:`ValueError`.
            If `comp_ids` is an int, maps of components with ids from 0 to
            the given value will be returned. If `comp_ids` is a list of
            ints, maps of components with ids contained in the list will be
            returned.
        calibrate : bool
            If ``True``, calibrates plots where calibration is available
            from the axes_manager.  If ``False``, plots are in pixels/channels.
        same_window : bool
            If ``True``, plots each factor to the same window.  They are
            not scaled. Default is ``True``.
        title : str
            Title of the plot.
        cmap : :py:class:`~matplotlib.colors.Colormap`
            The colormap used for the factor images, or for peak
            characteristics. Default is the matplotlib gray colormap
            (``plt.cm.gray``).
        per_row : int
            The number of plots in each row, when the `same_window`
            parameter is ``True``.

        See also
        --------
        plot_decomposition_loadings, plot_decomposition_results

        """
        if self.axes_manager.signal_dimension > 2:
            raise NotImplementedError("This method cannot plot factors of "
                                      "signals of dimension higher than 2."
                                      "You can use "
                                      "`plot_decomposition_results` instead.")
        if self.learning_results.factors is None:
            raise RuntimeError("No learning results found. A 'decomposition' "
                               "needs to be performed first.")
        if same_window is None:
            same_window = True
        if self.learning_results.factors is None:
            raise RuntimeError("Run a decomposition first.")
        factors = self.learning_results.factors
        if comp_ids is None:
            if self.learning_results.output_dimension:
                comp_ids = self.learning_results.output_dimension
            else:
                raise ValueError(
                    "Please provide the number of components to plot via the "
                    "`comp_ids` argument")
        comp_label = kwargs.get("comp_label", None)
        title = _change_API_comp_label(title, comp_label)
        if title is None:
            title = self._get_plot_title('Decomposition factors of',
                                         same_window=same_window)

        return self._plot_factors_or_pchars(factors,
                                            comp_ids=comp_ids,
                                            calibrate=calibrate,
                                            same_window=same_window,
                                            comp_label=title,
                                            cmap=cmap,
                                            per_row=per_row)

    def plot_bss_factors(
        self,
        comp_ids=None,
        calibrate=True,
        same_window=True,
        title=None,
        cmap=plt.cm.gray,
        per_row=3,
        **kwargs,
        ):
        """Plot factors from blind source separation results. In case of 1D
        signal axis, each factors line can be toggled on and off by clicking
        on their corresponding line in the legend.

        Parameters
        ----------

        comp_ids : None, int, or list (of ints)
            If `comp_ids` is ``None``, maps of all components will be
            returned. If it is an int, maps of components with ids from 0 to
            the given value will be returned. If `comp_ids` is a list of
            ints, maps of components with ids contained in the list will be
            returned.
        calibrate : bool
            If ``True``, calibrates plots where calibration is available
            from the axes_manager.  If ``False``, plots are in pixels/channels.
        same_window : bool
            if ``True``, plots each factor to the same window.  They are
            not scaled. Default is ``True``.
        title : str
            Title of the plot.
        cmap : :py:class:`~matplotlib.colors.Colormap`
            The colormap used for the factor images, or for peak
            characteristics. Default is the matplotlib gray colormap
            (``plt.cm.gray``).
        per_row : int
            The number of plots in each row, when the `same_window`
            parameter is ``True``.

        See also
        --------
        plot_bss_loadings, plot_bss_results

        """
        if self.axes_manager.signal_dimension > 2:
            raise NotImplementedError("This method cannot plot factors of "
                                      "signals of dimension higher than 2."
                                      "You can use "
                                      "`plot_decomposition_results` instead.")
        if self.learning_results.bss_factors is None:
            raise RuntimeError("No learning results found. A "
                               "'blind_source_separation' needs to be "
                               "performed first.")

        if same_window is None:
            same_window = True
        factors = self.learning_results.bss_factors
        comp_label = kwargs.get("comp_label", None)
        title = _change_API_comp_label(title, comp_label)
        if title is None:
            title = self._get_plot_title('BSS factors of',
                                         same_window=same_window)

        return self._plot_factors_or_pchars(factors,
                                            comp_ids=comp_ids,
                                            calibrate=calibrate,
                                            same_window=same_window,
                                            comp_label=title,
                                            per_row=per_row)

    def plot_decomposition_loadings(self,
                                    comp_ids=None,
                                    calibrate=True,
                                    same_window=True,
                                    title=None,
                                    with_factors=False,
                                    cmap=plt.cm.gray,
                                    no_nans=False,
                                    per_row=3,
                                    axes_decor='all',
                                    **kwargs,
                                    ):
        """Plot loadings from a decomposition. In case of 1D navigation axis,
        each loading line can be toggled on and off by clicking on the legended
        line.

        Parameters
        ----------
        comp_ids : None, int, or list (of ints)
            If `comp_ids` is ``None``, maps of all components will be
            returned if the `output_dimension` was defined when executing
            :py:meth:`~hyperspy.learn.mva.MVA.decomposition`.
            Otherwise it raises a :py:exc:`ValueError`.
            If `comp_ids` is an int, maps of components with ids from 0 to
            the given value will be returned. If `comp_ids` is a list of
            ints, maps of components with ids contained in the list will be
            returned.
        calibrate : bool
            if ``True``, calibrates plots where calibration is available
            from the axes_manager. If ``False``, plots are in pixels/channels.
        same_window : bool
            if ``True``, plots each factor to the same window. They are
            not scaled. Default is ``True``.
        title : str
            Title of the plot.
        with_factors : bool
            If ``True``, also returns figure(s) with the factors for the
            given comp_ids.
        cmap : :py:class:`~matplotlib.colors.Colormap`
            The colormap used for the loadings images, or for peak
            characteristics. Default is the matplotlib gray colormap
            (``plt.cm.gray``).
        no_nans : bool
            If ``True``, removes ``NaN``'s from the loading plots.
        per_row : int
            The number of plots in each row, when the `same_window`
            parameter is ``True``.
        axes_decor : str or None, optional
            One of: ``'all'``, ``'ticks'``, ``'off'``, or ``None``
            Controls how the axes are displayed on each image; default is
            ``'all'``
            If ``'all'``, both ticks and axis labels will be shown.
            If ``'ticks'``, no axis labels will be shown, but ticks/labels will.
            If ``'off'``, all decorations and frame will be disabled.
            If ``None``, no axis decorations will be shown, but ticks/frame
            will.

        See also
        --------
        plot_decomposition_factors, plot_decomposition_results

        """
        if self.axes_manager.navigation_dimension > 2:
            raise NotImplementedError("This method cannot plot loadings of "
                                      "dimension higher than 2."
                                      "You can use "
                                      "`plot_decomposition_results` instead.")
        if self.learning_results.loadings is None:
            raise RuntimeError("No learning results found. A 'decomposition' "
                               "needs to be performed first.")
        if same_window is None:
            same_window = True
        if self.learning_results.loadings is None:
            raise RuntimeError("Run a decomposition first.")
        loadings = self.learning_results.loadings.T
        if with_factors:
            factors = self.learning_results.factors
        else:
            factors = None

        if comp_ids is None:
            if self.learning_results.output_dimension:
                comp_ids = self.learning_results.output_dimension
            else:
                raise ValueError(
                    "Please provide the number of components to plot via the "
                    "`comp_ids` argument")
        comp_label = kwargs.get("comp_label", None)
        title = _change_API_comp_label(title, comp_label)
        if title is None:
            title = self._get_plot_title(
                'Decomposition loadings of', same_window=same_window)

        return self._plot_loadings(
            loadings,
            comp_ids=comp_ids,
            with_factors=with_factors,
            factors=factors,
            same_window=same_window,
            comp_label=title,
            cmap=cmap,
            no_nans=no_nans,
            per_row=per_row,
            axes_decor=axes_decor)

    def plot_bss_loadings(self,
                          comp_ids=None,
                          calibrate=True,
                          same_window=True,
                          title=None,
                          with_factors=False,
                          cmap=plt.cm.gray,
                          no_nans=False,
                          per_row=3,
                          axes_decor='all',
                          **kwargs,
                          ):
        """Plot loadings from blind source separation results. In case of 1D
        navigation axis, each loading line can be toggled on and off by
        clicking on their corresponding line in the legend.

        Parameters
        ----------
        comp_ids : None, int, or list (of ints)
            If `comp_ids` is ``None``, maps of all components will be
            returned. If it is an int, maps of components with ids from 0 to
            the given value will be returned. If `comp_ids` is a list of
            ints, maps of components with ids contained in the list will be
            returned.
        calibrate : bool
            if ``True``, calibrates plots where calibration is available
            from the axes_manager.  If ``False``, plots are in pixels/channels.
        same_window : bool
            If ``True``, plots each factor to the same window. They are
            not scaled. Default is ``True``.
        comp_label : str
            Will be deprecated in 2.0, please use `title` instead
        title : str
            Title of the plot.
        with_factors : bool
            If `True`, also returns figure(s) with the factors for the
            given `comp_ids`.
        cmap : :py:class:`~matplotlib.colors.Colormap`
            The colormap used for the loading image, or for peak
            characteristics,. Default is the matplotlib gray colormap
            (``plt.cm.gray``).
        no_nans : bool
            If ``True``, removes ``NaN``'s from the loading plots.
        per_row : int
            The number of plots in each row, when the `same_window`
            parameter is ``True``.
        axes_decor : str or None, optional
            One of: ``'all'``, ``'ticks'``, ``'off'``, or ``None``
            Controls how the axes are displayed on each image;
            default is ``'all'``
            If ``'all'``, both ticks and axis labels will be shown
            If ``'ticks'``, no axis labels will be shown, but ticks/labels will
            If ``'off'``, all decorations and frame will be disabled
            If ``None``, no axis decorations will be shown, but ticks/frame will

        See also
        --------
        plot_bss_factors, plot_bss_results

        """
        if self.axes_manager.navigation_dimension > 2:
            raise NotImplementedError("This method cannot plot loadings of "
                                      "dimension higher than 2."
                                      "You can use "
                                      "`plot_bss_results` instead.")
        if self.learning_results.bss_loadings is None:
            raise RuntimeError("No learning results found. A "
                               "'blind_source_separation' needs to be "
                               "performed first.")
        if same_window is None:
            same_window = True
        comp_label = kwargs.get("comp_label", None)
        title = _change_API_comp_label(title, comp_label)
        if title is None:
            title = self._get_plot_title(
                'BSS loadings of', same_window=same_window)
        loadings = self.learning_results.bss_loadings.T
        if with_factors:
            factors = self.learning_results.bss_factors
        else:
            factors = None
        return self._plot_loadings(
            loadings,
            comp_ids=comp_ids,
            with_factors=with_factors,
            factors=factors,
            same_window=same_window,
            comp_label=title,
            cmap=cmap,
            no_nans=no_nans,
            per_row=per_row,
            axes_decor=axes_decor)

    def _get_plot_title(self, base_title='Loadings', same_window=True):
        title_md = self.metadata.General.title
        title = "%s %s" % (base_title, title_md)
        if title_md == '':  # remove the 'of' if 'title' is a empty string
            title = title.replace(' of ', '')
        if not same_window:
            title = title.replace('loadings', 'loading')
        return title

    def export_decomposition_results(self, comp_ids=None,
                                     folder=None,
                                     calibrate=True,
                                     factor_prefix='factor',
                                     factor_format="hspy",
                                     loading_prefix='loading',
                                     loading_format="hspy",
                                     comp_label=None,
                                     cmap=plt.cm.gray,
                                     same_window=False,
                                     multiple_files=True,
                                     no_nans=True,
                                     per_row=3,
                                     save_figures=False,
                                     save_figures_format='png'):
        """Export results from a decomposition to any of the supported
        formats.

        Parameters
        ----------
        comp_ids : None, int, or list (of ints)
            If None, returns all components/loadings.
            If an int, returns components/loadings with ids from 0 to the
            given value.
            If a list of ints, returns components/loadings with ids provided in
            the given list.
        folder : str or None
            The path to the folder where the file will be saved.
            If ``None``, the current folder is used by default.
        factor_prefix : str
            The prefix that any exported filenames for factors/components
            begin with
        factor_format : str
            The extension of the format that you wish to save the factors to.
            Default is ``'hspy'``. See `loading_format` for more details.
        loading_prefix : str
            The prefix that any exported filenames for factors/components
            begin with
        loading_format : str
            The extension of the format that you wish to save to. default
            is ``'hspy'``. The format determines the kind of output:

                * For image formats (``'tif'``, ``'png'``, ``'jpg'``, etc.),
                  plots are created using the plotting flags as below, and saved
                  at 600 dpi. One plot is saved per loading.
                * For multidimensional formats (``'rpl'``, ``'hspy'``), arrays
                  are saved in single files.  All loadings are contained in the
                  one file.
                * For spectral formats (``'msa'``), each loading is saved to a
                  separate file.

        multiple_files : bool
            If ``True``, one file will be created for each factor and loading.
            Otherwise, only two files will be created, one for
            the factors and another for the loadings. The default value can
            be chosen in the preferences.
        save_figures : bool
            If ``True`` the same figures that are obtained when using the plot
            methods will be saved with 600 dpi resolution

        Note
        ----
        The following parameters are only used when ``save_figures = True``:

        Other Parameters
        ----------------
        calibrate : :py:class:`bool`
            If ``True``, calibrates plots where calibration is available
            from the axes_manager. If ``False``, plots are in pixels/channels.
        same_window : :py:class:`bool`
            If ``True``, plots each factor to the same window.
        comp_label : :py:class:`str`
            the label that is either the plot title (if plotting in separate
            windows) or the label in the legend (if plotting in the same window)
        cmap : :py:class:`~matplotlib.colors.Colormap`
            The colormap used for images, such as factors, loadings, or for peak
            characteristics. Default is the matplotlib gray colormap
            (``plt.cm.gray``).
        per_row : :py:class:`int`
            The number of plots in each row, when the `same_window`
            parameter is ``True``.
        save_figures_format : :py:class:`str`
            The image format extension.

        See also
        --------
        get_decomposition_factors, get_decomposition_loadings
        """

        factors = self.learning_results.factors
        loadings = self.learning_results.loadings.T
        self._export_factors(factors,
                             folder=folder,
                             comp_ids=comp_ids,
                             calibrate=calibrate,
                             multiple_files=multiple_files,
                             factor_prefix=factor_prefix,
                             factor_format=factor_format,
                             comp_label=comp_label,
                             save_figures=save_figures,
                             cmap=cmap,
                             no_nans=no_nans,
                             same_window=same_window,
                             per_row=per_row,
                             save_figures_format=save_figures_format)
        self._export_loadings(loadings,
                              comp_ids=comp_ids, folder=folder,
                              calibrate=calibrate,
                              multiple_files=multiple_files,
                              loading_prefix=loading_prefix,
                              loading_format=loading_format,
                              comp_label=comp_label,
                              cmap=cmap,
                              save_figures=save_figures,
                              same_window=same_window,
                              no_nans=no_nans,
                              per_row=per_row)

    def export_cluster_results(self,
                               cluster_ids=None,
                               folder=None,
                               calibrate=True,
                               center_prefix='cluster_center',
                               center_format="hspy",
                               membership_prefix='cluster_label',
                               membership_format="hspy",
                               comp_label=None,
                               cmap=plt.cm.gray,
                               same_window=False,
                               multiple_files=True,
                               no_nans=True,
                               per_row=3,
                               save_figures=False,
                               save_figures_format='png'):
        """Export results from a cluster analysis to any of the supported
        formats.

        Parameters
        ----------
        cluster_ids : None, int, or list of ints
            if None, returns all clusters/centers.
            if int, returns clusters/centers with ids from 0 to
            given int.
            if list of ints, returnsclusters/centers with ids in
            given list.
        folder : str or None
            The path to the folder where the file will be saved.
            If `None` the
            current folder is used by default.
        center_prefix : string
            The prefix that any exported filenames for
            cluster centers
            begin with
        center_format : string
            The extension of the format that you wish to save to. Default is
            "hspy". See `loading format` for more details.
        label_prefix : string
            The prefix that any exported filenames for
            cluster labels
            begin with
        label_format : string
            The extension of the format that you wish to save to. default
            is "hspy". The format determines the kind of output.

                * For image formats (``'tif'``, ``'png'``, ``'jpg'``, etc.),
                  plots are created using the plotting flags as below, and saved
                  at 600 dpi. One plot is saved per loading.
                * For multidimensional formats (``'rpl'``, ``'hspy'``), arrays
                  are saved in single files.  All loadings are contained in the
                  one file.
                * For spectral formats (``'msa'``), each loading is saved to a
                  separate file.

        multiple_files : bool
            If True, on exporting a file per center will
            be created. Otherwise only two files will be created, one for
            the centers and another for the membership. The default value can
            be chosen in the preferences.
        save_figures : bool
            If True the same figures that are obtained when using the plot
            methods will be saved with 600 dpi resolution

        Plotting options (for save_figures = True ONLY)
        ----------------------------------------------

        calibrate : bool
            if True, calibrates plots where calibration is available
            from
            the axes_manager.  If False, plots are in pixels/channels.
        same_window : bool
            if True, plots each factor to the same window.
        comp_label : string, the label that is either the plot title
            (if plotting in separate windows) or the label in the legend
            (if plotting in the same window)
        cmap : The colormap used for the factor image, or for peak
            characteristics, the colormap used for the scatter plot of
            some peak characteristic.
        per_row : int, the number of plots in each row, when the
        same_window
            parameter is True.
        save_figures_format : str
            The image format extension.

        See Also
        --------
        get_cluster_signals,
        get_cluster_labels.

        """

        factors = self.learning_results.cluster_centers.T
        loadings = self.learning_results.cluster_labels
        self._export_factors(factors,
                             folder=folder,
                             comp_ids=cluster_ids,
                             calibrate=calibrate,
                             multiple_files=multiple_files,
                             factor_prefix=center_prefix,
                             factor_format=center_format,
                             comp_label=comp_label,
                             save_figures=save_figures,
                             cmap=cmap,
                             no_nans=no_nans,
                             same_window=same_window,
                             per_row=per_row,
                             save_figures_format=save_figures_format)
        self._export_loadings(loadings,
                              comp_ids=cluster_ids,
                              folder=folder,
                              calibrate=calibrate,
                              multiple_files=multiple_files,
                              loading_prefix=membership_prefix,
                              loading_format=membership_format,
                              comp_label=comp_label,
                              cmap=cmap,
                              save_figures=save_figures,
                              same_window=same_window,
                              no_nans=no_nans,
                              per_row=per_row)

    def export_bss_results(self,
                           comp_ids=None,
                           folder=None,
                           calibrate=True,
                           multiple_files=True,
                           save_figures=False,
                           factor_prefix='bss_factor',
                           factor_format="hspy",
                           loading_prefix='bss_loading',
                           loading_format="hspy",
                           comp_label=None, cmap=plt.cm.gray,
                           same_window=False,
                           no_nans=True,
                           per_row=3,
                           save_figures_format='png'):
        """Export results from ICA to any of the supported formats.

        Parameters
        ----------
        comp_ids : None, int, or list (of ints)
            If None, returns all components/loadings.
            If an int, returns components/loadings with ids from 0 to the
            given value.
            If a list of ints, returns components/loadings with ids provided in
            the given list.
        folder : str or None
            The path to the folder where the file will be saved.
            If ``None`` the current folder is used by default.
        factor_prefix : str
            The prefix that any exported filenames for factors/components
            begin with
        factor_format : str
            The extension of the format that you wish to save the factors to.
            Default is ``'hspy'``. See `loading_format` for more details.
        loading_prefix : str
            The prefix that any exported filenames for factors/components
            begin with
        loading_format : str
            The extension of the format that you wish to save to. default
            is ``'hspy'``. The format determines the kind of output:

                * For image formats (``'tif'``, ``'png'``, ``'jpg'``, etc.),
                  plots are created using the plotting flags as below, and saved
                  at 600 dpi. One plot is saved per loading.
                * For multidimensional formats (``'rpl'``, ``'hspy'``), arrays
                  are saved in single files.  All loadings are contained in the
                  one file.
                * For spectral formats (``'msa'``), each loading is saved to a
                  separate file.

        multiple_files : bool
            If ``True``, one file will be created for each factor and loading.
            Otherwise, only two files will be created, one for
            the factors and another for the loadings. The default value can
            be chosen in the preferences.
        save_figures : bool
            If ``True``, the same figures that are obtained when using the plot
            methods will be saved with 600 dpi resolution

        Note
        ----
        The following parameters are only used when ``save_figures = True``:

        Other Parameters
        ----------------
        calibrate : :py:class:`bool`
            If ``True``, calibrates plots where calibration is available
            from the axes_manager. If ``False``, plots are in pixels/channels.
        same_window : :py:class:`bool`
            If ``True``, plots each factor to the same window.
        comp_label : :py:class:`str`
            the label that is either the plot title (if plotting in separate
            windows) or the label in the legend (if plotting in the same window)
        cmap : :py:class:`~matplotlib.colors.Colormap`
            The colormap used for images, such as factors, loadings, or
            for peak characteristics. Default is the matplotlib gray colormap
            (``plt.cm.gray``).
        per_row : :py:class:`int`
            The number of plots in each row, when the `same_window`
            parameter is ``True``.
        save_figures_format : :py:class:`str`
            The image format extension.

        See also
        --------
        get_bss_factors, get_bss_loadings
        """

        factors = self.learning_results.bss_factors
        loadings = self.learning_results.bss_loadings.T
        self._export_factors(factors,
                             folder=folder,
                             comp_ids=comp_ids,
                             calibrate=calibrate,
                             multiple_files=multiple_files,
                             factor_prefix=factor_prefix,
                             factor_format=factor_format,
                             comp_label=comp_label,
                             save_figures=save_figures,
                             cmap=cmap,
                             no_nans=no_nans,
                             same_window=same_window,
                             per_row=per_row,
                             save_figures_format=save_figures_format)

        self._export_loadings(loadings,
                              comp_ids=comp_ids,
                              folder=folder,
                              calibrate=calibrate,
                              multiple_files=multiple_files,
                              loading_prefix=loading_prefix,
                              loading_format=loading_format,
                              comp_label=comp_label,
                              cmap=cmap,
                              save_figures=save_figures,
                              same_window=same_window,
                              no_nans=no_nans,
                              per_row=per_row,
                              save_figures_format=save_figures_format)

    def _get_loadings(self, loadings):
        if loadings is None:
            raise RuntimeError("No learning results found.")
        from hyperspy.api import signals
        data = loadings.T.reshape(
            (-1,) + self.axes_manager.navigation_shape[::-1])
        if data.shape[0] > 1:
            signal = signals.BaseSignal(
                data,
                axes=(
                    [{"size": data.shape[0], "navigate": True}] +
                    self.axes_manager._get_navigation_axes_dicts()))
            for axis in signal.axes_manager._axes[1:]:
                axis.navigate = False
        else:
            signal = self._get_navigation_signal(data.squeeze())
        return signal

    def _get_factors(self, factors):
        if factors is None:
            raise RuntimeError("No learning results found.")
        signal = self.__class__(
            factors.T.reshape((-1,) + self.axes_manager.signal_shape[::-1]),
            axes=[{"size": factors.shape[-1], "navigate": True}] +
            self.axes_manager._get_signal_axes_dicts())
        signal.set_signal_type(self.metadata.Signal.signal_type)
        for axis in signal.axes_manager._axes[1:]:
            axis.navigate = False
        return signal

    def get_decomposition_loadings(self):
        """Return the decomposition loadings.

        Returns
        -------
        signal : :py:class:`~hyperspy.signal.BaseSignal` (or subclass)

        See also
        --------
        get_decomposition_factors, export_decomposition_results

        """
        if self.learning_results.loadings is None:
            raise RuntimeError("Run a decomposition first.")
        signal = self._get_loadings(self.learning_results.loadings)
        signal.axes_manager._axes[0].name = "Decomposition component index"
        signal.metadata.General.title = "Decomposition loadings of " + \
            self.metadata.General.title
        return signal

    def get_decomposition_factors(self):
        """Return the decomposition factors.

        Returns
        -------
        signal : :py:class:`~hyperspy.signal.BaseSignal` (or subclass)

        See also
        --------
        get_decomposition_loadings, export_decomposition_results

        """
        if self.learning_results.factors is None:
            raise RuntimeError("Run a decomposition first.")
        signal = self._get_factors(self.learning_results.factors)
        signal.axes_manager._axes[0].name = "Decomposition component index"
        signal.metadata.General.title = ("Decomposition factors of " +
                                         self.metadata.General.title)
        return signal

    def get_bss_loadings(self):
        """Return the blind source separation loadings.

        Returns
        -------
        signal : :py:class:`~hyperspy.signal.BaseSignal` (or subclass)

        See also
        --------
        get_bss_factors, export_bss_results

        """
        signal = self._get_loadings(
            self.learning_results.bss_loadings)
        signal.axes_manager[0].name = "BSS component index"
        signal.metadata.General.title = ("BSS loadings of " +
                                         self.metadata.General.title)
        return signal

    def get_bss_factors(self):
        """Return the blind source separation factors.

        Returns
        -------
        signal : :py:class:`~hyperspy.signal.BaseSignal` (or subclass)

        See also
        --------
        get_bss_loadings, export_bss_results

        """
        signal = self._get_factors(self.learning_results.bss_factors)
        signal.axes_manager[0].name = "BSS component index"
        signal.metadata.General.title = ("BSS factors of " +
                                         self.metadata.General.title)
        return signal

    def plot_bss_results(self,
                         factors_navigator="smart_auto",
                         loadings_navigator="smart_auto",
                         factors_dim=2,
                         loadings_dim=2,):
        """Plot the blind source separation factors and loadings.

        Unlike :py:meth:`~hyperspy.signal.MVATools.plot_bss_factors` and
        :py:meth:`~hyperspy.signal.MVATools.plot_bss_loadings`,
        this method displays one component at a time. Therefore it provides a
        more compact visualization than then other two methods.
        The loadings and factors are displayed in different windows and each
        has its own navigator/sliders to navigate them if they are
        multidimensional. The component index axis is synchronized between
        the two.

        Parameters
        ----------
        factors_navigator : str, None, or :py:class:`~hyperspy.signal.BaseSignal` (or subclass)
            One of: ``'smart_auto'``, ``'auto'``, ``None``, ``'spectrum'`` or a
            :py:class:`~hyperspy.signal.BaseSignal` object.
            ``'smart_auto'`` (default) displays sliders if the navigation
            dimension is less than 3. For a description of the other options
            see the :py:meth:`~hyperspy.signal.BaseSignal.plot` documentation
            for details.
        loadings_navigator : str, None, or :py:class:`~hyperspy.signal.BaseSignal` (or subclass)
            See the `factors_navigator` parameter
        factors_dim : int
            Currently HyperSpy cannot plot a signal when the signal dimension is
            higher than two. Therefore, to visualize the BSS results when the
            factors or the loadings have signal dimension greater than 2,
            the data can be viewed as spectra (or images) by setting this
            parameter to 1 (or 2). (The default is 2)
        loadings_dim : int
            See the ``factors_dim`` parameter

        See also
        --------
        plot_bss_factors, plot_bss_loadings, plot_decomposition_results

        """
        factors = self.get_bss_factors()
        loadings = self.get_bss_loadings()
        _plot_x_results(factors=factors, loadings=loadings,
                        factors_navigator=factors_navigator,
                        loadings_navigator=loadings_navigator,
                        factors_dim=factors_dim,
                        loadings_dim=loadings_dim)

    def plot_decomposition_results(self,
                                   factors_navigator="smart_auto",
                                   loadings_navigator="smart_auto",
                                   factors_dim=2,
                                   loadings_dim=2):
        """Plot the decomposition factors and loadings.

        Unlike :py:meth:`~hyperspy.signal.MVATools.plot_decomposition_factors`
        and :py:meth:`~hyperspy.signal.MVATools.plot_decomposition_loadings`,
        this method displays one component at a time. Therefore it provides a
        more compact visualization than then other two methods. The loadings
        and factors are displayed in different windows and each has its own
        navigator/sliders to navigate them if they are multidimensional. The
        component index axis is synchronized between the two.

        Parameters
        ----------
        factors_navigator : str, None, or :py:class:`~hyperspy.signal.BaseSignal` (or subclass)
            One of: ``'smart_auto'``, ``'auto'``, ``None``, ``'spectrum'`` or a
            :py:class:`~hyperspy.signal.BaseSignal` object.
            ``'smart_auto'`` (default) displays sliders if the navigation
            dimension is less than 3. For a description of the other options
            see the :py:meth:`~hyperspy.signal.BaseSignal.plot` documentation
            for details.
        loadings_navigator : str, None, or :py:class:`~hyperspy.signal.BaseSignal` (or subclass)
            See the `factors_navigator` parameter
        factors_dim : int
            Currently HyperSpy cannot plot a signal when the signal dimension is
            higher than two. Therefore, to visualize the BSS results when the
            factors or the loadings have signal dimension greater than 2,
            the data can be viewed as spectra (or images) by setting this
            parameter to 1 (or 2). (The default is 2)
        loadings_dim : int
            See the ``factors_dim`` parameter

        See also
        --------
        plot_decomposition_factors, plot_decomposition_loadings,
        plot_bss_results

        """

        factors = self.get_decomposition_factors()
        loadings = self.get_decomposition_loadings()
        _plot_x_results(factors=factors, loadings=loadings,
                        factors_navigator=factors_navigator,
                        loadings_navigator=loadings_navigator,
                        factors_dim=factors_dim,
                        loadings_dim=loadings_dim)

    def get_cluster_labels(self, merged=False):
        """Return cluster labels as a Signal.

        Parameters
        ----------
        merged : bool
            If False the cluster label signal has a navigation axes of length
            number_of_clusters and the signal along the the navigation
            direction is binary - 0 the point is not in the cluster, 1 it is
            included. If True, the cluster labels are merged (no navigation
            axes). The value of the signal at any point will be between -1 and
            the number of clusters. -1 represents the points that
            were masked for cluster analysis if any.

        See Also
        --------
        get_cluster_signals

        Returns
        -------
        signal Hyperspy signal of cluster labels
        """
        if self.learning_results.cluster_labels is None:
            raise RuntimeError(
                "Cluster analysis needs to be performed first.")
        if merged:
            data = (np.arange(1, self.learning_results.number_of_clusters + 1)
                    [:, np.newaxis] *
                    self.learning_results.cluster_labels ).sum(0) - 1
            label_signal = self._get_loadings(data)
        else:
            label_signal = self._get_loadings(
                self.learning_results.cluster_labels.T)
            label_signal.axes_manager._axes[0].name = "Cluster index"
        label_signal.metadata.General.title = (
            "Cluster labels of " + self.metadata.General.title)
        return label_signal

    def _get_cluster_signals_factors(self, signal):
        if self.learning_results.cluster_centroid_signals is None:
            raise RuntimeError("Cluster analysis needs to be performed first.")
        if signal == "mean":
            members = self.learning_results.cluster_labels.sum(1, keepdims=True)
            cs = self.learning_results.cluster_sum_signals / members
        elif signal == "sum":
            cs=self.learning_results.cluster_sum_signals
        elif signal == "centroid":
            cs=self.learning_results.cluster_centroid_signals
        return cs

    def get_cluster_signals(self, signal="mean"):
        """Return the cluster centers as a Signal.

        Parameters
        ----------
        %s

        See Also
        --------
        get_cluster_labels

        """
        cs = self._get_cluster_signals_factors(signal=signal)
        signal = self._get_factors(cs.T)
        signal.axes_manager._axes[0].name="Cluster index"
        signal.metadata.General.title = (
            f"Cluster {signal} signals of {self.metadata.General.title}")
        return signal
    get_cluster_signals.__doc__ %= (CLUSTER_SIGNALS_ARG)

    def get_cluster_distances(self):
        """Euclidian distances to the centroid of each cluster

        See Also
        --------
        get_cluster_signals

        Returns
        -------
        signal
            Hyperspy signal of cluster distances

        """
        if self.learning_results.cluster_distances is None:
            raise RuntimeError("Cluster analysis needs to be performed first.")
        distance_signal = self._get_loadings(self.learning_results.cluster_distances.T)
        distance_signal.axes_manager._axes[0].name = "Cluster index"
        distance_signal.metadata.General.title = \
            "Cluster distances of " + self.metadata.General.title
        return distance_signal


    def plot_cluster_signals(
        self,
        signal="mean",
        cluster_ids=None,
        calibrate=True,
        same_window=True,
        comp_label="Cluster centers",
        per_row=3):
        """Plot centers from a cluster analysis.

        Parameters
        ----------
        %s
        cluster_ids : None, int, or list of ints
            if None, returns maps of all clusters.
            if int, returns maps of clusters with ids from 0 to given
            int.
            if list of ints, returns maps of clusters with ids in
            given list.
        calibrate :
            if True, calibrates plots where calibration is available
            from the axes_manager. If False, plots are in pixels/channels.
        same_window : bool
            if True, plots each center to the same window.  They are
            not scaled.
        comp_label : string
            the label that is either the plot title (if plotting in
            separate windows) or the label in the legend (if plotting
            in the same window)
        per_row : int
            the number of plots in each row, when the same_window parameter is
            True.

        See Also
        --------
        plot_cluster_labels

        """
        if self.axes_manager.signal_dimension > 2:
            raise NotImplementedError("This method cannot plot factors of "
                                      "signals of dimension higher than 2.")
        cs = self._get_cluster_signals_factors(signal=signal)
        if same_window is None:
            same_window = True
        factors = cs.T
        if cluster_ids is None:
            cluster_ids = range(factors.shape[1])

        return self._plot_factors_or_pchars(factors,
                                            comp_ids=cluster_ids,
                                            calibrate=calibrate,
                                            same_window=same_window,
                                            comp_label=comp_label,
                                            per_row=per_row)
    plot_cluster_signals.__doc__ %= (CLUSTER_SIGNALS_ARG)

    def plot_cluster_labels(
        self,
        cluster_ids=None,
        calibrate=True,
        same_window=True,
        with_centers=False,
        cmap=plt.cm.gray,
        no_nans=False,
        per_row=3,
        axes_decor='all',
        title=None,
        **kwargs):
        """Plot cluster labels from a cluster analysis. In case of 1D navigation axis,
        each loading line can be toggled on and off by clicking on the legended
        line.

        Parameters
        ----------

        cluster_ids : None, int, or list of ints
            if None (default), returns maps of all components using the
            number_of_cluster was defined when
            executing ``cluster``. Otherwise it raises a ValueError.
            if int, returns maps of cluster labels with ids from 0 to
            given int.
            if list of ints, returns maps of cluster labels with ids in
            given list.
        calibrate : bool
            if True, calibrates plots where calibration is available
            from the axes_manager. If False, plots are in pixels/channels.
        same_window : bool
            if True, plots each factor to the same window.  They are
            not scaled. Default is True.
        title : string
            Title of the plot.
        with_centers : bool
            If True, also returns figure(s) with the cluster centers for the
            given cluster_ids.
        cmap : matplotlib colormap
            The colormap used for the factor image, or for peak
            characteristics, the colormap used for the scatter plot of
            some peak characteristic.
        no_nans : bool
            If True, removes NaN's from the loading plots.
        per_row : int
            the number of plots in each row, when the same_window
            parameter is True.
        axes_decor : {'all', 'ticks', 'off', None}, optional
            Controls how the axes are displayed on each image; default is 'all'
            If 'all', both ticks and axis labels will be shown
            If 'ticks', no axis labels will be shown, but ticks/labels will
            If 'off', all decorations and frame will be disabled
            If None, no axis decorations will be shown, but ticks/frame will

        See Also
        --------
        plot_cluster_signals, plot_cluster_results.

        """
        if self.axes_manager.navigation_dimension > 2:
            raise NotImplementedError("This method cannot plot labels of "
                                      "dimension higher than 2."
                                      "You can use "
                                      "`plot_cluster_results` instead.")
        if same_window is None:
            same_window = True
        labels = self.learning_results.cluster_labels.astype("uint")
        if with_centers:
            centers = self.learning_results.cluster_centers.T
        else:
            centers = None

        if cluster_ids is None:
            cluster_ids = range(labels.shape[0])

        comp_label = kwargs.get("comp_label", None)
        title = _change_API_comp_label(title, comp_label)
        if title is None:
            title = self._get_plot_title(
                'Cluster labels of', same_window=same_window)

        return self._plot_loadings(labels,
                                   comp_ids=cluster_ids,
                                   with_factors=with_centers,
                                   factors=centers,
                                   same_window=same_window,
                                   comp_label=title,
                                   cmap=cmap,
                                   no_nans=no_nans,
                                   per_row=per_row,
                                   axes_decor=axes_decor)


    def plot_cluster_distances(
        self,
        cluster_ids=None,
        calibrate=True,
        same_window=True,
        with_centers=False,
        cmap=plt.cm.gray,
        no_nans=False,
        per_row=3,
        axes_decor='all',
        title=None,
        **kwargs):
        """Plot the euclidian distances to the centroid of each cluster.

        In case of 1D navigation axis,
        each line can be toggled on and off by clicking on the legended
        line.

        Parameters
        ----------
        cluster_ids : None, int, or list of ints
            if None (default), returns maps of all components using the
            number_of_cluster was defined when
            executing ``cluster``. Otherwise it raises a ValueError.
            if int, returns maps of cluster labels with ids from 0 to
            given int.
            if list of ints, returns maps of cluster labels with ids in
            given list.
        calibrate : bool
            if True, calibrates plots where calibration is available
            from the axes_manager. If False, plots are in pixels/channels.
        same_window : bool
            if True, plots each factor to the same window.  They are
            not scaled. Default is True.
        title : string
            Title of the plot.
        with_centers : bool
            If True, also returns figure(s) with the cluster centers for the
            given cluster_ids.
        cmap : matplotlib colormap
            The colormap used for the factor image, or for peak
            characteristics, the colormap used for the scatter plot of
            some peak characteristic.
        no_nans : bool
            If True, removes NaN's from the loading plots.
        per_row : int
            the number of plots in each row, when the same_window
            parameter is True.
        axes_decor : {'all', 'ticks', 'off', None}, optional
            Controls how the axes are displayed on each image; default is 'all'
            If 'all', both ticks and axis labels will be shown
            If 'ticks', no axis labels will be shown, but ticks/labels will
            If 'off', all decorations and frame will be disabled
            If None, no axis decorations will be shown, but ticks/frame will

        See Also
        --------
        plot_cluster_signals, plot_cluster_results, plot_cluster_labels

        """
        if self.axes_manager.navigation_dimension > 2:
            raise NotImplementedError("This method cannot plot labels of "
                                      "dimension higher than 2."
                                      "You can use "
                                      "`plot_cluster_results` instead.")
        if same_window is None:
            same_window = True
        distances = self.learning_results.cluster_distances
        if with_centers:
            centers = self.learning_results.cluster_centers.T
        else:
            centers = None

        if cluster_ids is None:
            cluster_ids = range(distances.shape[0])

        comp_label = kwargs.get("comp_label", None)
        title = _change_API_comp_label(title, comp_label)
        if title is None:
            title = self._get_plot_title(
                'Cluster distances of', same_window=same_window)

        return self._plot_loadings(distances,
                                   comp_ids=cluster_ids,
                                   with_factors=with_centers,
                                   factors=centers,
                                   same_window=same_window,
                                   comp_label=title,
                                   cmap=cmap,
                                   no_nans=no_nans,
                                   per_row=per_row,
                                   axes_decor=axes_decor)


    def plot_cluster_results(self,
                             centers_navigator="smart_auto",
                             labels_navigator="smart_auto",
                             centers_dim=2,
                             labels_dim=2,
                             ):
        """Plot the cluster labels and centers.

        Unlike `plot_cluster_labels` and `plot_cluster_signals`, this
        method displays one component at a time.
        Therefore it provides a more compact visualization than then other
        two methods.  The labels and centers  are displayed in different
        windows and each has its own navigator/sliders to navigate them if
        they are multidimensional. The component index axis is synchronized
        between the two.

        Parameters
        ----------
        centers_navigator, labels_navigator : {"smart_auto",
        "auto", None, "spectrum", Signal}
            "smart_auto" (default) displays sliders if the navigation
            dimension is less than 3. For a description of the other options
            see `plot` documentation for details.
        labels_dim, centers_dims : int
            Currently HyperSpy cannot plot signals of dimension higher than
            two. Therefore, to visualize the clustering results when the
            centers or the labels have signal dimension greater than 2
            we can view the data as spectra(images) by setting this parameter
            to 1(2). (Default 2)

        See Also
        --------
        plot_cluster_signals, plot_cluster_labels.

        """
        centers = self.get_cluster_signals()
        distances = self.get_cluster_distances()
        self.get_cluster_labels(merged=True).plot()
        _plot_x_results(factors=centers,
                        loadings=distances,
                        factors_navigator=centers_navigator,
                        loadings_navigator=labels_navigator,
                        factors_dim=centers_dim,
                        loadings_dim=labels_dim)



def _plot_x_results(factors, loadings, factors_navigator, loadings_navigator,
                    factors_dim, loadings_dim):
    factors.axes_manager._axes[0] = loadings.axes_manager._axes[0]
    if loadings.axes_manager.signal_dimension > 2:
        loadings.axes_manager.set_signal_dimension(loadings_dim)
    if factors.axes_manager.signal_dimension > 2:
        factors.axes_manager.set_signal_dimension(factors_dim)
    if (loadings_navigator == "smart_auto" and
            loadings.axes_manager.navigation_dimension < 3):
        loadings_navigator = "slider"
    else:
        loadings_navigator = "auto"
    if (factors_navigator == "smart_auto" and
        (factors.axes_manager.navigation_dimension < 3 or
         loadings_navigator is not None)):
        factors_navigator = None
    else:
        factors_navigator = "auto"
    loadings.plot(navigator=loadings_navigator)
    factors.plot(navigator=factors_navigator)


def _change_API_comp_label(title, comp_label):
    if comp_label is not None:
        if title is None:
            title = comp_label
            warnings.warn("The 'comp_label' argument will be deprecated "
                          "in 2.0, please use 'title' instead",
                          VisibleDeprecationWarning)
        else:
            warnings.warn("The 'comp_label' argument will be deprecated "
                          "in 2.0, Since you are already using the 'title'",
                          "argument, 'comp_label' is ignored.",
                          VisibleDeprecationWarning)
    return title


class SpecialSlicersSignal(SpecialSlicers):

    def __setitem__(self, i, j):
        """x.__setitem__(i, y) <==> x[i]=y
        """
        if isinstance(j, BaseSignal):
            j = j.data
        array_slices = self.obj._get_array_slices(i, self.isNavigation)
        self.obj.data[array_slices] = j

    def __len__(self):
        return self.obj.axes_manager.signal_shape[0]


class BaseSetMetadataItems(t.HasTraits):

    def __init__(self, signal):
        for key, value in self.mapping.items():
            if signal.metadata.has_item(key):
                setattr(self, value, signal.metadata.get_item(key))
        self.signal = signal

    def store(self, *args, **kwargs):
        for key, value in self.mapping.items():
            if getattr(self, value) != t.Undefined:
                self.signal.metadata.set_item(key, getattr(self, value))


class BaseSignal(FancySlicing,
                 MVA,
                 MVATools,):

    _dtype = "real"
    _signal_dimension = -1
    _signal_type = ""
    _lazy = False
    _alias_signal_types = []
    _additional_slicing_targets = [
        "metadata.Signal.Noise_properties.variance",
    ]

    def __init__(self, data, **kwds):
        """Create a Signal from a numpy array.

        Parameters
        ----------
        data : :py:class:`numpy.ndarray`
           The signal data. It can be an array of any dimensions.
        axes : [dict/axes], optional
            List of either dictionaries or axes objects to define the axes (see 
            the documentation of the :py:class:`~hyperspy.axes.AxesManager` 
            class for more details).
        attributes : dict, optional
            A dictionary whose items are stored as attributes.
        metadata : dict, optional
            A dictionary containing a set of parameters
            that will to stores in the ``metadata`` attribute.
            Some parameters might be mandatory in some cases.
        original_metadata : dict, optional
            A dictionary containing a set of parameters
            that will to stores in the ``original_metadata`` attribute. It
            typically contains all the parameters that has been
            imported from the original data file.

        """
        # the 'full_initialisation' keyword is private API to be used by the
        # _assign_subclass method. Purposely not exposed as public API.
        # Its purpose is to avoid creating new attributes, which breaks events
        # and to reduce overhead when changing 'signal_type'.
        if kwds.get('full_initialisation', True):
            self._create_metadata()
            self.models = ModelManager(self)
            self.learning_results = LearningResults()
            kwds['data'] = data
            self._load_dictionary(kwds)
            self._plot = None
            self.inav = SpecialSlicersSignal(self, True)
            self.isig = SpecialSlicersSignal(self, False)
            self.events = Events()
            self.events.data_changed = Event("""
                Event that triggers when the data has changed

                The event trigger when the data is ready for consumption by any
                process that depend on it as input. Plotted signals automatically
                connect this Event to its `BaseSignal.plot()`.

                Note: The event only fires at certain specific times, not everytime
                that the `BaseSignal.data` array changes values.

                Arguments:
                    obj: The signal that owns the data.
                """, arguments=['obj'])

    def _create_metadata(self):
        self.metadata = DictionaryTreeBrowser()
        mp = self.metadata
        mp.add_node("_HyperSpy")
        mp.add_node("General")
        mp.add_node("Signal")
        mp._HyperSpy.add_node("Folding")
        folding = mp._HyperSpy.Folding
        folding.unfolded = False
        folding.signal_unfolded = False
        folding.original_shape = None
        folding.original_axes_manager = None
        self.original_metadata = DictionaryTreeBrowser()
        self.tmp_parameters = DictionaryTreeBrowser()

    def __repr__(self):
        if self.metadata._HyperSpy.Folding.unfolded:
            unfolded = "unfolded "
        else:
            unfolded = ""
        string = '<'
        string += self.__class__.__name__
        string += ", title: %s" % self.metadata.General.title
        string += ", %sdimensions: %s" % (
            unfolded,
            self.axes_manager._get_dimension_str())

        string += '>'

        return string

    def _binary_operator_ruler(self, other, op_name):
        exception_message = (
            "Invalid dimensions for this operation")
        if isinstance(other, BaseSignal):
            # Both objects are signals
            oam = other.axes_manager
            sam = self.axes_manager
            if sam.navigation_shape == oam.navigation_shape and \
                    sam.signal_shape == oam.signal_shape:
                # They have the same signal shape.
                # The signal axes are aligned but there is
                # no guarantee that data axes area aligned so we make sure that
                # they are aligned for the operation.
                sdata = self._data_aligned_with_axes
                odata = other._data_aligned_with_axes
                if op_name in INPLACE_OPERATORS:
                    self.data = getattr(sdata, op_name)(odata)
                    self.axes_manager._sort_axes()
                    return self
                else:
                    ns = self._deepcopy_with_new_data(
                        getattr(sdata, op_name)(odata))
                    ns.axes_manager._sort_axes()
                    return ns
            else:
                # Different navigation and/or signal shapes
                if not are_signals_aligned(self, other):
                    raise ValueError(exception_message)
                else:
                    # They are broadcastable but have different number of axes
                    ns, no = broadcast_signals(self, other)
                    sdata = ns.data
                    odata = no.data
                    if op_name in INPLACE_OPERATORS:
                        # This should raise a ValueError if the operation
                        # changes the shape of the object on the left.
                        self.data = getattr(sdata, op_name)(odata)
                        self.axes_manager._sort_axes()
                        return self
                    else:
                        ns.data = getattr(sdata, op_name)(odata)
                        return ns

        else:
            # Second object is not a Signal
            if op_name in INPLACE_OPERATORS:
                getattr(self.data, op_name)(other)
                return self
            else:
                return self._deepcopy_with_new_data(
                    getattr(self.data, op_name)(other))

    def _unary_operator_ruler(self, op_name):
        return self._deepcopy_with_new_data(getattr(self.data, op_name)())

    def _check_signal_dimension_equals_one(self):
        if self.axes_manager.signal_dimension != 1:
            raise SignalDimensionError(self.axes_manager.signal_dimension, 1)

    def _check_signal_dimension_equals_two(self):
        if self.axes_manager.signal_dimension != 2:
            raise SignalDimensionError(self.axes_manager.signal_dimension, 2)

    def _deepcopy_with_new_data(self, data=None, copy_variance=False,
                                copy_navigator=False,
                                copy_learning_results=False):
        """Returns a deepcopy of itself replacing the data.

        This method has an advantage over the default :py:func:`copy.deepcopy`
        in that it does not copy the data, which can save memory.

        Parameters
        ----------
        data : None or :py:class:`numpy.ndarray`
        copy_variance : bool
            Whether to copy the variance of the signal to the new copy
        copy_navigator : bool
            Whether to copy the navigator of the signal to the new copy
        copy_learning_results : bool
            Whether to copy the learning_results of the signal to the new copy

        Returns
        -------
        ns : :py:class:`~hyperspy.signal.BaseSignal` (or subclass)
            The newly copied signal

        """
        old_np = None
        old_navigator = None
        old_learning_results = None
        try:
            old_data = self.data
            self.data = None
            old_plot = self._plot
            self._plot = None
            old_models = self.models._models
            if not copy_variance and "Noise_properties" in self.metadata.Signal:
                old_np = self.metadata.Signal.Noise_properties
                del self.metadata.Signal.Noise_properties
            if not copy_navigator and self.metadata.has_item('_HyperSpy.navigator'):
                old_navigator = self.metadata._HyperSpy.navigator
                del self.metadata._HyperSpy.navigator
            if not copy_learning_results:
                old_learning_results = self.learning_results
                del self.learning_results
            self.models._models = DictionaryTreeBrowser()
            ns = self.deepcopy()
            ns.data = data
            return ns
        finally:
            self.data = old_data
            self._plot = old_plot
            self.models._models = old_models
            if old_np is not None:
                self.metadata.Signal.Noise_properties = old_np
            if old_navigator is not None:
                self.metadata._HyperSpy.navigator = old_navigator
            if old_learning_results is not None:
                self.learning_results = old_learning_results

    def as_lazy(self, copy_variance=True, copy_navigator=True,
                copy_learning_results=True):
        """
        Create a copy of the given Signal as a
        :py:class:`~hyperspy._signals.lazy.LazySignal`.

        Parameters
        ----------
        copy_variance : bool
            Whether or not to copy the variance from the original Signal to
            the new lazy version. Default is True.
        copy_navigator : bool
            Whether or not to copy the navigator from the original Signal to
            the new lazy version. Default is True.
        copy_learning_results : bool
            Whether to copy the learning_results from the original signal to
            the new lazy version. Default is True.

        Returns
        -------
        res : :py:class:`~hyperspy._signals.lazy.LazySignal`
            The same signal, converted to be lazy
        """
        res = self._deepcopy_with_new_data(
            self.data,
            copy_variance=copy_variance,
            copy_navigator=copy_navigator,
            copy_learning_results=copy_learning_results
            )
        res._lazy = True
        res._assign_subclass()
        return res

    def _summary(self):
        string = "\n\tTitle: "
        string += self.metadata.General.title
        if self.metadata.has_item("Signal.signal_type"):
            string += "\n\tSignal type: "
            string += self.metadata.Signal.signal_type
        string += "\n\tData dimensions: "
        string += str(self.axes_manager.shape)
        string += "\n\tData type: "
        string += str(self.data.dtype)
        return string

    def _print_summary(self):
        print(self._summary())

    @property
    def data(self):
        """The underlying data structure as a :py:class:`numpy.ndarray` (or
        :py:class:`dask.array.Array`, if the Signal is lazy)."""
        return self._data

    @data.setter
    def data(self, value):
        from dask.array import Array
        if isinstance(value, Array):
            if not value.ndim:
                value = value.reshape((1,))
            self._data = value
        else:
            self._data = np.atleast_1d(np.asanyarray(value))

    def _load_dictionary(self, file_data_dict):
        """Load data from dictionary.

        Parameters
        ----------
        file_data_dict : dict
            A dictionary containing at least a 'data' keyword with an array of
            arbitrary dimensions. Additionally the dictionary can contain the
            following items:

            * data: the signal data. It can be an array of any dimensions.

            * axes: a dictionary to define the axes (see the documentation of
              the :py:class:`~hyperspy.axes.AxesManager` class for more details).
            * attributes: a dictionary whose items are stored as attributes.

            * metadata: a dictionary containing a set of parameters that will
              to stores in the `metadata` attribute. Some parameters might be
              mandatory in some cases.
            * original_metadata: a dictionary containing a set of parameters
              that will to stores in the `original_metadata` attribute. It
              typically contains all the parameters that has been
              imported from the original data file.

        """
        self.data = file_data_dict['data']
        oldlazy = self._lazy
        if 'models' in file_data_dict:
            self.models._add_dictionary(file_data_dict['models'])
        if 'axes' not in file_data_dict:
            file_data_dict['axes'] = self._get_undefined_axes_list()
        self.axes_manager = AxesManager(
            file_data_dict['axes'])
        if 'metadata' not in file_data_dict:
            file_data_dict['metadata'] = {}
        if 'original_metadata' not in file_data_dict:
            file_data_dict['original_metadata'] = {}
        if 'attributes' in file_data_dict:
            for key, value in file_data_dict['attributes'].items():
                if hasattr(self, key):
                    if isinstance(value, dict):
                        for k, v in value.items():
                            setattr(getattr(self, key), k, v)
                    else:
                        setattr(self, key, value)
        self.original_metadata.add_dictionary(
            file_data_dict['original_metadata'])
        self.metadata.add_dictionary(
            file_data_dict['metadata'])
        if "title" not in self.metadata.General:
            self.metadata.General.title = ''
        if (self._signal_type or not self.metadata.has_item("Signal.signal_type")):
            self.metadata.Signal.signal_type = self._signal_type
        if "learning_results" in file_data_dict:
            self.learning_results.__dict__.update(
                file_data_dict["learning_results"])
        if self._lazy is not oldlazy:
            self._assign_subclass()

# TODO: try to find a way to use dask ufuncs when called with lazy data (e.g.
# np.log(s) -> da.log(s.data) wrapped.
    def __array__(self, dtype=None):
        if dtype:
            return self.data.astype(dtype)
        else:
            return self.data

    def __array_wrap__(self, array, context=None):

        signal = self._deepcopy_with_new_data(array)
        if context is not None:
            # ufunc, argument of the ufunc, domain of the ufunc
            # In ufuncs with multiple outputs, domain indicates which output
            # is currently being prepared (eg. see modf).
            # In ufuncs with a single output, domain is 0
            uf, objs, huh = context

            def get_title(signal, i=0):
                g = signal.metadata.General
                if g.title:
                    return g.title
                else:
                    return "Untitled Signal %s" % (i + 1)

            title_strs = []
            i = 0
            for obj in objs:
                if isinstance(obj, BaseSignal):
                    title_strs.append(get_title(obj, i))
                    i += 1
                else:
                    title_strs.append(str(obj))

            signal.metadata.General.title = "%s(%s)" % (
                uf.__name__, ", ".join(title_strs))

        return signal

    def squeeze(self):
        """Remove single-dimensional entries from the shape of an array
        and the axes. See :py:func:`numpy.squeeze` for more details.

        Returns
        -------
        s : signal
            A new signal object with single-entry dimensions removed

        Examples
        --------
        >>> s = hs.signals.Signal2D(np.random.random((2,1,1,6,8,8)))
        <Signal2D, title: , dimensions: (6, 1, 1, 2|8, 8)>
        >>> s = s.squeeze()
        >>> s
        <Signal2D, title: , dimensions: (6, 2|8, 8)>
        """
        # We deepcopy everything but data
        self = self._deepcopy_with_new_data(self.data)
        for ax in (self.axes_manager.signal_axes, self.axes_manager.navigation_axes):
            for axis in reversed(ax):
                if axis.size == 1:
                    self._remove_axis(axis.index_in_axes_manager)
        self.data = self.data.squeeze()
        return self

    def _to_dictionary(self, add_learning_results=True, add_models=False,
                       add_original_metadata=True):
        """Returns a dictionary that can be used to recreate the signal.

        All items but `data` are copies.

        Parameters
        ----------
        add_learning_results : bool, optional
            Whether or not to include any multivariate learning results in
            the outputted dictionary. Default is True.
        add_models : bool, optional
            Whether or not to include any models in the outputted dictionary.
            Default is False
        add_original_metadata : bool
            Whether or not to include the original_medata in the outputted
            dictionary. Default is True.

        Returns
        -------
        dic : dict
            The dictionary that can be used to recreate the signal

        """
        dic = {'data': self.data,
               'axes': self.axes_manager._get_axes_dicts(),
               'metadata': copy.deepcopy(self.metadata.as_dictionary()),
               'tmp_parameters': self.tmp_parameters.as_dictionary(),
               'attributes': {'_lazy': self._lazy},
               }
        if add_original_metadata:
            dic['original_metadata'] = copy.deepcopy(
                self.original_metadata.as_dictionary()
                )
        if add_learning_results and hasattr(self, 'learning_results'):
            dic['learning_results'] = copy.deepcopy(
                self.learning_results.__dict__)
        if add_models:
            dic['models'] = self.models._models.as_dictionary()
        return dic

    def _get_undefined_axes_list(self):
        axes = []
        for s in self.data.shape:
            axes.append({'size': int(s), })
        return axes

    def __call__(self, axes_manager=None, fft_shift=False):
        if axes_manager is None:
            axes_manager = self.axes_manager
        value = np.atleast_1d(self.data.__getitem__(
            axes_manager._getitem_tuple))
        if isinstance(value, da.Array):
            value = np.asarray(value)
        if fft_shift:
            value = np.fft.fftshift(value)
        return value

    @property
    def navigator(self):
        return self.metadata.get_item('_HyperSpy.navigator')

    @navigator.setter
    def navigator(self, navigator):
        self.metadata.set_item('_HyperSpy.navigator', navigator)

    def plot(self, navigator="auto", axes_manager=None, plot_markers=True,
             **kwargs):
        """%s
        %s
        %s
        %s
        """
        if self._plot is not None:
            self._plot.close()
        if 'power_spectrum' in kwargs:
            if not np.issubdtype(self.data.dtype, np.complexfloating):
                raise ValueError('The parameter `power_spectrum` required a '
                                 'signal with complex data type.')
                del kwargs['power_spectrum']

        if axes_manager is None:
            axes_manager = self.axes_manager
        if self.is_rgbx is True:
            if axes_manager.navigation_size < 2:
                navigator = None
            else:
                navigator = "slider"
        if axes_manager.signal_dimension == 0:
            self._plot = mpl_he.MPL_HyperExplorer()
        elif axes_manager.signal_dimension == 1:
            # Hyperspectrum
            self._plot = mpl_hse.MPL_HyperSignal1D_Explorer()
        elif axes_manager.signal_dimension == 2:
            self._plot = mpl_hie.MPL_HyperImage_Explorer()
        else:
            raise ValueError(
                "Plotting is not supported for this view. "
                "Try e.g. 's.transpose(signal_axes=1).plot()' for "
                "plotting as a 1D signal, or "
                "'s.transpose(signal_axes=(1,2)).plot()' "
                "for plotting as a 2D signal.")

        self._plot.axes_manager = axes_manager
        self._plot.signal_data_function = self.__call__

        if self.metadata.has_item("Signal.quantity"):
            self._plot.quantity_label = self.metadata.Signal.quantity
        if self.metadata.General.title:
            title = self.metadata.General.title
            self._plot.signal_title = title
        elif self.tmp_parameters.has_item('filename'):
            self._plot.signal_title = self.tmp_parameters.filename

        def get_static_explorer_wrapper(*args, **kwargs):
            if np.issubdtype(navigator.data.dtype, np.complexfloating):
                return np.abs(navigator())
            else:
                return navigator()

        def get_1D_sum_explorer_wrapper(*args, **kwargs):
            navigator = self
            # Sum over all but the first navigation axis.
            am = navigator.axes_manager
            navigator = navigator.sum(am.signal_axes + am.navigation_axes[1:])
            return np.nan_to_num(navigator.data).squeeze()

        def get_dynamic_explorer_wrapper(*args, **kwargs):
            navigator.axes_manager.indices = self.axes_manager.indices[
                navigator.axes_manager.signal_dimension:]
            navigator.axes_manager._update_attributes()
            if np.issubdtype(navigator().dtype, np.complexfloating):
                return np.abs(navigator())
            else:
                return navigator()

        if not isinstance(navigator, BaseSignal) and navigator == "auto":
            if self.navigator is not None:
                navigator = self.navigator
            elif (self.axes_manager.navigation_dimension > 1 and
                    np.any(np.array([not axis.is_uniform for axis in
                                     self.axes_manager.navigation_axes]))):
                navigator = "slider"
            elif (self.axes_manager.navigation_dimension == 1 and
                    self.axes_manager.signal_dimension == 1):
                if (self.axes_manager.navigation_axes[0].is_uniform and 
                        self.axes_manager.signal_axes[0].is_uniform):
                    navigator = "data"
                else:
                    navigator = "spectrum"
            elif self.axes_manager.navigation_dimension > 0:
                if self.axes_manager.signal_dimension == 0:
                    navigator = self.deepcopy()
                else:
                    navigator = interactive(
                        self.sum,
                        self.events.data_changed,
                        self.axes_manager.events.any_axis_changed,
                        self.axes_manager.signal_axes)
                if navigator.axes_manager.navigation_dimension == 1:
                    navigator = interactive(
                        navigator.as_signal1D,
                        navigator.events.data_changed,
                        navigator.axes_manager.events.any_axis_changed, 0)
                else:
                    navigator = interactive(
                        navigator.as_signal2D,
                        navigator.events.data_changed,
                        navigator.axes_manager.events.any_axis_changed,
                        (0, 1))
            else:
                navigator = None
        # Navigator properties
        if axes_manager.navigation_axes:
            # check first if we have a signal to avoid comparion of signal with
            # string
            if isinstance(navigator, BaseSignal):
                def is_shape_compatible(navigation_shape, shape):
                    return (navigation_shape == shape or
                            navigation_shape[:2] == shape or
                            (navigation_shape[0],) == shape
                            )
                # Static navigator
                if is_shape_compatible(axes_manager.navigation_shape,
                                       navigator.axes_manager.signal_shape):
                    self._plot.navigator_data_function = get_static_explorer_wrapper
                # Static transposed navigator
                elif is_shape_compatible(axes_manager.navigation_shape,
                                         navigator.axes_manager.navigation_shape):
                    navigator = navigator.T
                    self._plot.navigator_data_function = get_static_explorer_wrapper
                # Dynamic navigator
                elif (axes_manager.navigation_shape ==
                      navigator.axes_manager.signal_shape +
                      navigator.axes_manager.navigation_shape):
                    self._plot.navigator_data_function = get_dynamic_explorer_wrapper
                else:
                    raise ValueError(
                        "The dimensions of the provided (or stored) navigator "
                        "are not compatible with this signal.")
            elif navigator == "slider":
                self._plot.navigator_data_function = "slider"
            elif navigator is None:
                self._plot.navigator_data_function = None
            elif navigator == "data":
                if np.issubdtype(self.data.dtype, np.complexfloating):
                    self._plot.navigator_data_function = lambda axes_manager=None: np.abs(
                        self.data)
                else:
                    self._plot.navigator_data_function = lambda axes_manager=None: self.data
            elif navigator == "spectrum":
                self._plot.navigator_data_function = get_1D_sum_explorer_wrapper
            else:
                raise ValueError(
                    'navigator must be one of "spectrum","auto", '
                    '"slider", None, a Signal instance')

        self._plot.plot(**kwargs)
        self.events.data_changed.connect(self.update_plot, [])

        p = self._plot.signal_plot if self._plot.signal_plot else self._plot.navigator_plot
        p.events.closed.connect(
            lambda: self.events.data_changed.disconnect(self.update_plot),
            [])

        if plot_markers:
            if self.metadata.has_item('Markers'):
                self._plot_permanent_markers()

    plot.__doc__ %= (BASE_PLOT_DOCSTRING, BASE_PLOT_DOCSTRING_PARAMETERS,
                     PLOT1D_DOCSTRING, PLOT2D_KWARGS_DOCSTRING)

    def save(self, filename=None, overwrite=None, extension=None,
             **kwds):
        """Saves the signal in the specified format.

        The function gets the format from the specified extension (see
        :ref:`supported-formats` in the User Guide for more information):

        * ``'hspy'`` for HyperSpy's HDF5 specification
        * ``'rpl'`` for Ripple (useful to export to Digital Micrograph)
        * ``'msa'`` for EMSA/MSA single spectrum saving.
        * ``'unf'`` for SEMPER unf binary format.
        * ``'blo'`` for Blockfile diffraction stack saving.
        * Many image formats such as ``'png'``, ``'tiff'``, ``'jpeg'``...

        If no extension is provided the default file format as defined
        in the `preferences` is used.
        Please note that not all the formats supports saving datasets of
        arbitrary dimensions, e.g. ``'msa'`` only supports 1D data, and
        blockfiles only supports image stacks with a `navigation_dimension` < 2.

        Each format accepts a different set of parameters. For details
        see the specific format documentation.

        Parameters
        ----------
        filename : str or None
            If None (default) and `tmp_parameters.filename` and
            `tmp_parameters.folder` are defined, the
            filename and path will be taken from there. A valid
            extension can be provided e.g. ``'my_file.rpl'``
            (see `extension` parameter).
        overwrite : None or bool
            If None, if the file exists it will query the user. If
            True(False) it does(not) overwrite the file if it exists.
        extension : None or str
            The extension of the file that defines the file format.
            Allowable string values are: {``'hspy'``, ``'hdf5'``, ``'rpl'``,
            ``'msa'``, ``'unf'``, ``'blo'``, ``'emd'``, and common image
            extensions e.g. ``'tiff'``, ``'png'``, etc.}
            ``'hspy'`` and ``'hdf5'`` are equivalent. Use ``'hdf5'`` if
            compatibility with HyperSpy versions older than 1.2 is required.
            If ``None``, the extension is determined from the following list in
            this order:

            i) the filename
            ii)  `Signal.tmp_parameters.extension`
            iii) ``'hspy'`` (the default extension)
        chunks : tuple or True or None (default)
            HyperSpy, Nexus and EMD NCEM format only. Define chunks used when
            saving. The chunk shape should follow the order of the array
            (``s.data.shape``), not the shape of the ``axes_manager``.
            If None and lazy signal, the dask array chunking is used.
            If None and non-lazy signal, the chunks are estimated automatically
            to have at least one chunk per signal space.
            If True, the chunking is determined by the the h5py ``guess_chunk``
            function.
        save_original_metadata : bool , default : False
            Nexus file only. Option to save hyperspy.original_metadata with
            the signal. A loaded Nexus file may have a large amount of data
            when loaded which you may wish to omit on saving
        use_default : bool , default : False
            Nexus file only. Define the default dataset in the file.
            If set to True the signal or first signal in the list of signals
            will be defined as the default (following Nexus v3 data rules).

        """
        if filename is None:
            if (self.tmp_parameters.has_item('filename') and
                    self.tmp_parameters.has_item('folder')):
                filename = Path(
                    self.tmp_parameters.folder,
                    self.tmp_parameters.filename)
                extension = (self.tmp_parameters.extension
                             if not extension
                             else extension)
            elif self.metadata.has_item('General.original_filename'):
                filename = self.metadata.General.original_filename
            else:
                raise ValueError('File name not defined')

        filename = Path(filename)
        if extension is not None:
            filename = filename.with_suffix(f".{extension}")
        io.save(filename, self, overwrite=overwrite, **kwds)

    def _replot(self):
        if self._plot is not None:
            if self._plot.is_active:
                self.plot()

    def update_plot(self):
        """
        If this Signal has been plotted, update the signal and navigator
        plots, as appropriate.
        """
        if self._plot is not None and self._plot.is_active:
            if self._plot.signal_plot is not None:
                self._plot.signal_plot.update()
            if self._plot.navigator_plot is not None:
                self._plot.navigator_plot.update()

    def get_dimensions_from_data(self):
        """Get the dimension parameters from the Signal's underlying data.
        Useful when the data structure was externally modified, or when the
        spectrum image was not loaded from a file
        """
        dc = self.data
        for axis in self.axes_manager._axes:
            axis.size = int(dc.shape[axis.index_in_array])

    def crop(self, axis, start=None, end=None, convert_units=False):
        """Crops the data in a given axis. The range is given in pixels.

        Parameters
        ----------
        axis : int or str
            Specify the data axis in which to perform the cropping
            operation. The axis can be specified using the index of the
            axis in `axes_manager` or the axis name.
        start : int, float, or None
            The beginning of the cropping interval. If type is ``int``,
            the value is taken as the axis index. If type is ``float`` the index
            is calculated using the axis calibration. If `start`/`end` is
            ``None`` the method crops from/to the low/high end of the axis.
        end : int, float, or None
            The end of the cropping interval. If type is ``int``,
            the value is taken as the axis index. If type is ``float`` the index
            is calculated using the axis calibration. If `start`/`end` is
            ``None`` the method crops from/to the low/high end of the axis.
        convert_units : bool
            Default is ``False``. If ``True``, convert the units using the
            :py:meth:`~hyperspy.axes.AxesManager.convert_units` method
            of the :py:class:`~hyperspy.axes.AxesManager`. If ``False``,
            does nothing.
        """
        axis = self.axes_manager[axis]
        i1, i2 = axis._get_index(start), axis._get_index(end)
        # To prevent an axis error, which may confuse users
        if i1 is not None and i2 is not None and not i1 != i2:
            raise ValueError("The `start` and `end` values need to be "
                             "different.")

        # We take a copy to guarantee the continuity of the data
        self.data = self.data[
            (slice(None),) * axis.index_in_array + (slice(i1, i2),
                                                    Ellipsis)]

        axis.crop(i1, i2)
        self.get_dimensions_from_data()
        self.squeeze()
        self.events.data_changed.trigger(obj=self)
        if convert_units:
            self.axes_manager.convert_units(axis)

    def swap_axes(self, axis1, axis2, optimize=False):
        """Swap two axes in the signal.

        Parameters
        ----------
        axis1%s
        axis2%s
        %s

        Returns
        -------
        s : :py:class:`~hyperspy.signal.BaseSignal` (or subclass)
            A copy of the object with the axes swapped.

        See also
        --------
        rollaxis
        """
        axis1 = self.axes_manager[axis1].index_in_array
        axis2 = self.axes_manager[axis2].index_in_array
        s = self._deepcopy_with_new_data(self.data.swapaxes(axis1, axis2))
        am = s.axes_manager
        am._update_trait_handlers(remove=True)
        c1 = am._axes[axis1]
        c2 = am._axes[axis2]
        c1.slice, c2.slice = c2.slice, c1.slice
        c1.navigate, c2.navigate = c2.navigate, c1.navigate
        c1.is_binned, c2.is_binned = c2.is_binned, c1.is_binned
        am._axes[axis1] = c2
        am._axes[axis2] = c1
        am._update_attributes()
        am._update_trait_handlers(remove=False)
        if optimize:
            s._make_sure_data_is_contiguous()
        return s

    swap_axes.__doc__ %= (ONE_AXIS_PARAMETER, ONE_AXIS_PARAMETER, OPTIMIZE_ARG)

    def rollaxis(self, axis, to_axis, optimize=False):
        """Roll the specified axis backwards, until it lies in a given position.

        Parameters
        ----------
        axis %s The axis to roll backwards.
            The positions of the other axes do not change relative to one
            another.
        to_axis %s The axis is rolled until it lies before this other axis.
        %s

        Returns
        -------
        s : :py:class:`~hyperspy.signal.BaseSignal` (or subclass)
            Output signal.

        See also
        --------
        :py:func:`numpy.roll`, swap_axes

        Examples
        --------
        >>> s = hs.signals.Signal1D(np.ones((5,4,3,6)))
        >>> s
        <Signal1D, title: , dimensions: (3, 4, 5, 6)>
        >>> s.rollaxis(3, 1)
        <Signal1D, title: , dimensions: (3, 4, 5, 6)>
        >>> s.rollaxis(2,0)
        <Signal1D, title: , dimensions: (5, 3, 4, 6)>

        """
        axis = self.axes_manager[axis].index_in_array
        to_index = self.axes_manager[to_axis].index_in_array
        if axis == to_index:
            return self.deepcopy()
        new_axes_indices = hyperspy.misc.utils.rollelem(
            [axis_.index_in_array for axis_ in self.axes_manager._axes],
            index=axis,
            to_index=to_index)

        s = self._deepcopy_with_new_data(self.data.transpose(new_axes_indices))
        s.axes_manager._axes = hyperspy.misc.utils.rollelem(
            s.axes_manager._axes,
            index=axis,
            to_index=to_index)
        s.axes_manager._update_attributes()
        if optimize:
            s._make_sure_data_is_contiguous()
        return s

    rollaxis.__doc__ %= (ONE_AXIS_PARAMETER, ONE_AXIS_PARAMETER, OPTIMIZE_ARG)

    @property
    def _data_aligned_with_axes(self):
        """Returns a view of `data` with is axes aligned with the Signal axes.

        """
        if self.axes_manager.axes_are_aligned_with_data:
            return self.data
        else:
            am = self.axes_manager
            nav_iia_r = am.navigation_indices_in_array[::-1]
            sig_iia_r = am.signal_indices_in_array[::-1]
            # nav_sort = np.argsort(nav_iia_r)
            # sig_sort = np.argsort(sig_iia_r) + len(nav_sort)
            data = self.data.transpose(nav_iia_r + sig_iia_r)
            return data

    def _validate_rebin_args_and_get_factors(self, new_shape=None, scale=None):

        if new_shape is None and scale is None:
            raise ValueError("One of new_shape, or scale must be specified")
        elif new_shape is None and scale is None:
            raise ValueError(
                "Only one out of new_shape or scale should be specified. "
                "Not both.")
        elif new_shape:
            if len(new_shape) != len(self.data.shape):
                raise ValueError("Wrong new_shape size")
            for axis in self.axes_manager._axes:
                if axis.is_uniform is False:
                    raise NotImplementedError(
                            "Rebinning of non-uniform axes is not yet implemented.")
            new_shape_in_array = np.array([new_shape[axis.index_in_axes_manager]
                                           for axis in self.axes_manager._axes])
            factors = np.array(self.data.shape) / new_shape_in_array
        else:
            if len(scale) != len(self.data.shape):
                raise ValueError("Wrong scale size")
            for axis in self.axes_manager._axes:
                if axis.is_uniform is False:
                    raise NotImplementedError(
                            "Rebinning of non-uniform axes is not yet implemented.")
            factors = np.array([scale[axis.index_in_axes_manager]
                                for axis in self.axes_manager._axes])
        return factors  # Factors are in array order

    def rebin(self, new_shape=None, scale=None, crop=True, out=None):
        """
        Rebin the signal into a smaller or larger shape, based on linear
        interpolation. Specify **either** `new_shape` or `scale`.

        Parameters
        ----------
        new_shape : list (of floats or integer) or None
            For each dimension specify the new_shape. This will internally be
            converted into a `scale` parameter.
        scale : list (of floats or integer) or None
            For each dimension, specify the new:old pixel ratio, e.g. a ratio
            of 1 is no binning and a ratio of 2 means that each pixel in the new
            spectrum is twice the size of the pixels in the old spectrum.
            The length of the list should match the dimension of the
            Signal's underlying data array.
            *Note : Only one of `scale` or `new_shape` should be specified,
            otherwise the function will not run*
        crop : bool
            Whether or not to crop the resulting rebinned data (default is
            ``True``). When binning by a non-integer number of
            pixels it is likely that the final row in each dimension will
            contain fewer than the full quota to fill one pixel.

                - e.g. a 5*5 array binned by 2.1 will produce two rows
                  containing 2.1 pixels and one row containing only 0.8
                  pixels. Selection of ``crop=True`` or ``crop=False``
                  determines whether or not this `"black"` line is cropped
                  from the final binned array or not.

            Please note that if ``crop=False`` is used, the final row in each
            dimension may appear black if a fractional number of pixels are left
            over. It can be removed but has been left to preserve total counts
            before and after binning.
        %s

        Returns
        -------
        s : :py:class:`~hyperspy.signal.BaseSignal` (or subclass)
            The resulting cropped signal.

        Raises
        ------
        NotImplementedError 
            If trying to rebin over a non-uniform axis.

        Examples
        --------
        >>> spectrum = hs.signals.EDSTEMSpectrum(np.ones([4, 4, 10]))
        >>> spectrum.data[1, 2, 9] = 5
        >>> print(spectrum)
        <EDXTEMSpectrum, title: dimensions: (4, 4|10)>
        >>> print ('Sum = ', sum(sum(sum(spectrum.data))))
        Sum = 164.0
        >>> scale = [2, 2, 5]
        >>> test = spectrum.rebin(scale)
        >>> print(test)
        <EDSTEMSpectrum, title: dimensions (2, 2|2)>
        >>> print('Sum = ', sum(sum(sum(test.data))))
        Sum =  164.0

        """
        # TODO: Adapt so that it works if a non_uniform_axis exists, but is not
        # changed; for new_shape, a non_uniform_axis should be interpolated to a
        # linear grid
        factors = self._validate_rebin_args_and_get_factors(
            new_shape=new_shape,
            scale=scale,)
        s = out or self._deepcopy_with_new_data(None, copy_variance=True)
        data = hyperspy.misc.array_tools.rebin(
            self.data, scale=factors, crop=crop)

        if out:
            if out._lazy:
                out.data = data
            else:
                out.data[:] = data
        else:
            s.data = data
        s.get_dimensions_from_data()
        for axis, axis_src in zip(s.axes_manager._axes,
                                  self.axes_manager._axes):
            factor = factors[axis.index_in_array]
            axis.scale = axis_src.scale * factor
            axis.offset = axis_src.offset + (factor - 1) * axis_src.scale / 2
        if s.metadata.has_item('Signal.Noise_properties.variance'):
            if isinstance(s.metadata.Signal.Noise_properties.variance,
                          BaseSignal):
                var = s.metadata.Signal.Noise_properties.variance
                s.metadata.Signal.Noise_properties.variance = var.rebin(
                    new_shape=new_shape, scale=scale, crop=crop, out=out)
        if out is None:
            return s
        else:
            out.events.data_changed.trigger(obj=out)

    rebin.__doc__ %= (OUT_ARG)

    def split(self,
              axis='auto',
              number_of_parts='auto',
              step_sizes='auto'):
        """Splits the data into several signals.

        The split can be defined by giving the `number_of_parts`, a homogeneous
        step size, or a list of customized step sizes. By default (``'auto'``),
        the function is the reverse of :py:func:`~hyperspy.misc.utils.stack`.

        Parameters
        ----------
        axis %s
            If ``'auto'`` and if the object has been created with
            :py:func:`~hyperspy.misc.utils.stack` (and ``stack_metadata=True``),
            this method will return the former list of signals (information
            stored in `metadata._HyperSpy.Stacking_history`).
            If it was not created with :py:func:`~hyperspy.misc.utils.stack`,
            the last navigation axis will be used.
        number_of_parts : str or int
            Number of parts in which the spectrum image will be split. The
            splitting is homogeneous. When the axis size is not divisible
            by the `number_of_parts` the remainder data is lost without
            warning. If `number_of_parts` and `step_sizes` is ``'auto'``,
            `number_of_parts` equals the length of the axis,
            `step_sizes` equals one, and the axis is suppressed from each
            sub-spectrum.
        step_sizes : str, list (of ints), or int
            Size of the split parts. If ``'auto'``, the `step_sizes` equals one.
            If an int is given, the splitting is homogeneous.

        Examples
        --------
        >>> s = hs.signals.Signal1D(random.random([4,3,2]))
        >>> s
            <Signal1D, title: , dimensions: (3, 4|2)>
        >>> s.split()
            [<Signal1D, title: , dimensions: (3 |2)>,
            <Signal1D, title: , dimensions: (3 |2)>,
            <Signal1D, title: , dimensions: (3 |2)>,
            <Signal1D, title: , dimensions: (3 |2)>]
        >>> s.split(step_sizes=2)
            [<Signal1D, title: , dimensions: (3, 2|2)>,
            <Signal1D, title: , dimensions: (3, 2|2)>]
        >>> s.split(step_sizes=[1,2])
            [<Signal1D, title: , dimensions: (3, 1|2)>,
            <Signal1D, title: , dimensions: (3, 2|2)>]

        Raises
        ------
        NotImplementedError 
            If trying to split along a non-uniform axis.

        Returns
        -------
        splitted : list
            A list of the split signals

        """
        if number_of_parts != 'auto' and step_sizes != 'auto':
            raise ValueError(
                "You can define step_sizes or number_of_parts but not both."
            )

        shape = self.data.shape
        signal_dict = self._to_dictionary(add_learning_results=False)

        if axis == 'auto':
            mode = 'auto'
            if hasattr(self.metadata._HyperSpy, 'Stacking_history'):
                stack_history = self.metadata._HyperSpy.Stacking_history
                axis_in_manager = stack_history.axis
                step_sizes = stack_history.step_sizes
            else:
                axis_in_manager = self.axes_manager[-1 +
                                                    1j].index_in_axes_manager
        else:
            mode = 'manual'
            axis_in_manager = self.axes_manager[axis].index_in_axes_manager

        axis = self.axes_manager[axis_in_manager].index_in_array
        len_axis = self.axes_manager[axis_in_manager].size
        if self.axes_manager[axis].is_uniform is False:
            raise NotImplementedError(
                    "Splitting of signals over a non-uniform axis is not implemented")

        if number_of_parts == 'auto' and step_sizes == 'auto':
            step_sizes = 1
            number_of_parts = len_axis
        elif step_sizes == 'auto':
            if number_of_parts > shape[axis]:
                raise ValueError(
                    "The number of parts is greater than the axis size."
                )

            step_sizes = ([shape[axis] // number_of_parts, ] * number_of_parts)

        if isinstance(step_sizes, numbers.Integral):
            step_sizes = [step_sizes] * int(len_axis / step_sizes)

        splitted = []
        cut_index = np.array([0] + step_sizes).cumsum()

        axes_dict = signal_dict['axes']
        for i in range(len(cut_index) - 1):
            axes_dict[axis]['offset'] = self.axes_manager._axes[
                axis].index2value(cut_index[i])
            axes_dict[axis]['size'] = cut_index[i + 1] - cut_index[i]
            data = self.data[
                (slice(None), ) * axis +
                (slice(cut_index[i], cut_index[i + 1]), Ellipsis)]
            signal_dict['data'] = data
            splitted += self.__class__(**signal_dict),

        if number_of_parts == len_axis \
                or step_sizes == [1] * len_axis:
            for i, signal1D in enumerate(splitted):
                signal1D.data = signal1D.data[
                    signal1D.axes_manager._get_data_slice([(axis, 0)])]
                signal1D._remove_axis(axis_in_manager)

        if mode == 'auto' and hasattr(
                self.original_metadata, 'stack_elements'):
            for i, spectrum in enumerate(splitted):
                se = self.original_metadata.stack_elements['element' + str(i)]
                spectrum.metadata = copy.deepcopy(
                    se['metadata'])
                spectrum.original_metadata = copy.deepcopy(
                    se['original_metadata'])
                spectrum.metadata.General.title = se.metadata.General.title

        return splitted

    split.__doc__ %= (ONE_AXIS_PARAMETER)

    def _unfold(self, steady_axes, unfolded_axis):
        """Modify the shape of the data by specifying the axes whose
        dimension do not change and the axis over which the remaining axes will
        be unfolded

        Parameters
        ----------
        steady_axes : list
            The indices of the axes which dimensions do not change
        unfolded_axis : int
            The index of the axis over which all the rest of the axes (except
            the steady axes) will be unfolded

        See also
        --------
        fold

        Notes
        -----
        WARNING: this private function does not modify the signal subclass
        and it is intended for internal use only. To unfold use the public
        :py:meth:`~hyperspy.signal.BaseSignal.unfold`,
        :py:meth:`~hyperspy.signal.BaseSignal.unfold_navigation_space`,
        :py:meth:`~hyperspy.signal.BaseSignal.unfold_signal_space` instead.
        It doesn't make sense to perform an unfolding when `dim` < 2

        """
        if self.data.squeeze().ndim < 2:
            return

        # We need to store the original shape and coordinates to be used
        # by the fold function only if it has not been already stored by a
        # previous unfold
        folding = self.metadata._HyperSpy.Folding
        if folding.unfolded is False:
            folding.original_shape = self.data.shape
            folding.original_axes_manager = self.axes_manager
            folding.unfolded = True

        new_shape = [1] * len(self.data.shape)
        for index in steady_axes:
            new_shape[index] = self.data.shape[index]
        new_shape[unfolded_axis] = -1
        self.data = self.data.reshape(new_shape)
        self.axes_manager = self.axes_manager.deepcopy()
        uname = ''
        uunits = ''
        to_remove = []
        for axis, dim in zip(self.axes_manager._axes, new_shape):
            if dim == 1:
                uname += ',' + str(axis)
                uunits = ',' + str(axis.units)
                to_remove.append(axis)
        ua = self.axes_manager._axes[unfolded_axis]
        ua.name = str(ua) + uname
        ua.units = str(ua.units) + uunits
        ua.size = self.data.shape[unfolded_axis]
        for axis in to_remove:
            self.axes_manager.remove(axis.index_in_axes_manager)
        self.data = self.data.squeeze()
        self._assign_subclass()

    def unfold(self, unfold_navigation=True, unfold_signal=True):
        """Modifies the shape of the data by unfolding the signal and
        navigation dimensions separately

        Parameters
        ----------
        unfold_navigation : bool
            Whether or not to unfold the navigation dimension(s) (default:
            ``True``)
        unfold_signal : bool
            Whether or not to unfold the signal dimension(s) (default:
            ``True``)

        Returns
        -------
        needed_unfolding : bool
            Whether or not one of the axes needed unfolding (and that
            unfolding was performed)

        Note
        ----
        It doesn't make sense to perform an unfolding when the total number
        of dimensions is < 2.
        """
        unfolded = False
        if unfold_navigation:
            if self.unfold_navigation_space():
                unfolded = True
        if unfold_signal:
            if self.unfold_signal_space():
                unfolded = True
        return unfolded

    @contextmanager
    def unfolded(self, unfold_navigation=True, unfold_signal=True):
        """Use this function together with a `with` statement to have the
        signal be unfolded for the scope of the `with` block, before
        automatically refolding when passing out of scope.

        See also
        --------
        unfold, fold

        Examples
        --------
        >>> import numpy as np
        >>> s = BaseSignal(np.random.random((64,64,1024)))
        >>> with s.unfolded():
                # Do whatever needs doing while unfolded here
                pass

        """
        unfolded = self.unfold(unfold_navigation, unfold_signal)
        try:
            yield unfolded
        finally:
            if unfolded is not False:
                self.fold()

    def unfold_navigation_space(self):
        """Modify the shape of the data to obtain a navigation space of
        dimension 1

        Returns
        -------
        needed_unfolding : bool
            Whether or not the navigation space needed unfolding (and whether
            it was performed)
        """

        if self.axes_manager.navigation_dimension < 2:
            needed_unfolding = False
        else:
            needed_unfolding = True
            steady_axes = [
                axis.index_in_array for axis in
                self.axes_manager.signal_axes]
            unfolded_axis = (
                self.axes_manager.navigation_axes[0].index_in_array)
            self._unfold(steady_axes, unfolded_axis)
            if self.metadata.has_item('Signal.Noise_properties.variance'):
                variance = self.metadata.Signal.Noise_properties.variance
                if isinstance(variance, BaseSignal):
                    variance.unfold_navigation_space()
        return needed_unfolding

    def unfold_signal_space(self):
        """Modify the shape of the data to obtain a signal space of
        dimension 1

        Returns
        -------
        needed_unfolding : bool
            Whether or not the signal space needed unfolding (and whether
            it was performed)
        """
        if self.axes_manager.signal_dimension < 2:
            needed_unfolding = False
        else:
            needed_unfolding = True
            steady_axes = [
                axis.index_in_array for axis in
                self.axes_manager.navigation_axes]
            unfolded_axis = self.axes_manager.signal_axes[0].index_in_array
            self._unfold(steady_axes, unfolded_axis)
            self.metadata._HyperSpy.Folding.signal_unfolded = True
            if self.metadata.has_item('Signal.Noise_properties.variance'):
                variance = self.metadata.Signal.Noise_properties.variance
                if isinstance(variance, BaseSignal):
                    variance.unfold_signal_space()
        return needed_unfolding

    def fold(self):
        """If the signal was previously unfolded, fold it back"""
        folding = self.metadata._HyperSpy.Folding
        # Note that == must be used instead of is True because
        # if the value was loaded from a file its type can be np.bool_
        if folding.unfolded is True:
            self.data = self.data.reshape(folding.original_shape)
            self.axes_manager = folding.original_axes_manager
            folding.original_shape = None
            folding.original_axes_manager = None
            folding.unfolded = False
            folding.signal_unfolded = False
            self._assign_subclass()
            if self.metadata.has_item('Signal.Noise_properties.variance'):
                variance = self.metadata.Signal.Noise_properties.variance
                if isinstance(variance, BaseSignal):
                    variance.fold()

    def _make_sure_data_is_contiguous(self):
        if self.data.flags['C_CONTIGUOUS'] is False:
            _logger.info("{0!r} data is replaced by its optimized copy, see "
                         "optimize parameter of ``Basesignal.transpose`` "
                         "for more information.".format(self))
            self.data = np.ascontiguousarray(self.data)

    def _iterate_signal(self):
        """Iterates over the signal data.

        It is faster than using the signal iterator.

        """
        if self.axes_manager.navigation_size < 2:
            yield self()
            return
        self._make_sure_data_is_contiguous()
        axes = [axis.index_in_array for
                axis in self.axes_manager.signal_axes]
        if axes:
            unfolded_axis = (
                self.axes_manager.navigation_axes[0].index_in_array)
            new_shape = [1] * len(self.data.shape)
            for axis in axes:
                new_shape[axis] = self.data.shape[axis]
            new_shape[unfolded_axis] = -1
        else:  # signal_dimension == 0
            new_shape = (-1, 1)
            axes = [1]
            unfolded_axis = 0
        # Warning! if the data is not contigous it will make a copy!!
        data = self.data.reshape(new_shape)
        getitem = [0] * len(data.shape)
        for axis in axes:
            getitem[axis] = slice(None)
        for i in range(data.shape[unfolded_axis]):
            getitem[unfolded_axis] = i
            yield(data[tuple(getitem)])

    def _cycle_signal(self):
        """Cycles over the signal data.

        It is faster than using the signal iterator.

        Warning! could produce a infinite loop.

        """
        if self.axes_manager.navigation_size < 2:
            while True:
                yield self()
            return  # pragma: no cover

        self._make_sure_data_is_contiguous()
        axes = [axis.index_in_array for
                axis in self.axes_manager.signal_axes]
        if axes:
            unfolded_axis = (
                self.axes_manager.navigation_axes[0].index_in_array)
            new_shape = [1] * len(self.data.shape)
            for axis in axes:
                new_shape[axis] = self.data.shape[axis]
            new_shape[unfolded_axis] = -1
        else:  # signal_dimension == 0
            new_shape = (-1, 1)
            axes = [1]
            unfolded_axis = 0
        # Warning! if the data is not contigous it will make a copy!!
        data = self.data.reshape(new_shape)
        getitem = [0] * len(data.shape)
        for axis in axes:
            getitem[axis] = slice(None)
        i = 0
        Ni = data.shape[unfolded_axis]
        while True:
            getitem[unfolded_axis] = i
            yield(data[tuple(getitem)])
            i += 1
            i = 0 if i == Ni else i

    def _remove_axis(self, axes):
        am = self.axes_manager
        axes = am[axes]
        if not np.iterable(axes):
            axes = (axes,)
        if am.navigation_dimension + am.signal_dimension > len(axes):
            old_signal_dimension = am.signal_dimension
            am.remove(axes)
            if old_signal_dimension != am.signal_dimension:
                self._assign_subclass()
        else:
            # Create a "Scalar" axis because the axis is the last one left and
            # HyperSpy does not # support 0 dimensions
            from hyperspy.misc.utils import add_scalar_axis
            add_scalar_axis(self)

    def _ma_workaround(self, s, function, axes, ar_axes, out):
        # TODO: Remove if and when numpy.ma accepts tuple `axis`

        # Basically perform unfolding, but only on data. We don't care about
        # the axes since the function will consume it/them.
        if not np.iterable(ar_axes):
            ar_axes = (ar_axes,)

        ar_axes = sorted(ar_axes)
        new_shape = list(self.data.shape)
        for index in ar_axes[1:]:
            new_shape[index] = 1
        new_shape[ar_axes[0]] = -1
        data = self.data.reshape(new_shape).squeeze()

        if out:
            data = np.atleast_1d(function(data, axis=ar_axes[0],))
            if data.shape == out.data.shape:
                out.data[:] = data
                out.events.data_changed.trigger(obj=out)
            else:
                raise ValueError(
                    "The output shape %s does not match  the shape of "
                    "`out` %s" % (data.shape, out.data.shape))
        else:
            s.data = function(data, axis=ar_axes[0],)
            s._remove_axis([ax.index_in_axes_manager for ax in axes])
            return s

    def _apply_function_on_data_and_remove_axis(self, function, axes,
                                                out=None, **kwargs):
        axes = self.axes_manager[axes]
        if not np.iterable(axes):
            axes = (axes,)

        # Use out argument in numpy function when available for operations that
        # do not return scalars in numpy.
        np_out = not len(self.axes_manager._axes) == len(axes)
        ar_axes = tuple(ax.index_in_array for ax in axes)

        if len(ar_axes) == 0:
            # no axes is provided, so no operation needs to be done but we
            # still need to finished the execution of the function properly.
            if out:
                out.data[:] = self.data
                out.events.data_changed.trigger(obj=out)
                return
            else:
                return self
        elif len(ar_axes) == 1:
            ar_axes = ar_axes[0]

        s = out or self._deepcopy_with_new_data(None)

        if np.ma.is_masked(self.data):
            return self._ma_workaround(s=s, function=function, axes=axes,
                                       ar_axes=ar_axes, out=out)
        if out:
            if np_out:
                function(self.data, axis=ar_axes, out=out.data,)
            else:
                data = np.atleast_1d(function(self.data, axis=ar_axes,))
                if data.shape == out.data.shape:
                    out.data[:] = data
                else:
                    raise ValueError(
                        "The output shape %s does not match  the shape of "
                        "`out` %s" % (data.shape, out.data.shape))
            out.events.data_changed.trigger(obj=out)
        else:
            s.data = np.atleast_1d(
                function(self.data, axis=ar_axes,))
            s._remove_axis([ax.index_in_axes_manager for ax in axes])
            return s

    def sum(self, axis=None, out=None, rechunk=True):
        """Sum the data over the given axes.

        Parameters
        ----------
        axis %s
        %s
        %s

        Returns
        -------
        s : :py:class:`~hyperspy.signal.BaseSignal` (or subclasses)
            A new Signal containing the sum of the provided Signal along the
            specified axes.

        Note
        ----
        If you intend to calculate the numerical integral of an unbinned signal,
        please use the :py:meth:`integrate1D` function instead. To avoid
        erroneous misuse of the `sum` function as integral, it raises a warning
        when working with an unbinned, non-uniform axis.

        See also
        --------
        max, min, mean, std, var, indexmax, indexmin, valuemax, valuemin

        Examples
        --------
        >>> import numpy as np
        >>> s = BaseSignal(np.random.random((64,64,1024)))
        >>> s.data.shape
        (64,64,1024)
        >>> s.sum(-1).data.shape
        (64,64)

        """

        if axis is None:
            axis = self.axes_manager.navigation_axes

        axes = self.axes_manager[axis]
        if not np.iterable(axes):
            axes = (axes,)
        if any([(not ax.is_uniform and not ax.is_binned) for ax in axes]):
            warnings.warn("You are summing over an unbinned, non-uniform axis. "
                          "The result can not be used as an approximation of "
                          "the integral of the signal. For this functionality, "
                          "use integrate1D instead.")

        return self._apply_function_on_data_and_remove_axis(
            np.sum, axis, out=out, rechunk=rechunk)
    sum.__doc__ %= (MANY_AXIS_PARAMETER, OUT_ARG, RECHUNK_ARG)

    def max(self, axis=None, out=None, rechunk=True):
        """Returns a signal with the maximum of the signal along at least one
        axis.

        Parameters
        ----------
        axis %s
        %s
        %s

        Returns
        -------
        s : :py:class:`~hyperspy.signal.BaseSignal` (or subclasses)
            A new Signal containing the maximum of the provided Signal over the
            specified axes

        See also
        --------
        min, sum, mean, std, var, indexmax, indexmin, valuemax, valuemin

        Examples
        --------
        >>> import numpy as np
        >>> s = BaseSignal(np.random.random((64,64,1024)))
        >>> s.data.shape
        (64,64,1024)
        >>> s.max(-1).data.shape
        (64,64)

        """
        if axis is None:
            axis = self.axes_manager.navigation_axes
        return self._apply_function_on_data_and_remove_axis(
            np.max, axis, out=out, rechunk=rechunk)
    max.__doc__ %= (MANY_AXIS_PARAMETER, OUT_ARG, RECHUNK_ARG)

    def min(self, axis=None, out=None, rechunk=True):
        """Returns a signal with the minimum of the signal along at least one
        axis.

        Parameters
        ----------
        axis %s
        %s
        %s

        Returns
        -------
        s : :py:class:`~hyperspy.signal.BaseSignal` (or subclasses)
            A new Signal containing the minimum of the provided Signal over the
            specified axes

        See also
        --------
        max, sum, mean, std, var, indexmax, indexmin, valuemax, valuemin

        Examples
        --------
        >>> import numpy as np
        >>> s = BaseSignal(np.random.random((64,64,1024)))
        >>> s.data.shape
        (64,64,1024)
        >>> s.min(-1).data.shape
        (64,64)

        """
        if axis is None:
            axis = self.axes_manager.navigation_axes
        return self._apply_function_on_data_and_remove_axis(
            np.min, axis, out=out, rechunk=rechunk)
    min.__doc__ %= (MANY_AXIS_PARAMETER, OUT_ARG, RECHUNK_ARG)

    def mean(self, axis=None, out=None, rechunk=True):
        """Returns a signal with the average of the signal along at least one
        axis.

        Parameters
        ----------
        axis %s
        %s
        %s

        Returns
        -------
        s : :py:class:`~hyperspy.signal.BaseSignal` (or subclasses)
            A new Signal containing the mean of the provided Signal over the
            specified axes

        See also
        --------
        max, min, sum, std, var, indexmax, indexmin, valuemax, valuemin

        Examples
        --------
        >>> import numpy as np
        >>> s = BaseSignal(np.random.random((64,64,1024)))
        >>> s.data.shape
        (64,64,1024)
        >>> s.mean(-1).data.shape
        (64,64)

        """
        if axis is None:
            axis = self.axes_manager.navigation_axes
        return self._apply_function_on_data_and_remove_axis(
            np.mean, axis, out=out, rechunk=rechunk)
    mean.__doc__ %= (MANY_AXIS_PARAMETER, OUT_ARG, RECHUNK_ARG)

    def std(self, axis=None, out=None, rechunk=True):
        """Returns a signal with the standard deviation of the signal along
        at least one axis.

        Parameters
        ----------
        axis %s
        %s
        %s

        Returns
        -------
        s : :py:class:`~hyperspy.signal.BaseSignal` (or subclasses)
            A new Signal containing the standard deviation of the provided
            Signal over the specified axes

        See also
        --------
        max, min, sum, mean, var, indexmax, indexmin, valuemax, valuemin

        Examples
        --------
        >>> import numpy as np
        >>> s = BaseSignal(np.random.random((64,64,1024)))
        >>> s.data.shape
        (64,64,1024)
        >>> s.std(-1).data.shape
        (64,64)

        """
        if axis is None:
            axis = self.axes_manager.navigation_axes
        return self._apply_function_on_data_and_remove_axis(
            np.std, axis, out=out, rechunk=rechunk)
    std.__doc__ %= (MANY_AXIS_PARAMETER, OUT_ARG, RECHUNK_ARG)

    def var(self, axis=None, out=None, rechunk=True):
        """Returns a signal with the variances of the signal along at least one
        axis.

        Parameters
        ----------
        axis %s
        %s
        %s

        Returns
        -------
        s : :py:class:`~hyperspy.signal.BaseSignal` (or subclasses)
            A new Signal containing the variance of the provided Signal over the
            specified axes

        See also
        --------
        max, min, sum, mean, std, indexmax, indexmin, valuemax, valuemin

        Examples
        --------
        >>> import numpy as np
        >>> s = BaseSignal(np.random.random((64,64,1024)))
        >>> s.data.shape
        (64,64,1024)
        >>> s.var(-1).data.shape
        (64,64)

        """
        if axis is None:
            axis = self.axes_manager.navigation_axes
        return self._apply_function_on_data_and_remove_axis(
            np.var, axis, out=out, rechunk=rechunk)
    var.__doc__ %= (MANY_AXIS_PARAMETER, OUT_ARG, RECHUNK_ARG)

    def nansum(self, axis=None, out=None, rechunk=True):
        """%s
        """
        if axis is None:
            axis = self.axes_manager.navigation_axes
        axes = self.axes_manager[axis]
        if not np.iterable(axes):
            axes = (axes,)
        if any([not ax.is_uniform for ax in axes]):
            warnings.warn("You are summing over a non-uniform axis. The result "
                          "can not be used as an approximation of the "
                          "integral of the signal. For this functionaliy, "
                          "use integrate1D instead.")
        return self._apply_function_on_data_and_remove_axis(
            np.nansum, axis, out=out, rechunk=rechunk)
    nansum.__doc__ %= (NAN_FUNC.format('sum'))

    def nanmax(self, axis=None, out=None, rechunk=True):
        """%s
        """
        if axis is None:
            axis = self.axes_manager.navigation_axes
        return self._apply_function_on_data_and_remove_axis(
            np.nanmax, axis, out=out, rechunk=rechunk)
    nanmax.__doc__ %= (NAN_FUNC.format('max'))

    def nanmin(self, axis=None, out=None, rechunk=True):
        """%s"""
        if axis is None:
            axis = self.axes_manager.navigation_axes
        return self._apply_function_on_data_and_remove_axis(
            np.nanmin, axis, out=out, rechunk=rechunk)
    nanmin.__doc__ %= (NAN_FUNC.format('min'))

    def nanmean(self, axis=None, out=None, rechunk=True):
        """%s """
        if axis is None:
            axis = self.axes_manager.navigation_axes
        return self._apply_function_on_data_and_remove_axis(
            np.nanmean, axis, out=out, rechunk=rechunk)
    nanmean.__doc__ %= (NAN_FUNC.format('mean'))

    def nanstd(self, axis=None, out=None, rechunk=True):
        """%s"""
        if axis is None:
            axis = self.axes_manager.navigation_axes
        return self._apply_function_on_data_and_remove_axis(
            np.nanstd, axis, out=out, rechunk=rechunk)
    nanstd.__doc__ %= (NAN_FUNC.format('std'))

    def nanvar(self, axis=None, out=None, rechunk=True):
        """%s"""
        if axis is None:
            axis = self.axes_manager.navigation_axes
        return self._apply_function_on_data_and_remove_axis(
            np.nanvar, axis, out=out, rechunk=rechunk)
    nanvar.__doc__ %= (NAN_FUNC.format('var'))

    def diff(self, axis, order=1, out=None, rechunk=True):
        """Returns a signal with the `n`-th order discrete difference along
        given axis. `i.e.` it calculates the difference between consecutive
        values in the given axis: `out[n] = a[n+1] - a[n]`. See
        :py:func:`numpy.diff` for more details.

        Parameters
        ----------
        axis %s
        order : int
            The order of the discrete difference.
        %s
        %s

        Returns
        -------
        s : :py:class:`~hyperspy.signal.BaseSignal` (or subclasses) or None
            Note that the size of the data on the given ``axis`` decreases by
            the given ``order``. `i.e.` if ``axis`` is ``"x"`` and ``order`` is
            2, the `x` dimension is N, ``der``'s `x` dimension is N - 2.

        Note
        ----
        If you intend to calculate the numerical derivative, please use the
        proper :py:meth:`derivative` function instead. To avoid erroneous
        misuse of the `diff` function as derivative, it raises an error when
        when working with a non-uniform axis.
        
        See also
        --------
        derivative, integrate1D, integrate_simpson

        Examples
        --------
        >>> import numpy as np
        >>> s = BaseSignal(np.random.random((64,64,1024)))
        >>> s.data.shape
        (64,64,1024)
        >>> s.diff(-1).data.shape
        (64,64,1023)
        """
        if not self.axes_manager[axis].is_uniform:
            raise NotImplementedError(
            "Performing a numerical difference on a non-uniform axis "
            "is not implemented. Consider using `derivative` instead."
        )
        s = out or self._deepcopy_with_new_data(None)
        data = np.diff(self.data, n=order,
                       axis=self.axes_manager[axis].index_in_array)
        if out is not None:
            out.data[:] = data
        else:
            s.data = data
        axis2 = s.axes_manager[axis]
        new_offset = self.axes_manager[axis].offset + (order * axis2.scale / 2)
        axis2.offset = new_offset
        s.get_dimensions_from_data()
        if out is None:
            return s
        else:
            out.events.data_changed.trigger(obj=out)
    diff.__doc__ %= (ONE_AXIS_PARAMETER, OUT_ARG, RECHUNK_ARG)

    def derivative(self, axis, order=1, out=None, **kwargs):
        r"""Calculate the numerical derivative along the given axis,
        with respect to the calibrated units of that axis.

        For a function :math:`y = f(x)` and two consecutive values :math:`x_1`
        and :math:`x_2`:

        .. math::

            \frac{df(x)}{dx} = \frac{y(x_2)-y(x_1)}{x_2-x_1}

        Parameters
        ----------
        axis %s
        order: int
            The order of the derivative.
        %s
        **kwargs : dict
            All extra keyword arguments are passed to :py:func:`numpy.gradient`

        Returns
        -------
        der : :py:class:`~hyperspy.signal.BaseSignal`
            Note that the size of the data on the given ``axis`` decreases by
            the given ``order``. `i.e.` if ``axis`` is ``"x"`` and ``order`` is
            2, if the `x` dimension is N, then ``der``'s `x` dimension is N - 2.

        Notes
        -----
        This function uses numpy.gradient to perform the derivative. See its
        documentation for implementation details.

        See also
        --------
        integrate1D, integrate_simpson

        """
        # rechunk was a valid keyword up to HyperSpy 1.6
        if "rechunk" in kwargs:
            del kwargs["rechunk"]
        n = order
        der_data = self.data
        while n:
            der_data = np.gradient(
                der_data, self.axes_manager[axis].axis,
                axis=self.axes_manager[axis].index_in_array, **kwargs)
            n -= 1
        if out:
            out.data = der_data
            out.events.data_changed.trigger(obj=out)
        else:
            return self._deepcopy_with_new_data(der_data)
    derivative.__doc__ %= (ONE_AXIS_PARAMETER, OUT_ARG)

    def integrate_simpson(self, axis, out=None):
        """Calculate the integral of a Signal along an axis using
        `Simpson's rule <https://en.wikipedia.org/wiki/Simpson%%27s_rule>`_.

        Parameters
        ----------
        axis %s
        %s

        Returns
        -------
        s : :py:class:`~hyperspy.signal.BaseSignal` (or subclasses)
            A new Signal containing the integral of the provided Signal along
            the specified axis.

        See also
        --------
        derivative, integrate1D

        Examples
        --------
        >>> import numpy as np
        >>> s = BaseSignal(np.random.random((64,64,1024)))
        >>> s.data.shape
        (64,64,1024)
        >>> s.integrate_simpson(-1).data.shape
        (64,64)

        """
        axis = self.axes_manager[axis]
        s = out or self._deepcopy_with_new_data(None)
        data = sp.integrate.simps(y=self.data, x=axis.axis,
                                  axis=axis.index_in_array)
        if out is not None:
            out.data[:] = data
            out.events.data_changed.trigger(obj=out)
        else:
            s.data = data
            s._remove_axis(axis.index_in_axes_manager)
            return s
    integrate_simpson.__doc__ %= (ONE_AXIS_PARAMETER, OUT_ARG)

    def fft(self, shift=False, apodization=False, real_fft_only=False, **kwargs):
        """Compute the discrete Fourier Transform.

        This function computes the discrete Fourier Transform over the signal
        axes by means of the Fast Fourier Transform (FFT) as implemented in
        numpy.

        Parameters
        ----------
        shift : bool, optional
            If ``True``, the origin of FFT will be shifted to the centre
            (default is ``False``).
        apodization : bool or str
            Apply an
            `apodization window <http://mathworld.wolfram.com/ApodizationFunction.html>`_
            before calculating the FFT in order to suppress streaks.
            Valid string values are {``'hann'`` or ``'hamming'`` or ``'tukey'``}
            If ``True`` or ``'hann'``, applies a Hann window.
            If ``'hamming'`` or ``'tukey'``, applies Hamming or Tukey
            windows, respectively (default is ``False``).
        real_fft_only : bool, default False
            If ``True`` and data is real-valued, uses :py:func:`numpy.fft.rfftn`
            instead of :py:func:`numpy.fft.fftn`
        **kwargs : dict
            other keyword arguments are described in :py:func:`numpy.fft.fftn`

        Returns
        -------
        s : :py:class:`~hyperspy._signals.complex_signal.ComplexSignal`
            A Signal containing the result of the FFT algorithm

        Raises
        ------
        NotImplementedError 
            If performing FFT along a non-uniform axis.

        Examples
        --------
        >>> im = hs.signals.Signal2D(scipy.misc.ascent())
        >>> im.fft()
        <ComplexSignal2D, title: FFT of , dimensions: (|512, 512)>

        >>> # Use following to plot power spectrum of `im`:
        >>> im.fft(shift=True, apodization=True).plot(power_spectrum=True)

        Note
        ----
        Requires a uniform axis. For further information see the documentation
        of :py:func:`numpy.fft.fftn`
        """

        if self.axes_manager.signal_dimension == 0:
            raise AttributeError("Signal dimension must be at least one.")
        if apodization == True:
            apodization = 'hann'

        if apodization:
            im_fft = self.apply_apodization(window=apodization, inplace=False)
        else:
            im_fft = self
        ax = self.axes_manager
        axes = ax.signal_indices_in_array
        if any([not axs.is_uniform for axs in self.axes_manager[axes]]):
            raise NotImplementedError(
                    "Not implemented for non-uniform axes.")
        use_real_fft = real_fft_only and (self.data.dtype.kind != 'c')

        if use_real_fft:
            fft_f = np.fft.rfftn
        else:
            fft_f = np.fft.fftn

        if shift:
            im_fft = self._deepcopy_with_new_data(np.fft.fftshift(
                fft_f(im_fft.data, axes=axes, **kwargs), axes=axes))
        else:
            im_fft = self._deepcopy_with_new_data(
                fft_f(self.data, axes=axes, **kwargs))

        im_fft.change_dtype("complex")
        im_fft.metadata.General.title = 'FFT of {}'.format(
            im_fft.metadata.General.title)
        im_fft.metadata.set_item('Signal.FFT.shifted', shift)
        if hasattr(self.metadata.Signal, 'quantity'):
            self.metadata.Signal.__delattr__('quantity')

        ureg = UnitRegistry()
        for axis in im_fft.axes_manager.signal_axes:
            axis.scale = 1. / axis.size / axis.scale
            axis.offset = 0.0
            try:
                units = ureg.parse_expression(str(axis.units))**(-1)
                axis.units = '{:~}'.format(units.units)
            except UndefinedUnitError:
                _logger.warning('Units are not set or cannot be recognized')
            if shift:
                axis.offset = -axis.high_value / 2.
        return im_fft

    def ifft(self, shift=None, return_real=True, **kwargs):
        """
        Compute the inverse discrete Fourier Transform.

        This function computes the real part of the inverse of the discrete
        Fourier Transform over the signal axes by means of the Fast Fourier
        Transform (FFT) as implemented in numpy.

        Parameters
        ----------
        shift : bool or None, optional
            If ``None``, the shift option will be set to the original status
            of the FFT using the value in metadata. If no FFT entry is
            present in metadata, the parameter will be set to ``False``.
            If ``True``, the origin of the FFT will be shifted to the centre.
            If ``False``, the origin will be kept at (0, 0)
            (default is ``None``).
        return_real : bool, default True
            If ``True``, returns only the real part of the inverse FFT.
            If ``False``, returns all parts.
        **kwargs : dict
            other keyword arguments are described in :py:func:`numpy.fft.ifftn`

        Return
        ------
        s : :py:class:`~hyperspy.signal.BaseSignal` (or subclasses)
            A Signal containing the result of the inverse FFT algorithm

        Raises
        ------
        NotImplementedError 
            If performing IFFT along a non-uniform axis.

        Examples
        --------
        >>> import scipy
        >>> im = hs.signals.Signal2D(scipy.misc.ascent())
        >>> imfft = im.fft()
        >>> imfft.ifft()
        <Signal2D, title: real(iFFT of FFT of ), dimensions: (|512, 512)>

        Note
        ----
        Requires a uniform axis. For further information see the documentation
        of :py:func:`numpy.fft.ifftn`
        """

        if self.axes_manager.signal_dimension == 0:
            raise AttributeError("Signal dimension must be at least one.")
        ax = self.axes_manager
        axes = ax.signal_indices_in_array
        if any([not axs.is_uniform for axs in self.axes_manager[axes]]):
            raise NotImplementedError(
                    "Not implemented for non-uniform axes.")
        if shift is None:
            shift = self.metadata.get_item('Signal.FFT.shifted', False)

        if shift:
            im_ifft = self._deepcopy_with_new_data(np.fft.ifftn(
                np.fft.ifftshift(self.data, axes=axes), axes=axes, **kwargs))
        else:
            im_ifft = self._deepcopy_with_new_data(np.fft.ifftn(
                self.data, axes=axes, **kwargs))

        im_ifft.metadata.General.title = 'iFFT of {}'.format(
            im_ifft.metadata.General.title)
        if im_ifft.metadata.has_item('Signal.FFT'):
            del im_ifft.metadata.Signal.FFT

        if return_real:
            im_ifft = im_ifft.real

        ureg = UnitRegistry()
        for axis in im_ifft.axes_manager.signal_axes:
            axis.scale = 1. / axis.size / axis.scale
            try:
                units = ureg.parse_expression(str(axis.units)) ** (-1)
                axis.units = '{:~}'.format(units.units)
            except UndefinedUnitError:
                _logger.warning('Units are not set or cannot be recognized')
            axis.offset = 0.
        return im_ifft

    def integrate1D(self, axis, out=None):
        """Integrate the signal over the given axis.

        The integration is performed using
        `Simpson's rule <https://en.wikipedia.org/wiki/Simpson%%27s_rule>`_ if
        `axis.is_binned` is ``False`` and simple summation over the given axis 
<<<<<<< HEAD
        if ``True``.
=======
        if ``True`` (along binned axes, the detector already provides
        integrated counts per bin).
>>>>>>> d1bcd1c5

        Parameters
        ----------
        axis %s
        %s

        Returns
        -------
        s : :py:class:`~hyperspy.signal.BaseSignal` (or subclasses)
            A new Signal containing the integral of the provided Signal along
            the specified axis.

        See also
        --------
        integrate_simpson, derivative

        Examples
        --------
        >>> import numpy as np
        >>> s = BaseSignal(np.random.random((64,64,1024)))
        >>> s.data.shape
        (64,64,1024)
        >>> s.integrate1D(-1).data.shape
        (64,64)

        """
<<<<<<< HEAD
        if not is_binned(self, axis=axis):
        # in v2 replace by
        # not self.axes_manager[axis].is_binned
            return self.integrate_simpson(axis=axis, out=out)
        else:
=======
        if is_binned(self, axis=axis):
        # in v2 replace by
        # self.axes_manager[axis].is_binned
>>>>>>> d1bcd1c5
            return self.sum(axis=axis, out=out)
        else:
            return self.integrate_simpson(axis=axis, out=out)
    integrate1D.__doc__ %= (ONE_AXIS_PARAMETER, OUT_ARG)

    def indexmin(self, axis, out=None, rechunk=True):
        """Returns a signal with the index of the minimum along an axis.

        Parameters
        ----------
        axis %s
        %s
        %s

        Returns
        -------
        s : :py:class:`~hyperspy.signal.BaseSignal` (or subclasses)
            A new Signal containing the indices of the minimum along the
            specified axis. Note: the data `dtype` is always ``int``.

        See also
        --------
        max, min, sum, mean, std, var, indexmax, valuemax, valuemin

        Examples
        --------
        >>> import numpy as np
        >>> s = BaseSignal(np.random.random((64,64,1024)))
        >>> s.data.shape
        (64,64,1024)
        >>> s.indexmin(-1).data.shape
        (64,64)

        """
        return self._apply_function_on_data_and_remove_axis(
            np.argmin, axis, out=out, rechunk=rechunk)
    indexmin.__doc__ %= (ONE_AXIS_PARAMETER, OUT_ARG, RECHUNK_ARG)

    def indexmax(self, axis, out=None, rechunk=True):
        """Returns a signal with the index of the maximum along an axis.

        Parameters
        ----------
        axis %s
        %s
        %s

        Returns
        -------
        s : :py:class:`~hyperspy.signal.BaseSignal` (or subclasses)
            A new Signal containing the indices of the maximum along the
            specified axis. Note: the data `dtype` is always ``int``.

        See also
        --------
        max, min, sum, mean, std, var, indexmin, valuemax, valuemin

        Examples
        --------
        >>> import numpy as np
        >>> s = BaseSignal(np.random.random((64,64,1024)))
        >>> s.data.shape
        (64,64,1024)
        >>> s.indexmax(-1).data.shape
        (64,64)

        """
        return self._apply_function_on_data_and_remove_axis(
            np.argmax, axis, out=out, rechunk=rechunk)
    indexmax.__doc__ %= (ONE_AXIS_PARAMETER, OUT_ARG, RECHUNK_ARG)

    def valuemax(self, axis, out=None, rechunk=True):
        """Returns a signal with the value of coordinates of the maximum along
        an axis.

        Parameters
        ----------
        axis %s
        %s
        %s

        Returns
        -------
        s : :py:class:`~hyperspy.signal.BaseSignal` (or subclasses)
            A new Signal containing the calibrated coordinate values of the
            maximum along the specified axis.

        See also
        --------
        max, min, sum, mean, std, var, indexmax, indexmin, valuemin

        Examples
        --------
        >>> import numpy as np
        >>> s = BaseSignal(np.random.random((64,64,1024)))
        >>> s.data.shape
        (64,64,1024)
        >>> s.valuemax(-1).data.shape
        (64,64)

        """
        idx = self.indexmax(axis)
        data = self.axes_manager[axis].index2value(idx.data)
        if out is None:
            idx.data = data
            return idx
        else:
            out.data[:] = data
            out.events.data_changed.trigger(obj=out)
    valuemax.__doc__ %= (ONE_AXIS_PARAMETER, OUT_ARG, RECHUNK_ARG)

    def valuemin(self, axis, out=None, rechunk=True):
        """Returns a signal with the value of coordinates of the minimum along
        an axis.

        Parameters
        ----------
        axis %s
        %s
        %s

        Returns
        -------
        s : :py:class:`~hyperspy.signal.BaseSignal` (or subclasses)
            A new Signal containing the calibrated coordinate values of the
            minimum along the specified axis.

        See also
        --------
        max, min, sum, mean, std, var, indexmax, indexmin, valuemax

        """
        idx = self.indexmin(axis)
        data = self.axes_manager[axis].index2value(idx.data)
        if out is None:
            idx.data = data
            return idx
        else:
            out.data[:] = data
            out.events.data_changed.trigger(obj=out)
    valuemin.__doc__ %= (ONE_AXIS_PARAMETER, OUT_ARG, RECHUNK_ARG)

    def get_histogram(self, bins='fd', range_bins=None, max_num_bins=250, out=None,
                      **kwargs):
        """Return a histogram of the signal data.

        More sophisticated algorithms for determining the bins can be used
        by passing a string as the ``bins`` argument. Other than the ``'blocks'``
        and ``'knuth'`` methods, the available algorithms are the same as
        :py:func:`numpy.histogram`.

        Note: The lazy version of the algorithm only supports ``"scott"``
        and ``"fd"`` as a string argument for ``bins``.

        Parameters
        ----------
        %s
        range_bins : tuple or None, optional
            the minimum and maximum range for the histogram. If
            `range_bins` is ``None``, (``x.min()``, ``x.max()``) will be used.
        %s
        %s
        %s
        **kwargs
            other keyword arguments (weight and density) are described in
            :py:func:`numpy.histogram`.

        Returns
        -------
        hist_spec : :py:class:`~hyperspy._signals.signal1d.Signal1D`
            A 1D spectrum instance containing the histogram.

        See also
        --------
        * print_summary_statistics
        * :py:func:`numpy.histogram`
        * :py:func:`dask.histogram`

        Examples
        --------
        >>> s = hs.signals.Signal1D(np.random.normal(size=(10, 100)))
        >>> # Plot the data histogram
        >>> s.get_histogram().plot()
        >>> # Plot the histogram of the signal at the current coordinates
        >>> s.get_current_signal().get_histogram().plot()

        """
        from hyperspy import signals
        data = self.data[~np.isnan(self.data)].flatten()

        hist, bin_edges = histogram(
            data,
            bins=bins,
            max_num_bins=max_num_bins,
            range=range_bins,
            **kwargs
        )

        if out is None:
            hist_spec = signals.Signal1D(hist)
        else:
            hist_spec = out
            if hist_spec.data.shape == hist.shape:
                hist_spec.data[:] = hist
            else:
                hist_spec.data = hist

        if isinstance(bins, str) and bins == 'blocks':
            hist_spec.axes_manager.signal_axes[0].axis = bin_edges[:-1]
            warnings.warn(
                "The option `bins='blocks'` is not fully supported in this "
                "version of HyperSpy. It should be used for plotting purposes "
                "only.",
                UserWarning,
            )
        else:
            hist_spec.axes_manager[0].scale = bin_edges[1] - bin_edges[0]
            hist_spec.axes_manager[0].offset = bin_edges[0]
            hist_spec.axes_manager[0].size = hist.shape[-1]

        hist_spec.axes_manager[0].name = 'value'
        hist_spec.axes_manager[0].is_binned = True
        hist_spec.metadata.General.title = (self.metadata.General.title +
                                            " histogram")
        if out is None:
            return hist_spec
        else:
            out.events.data_changed.trigger(obj=out)

    get_histogram.__doc__ %= (HISTOGRAM_BIN_ARGS, HISTOGRAM_MAX_BIN_ARGS, OUT_ARG, RECHUNK_ARG)

    def map(
        self,
        function,
        show_progressbar=None,
        parallel=None,
        max_workers=None,
        inplace=True,
        ragged=None,
        output_signal_size=None,
        output_dtype=None,
        **kwargs
    ):
        """Apply a function to the signal data at all the navigation
        coordinates.

        The function must operate on numpy arrays. It is applied to the data at
        each navigation coordinate pixel-py-pixel. Any extra keyword arguments
        are passed to the function. The keywords can take different values at
        different coordinates. If the function takes an `axis` or `axes`
        argument, the function is assumed to be vectorized and the signal axes
        are assigned to `axis` or `axes`.  Otherwise, the signal is iterated
        over the navigation axes and a progress bar is displayed to monitor the
        progress.

        In general, only navigation axes (order, calibration, and number) are
        guaranteed to be preserved.

        Parameters
        ----------

        function : :std:term:`function`
            Any function that can be applied to the signal.
        %s
        %s
        %s
        inplace : bool, default True
            if ``True``, the data is replaced by the result. Otherwise
            a new Signal with the results is returned.
        ragged : None or bool, default None
            Indicates if the results for each navigation pixel are of identical
            shape (and/or numpy arrays to begin with). If ``None``,
            the appropriate choice is made while processing. If True in case
            of lazy signal, the signal will be compute at the end of the
            mapping. Note: ``None`` is not allowed for Lazy signals!
        **kwargs : dict
            All extra keyword arguments are passed to the provided function

        Notes
        -----
        If the function results do not have identical shapes, the result is an
        array of navigation shape, where each element corresponds to the result
        of the function (of arbitrary object type), called a "ragged array". As
        such, most functions are not able to operate on the result and the data
        should be used directly.

        This method is similar to Python's :py:func:`python:map` that can
        also be utilized with a :py:class:`~hyperspy.signal.BaseSignal`
        instance for similar purposes. However, this method has the advantage of
        being faster because it iterates the underlying numpy data array
        instead of the :py:class:`~hyperspy.signal.BaseSignal`.

        Examples
        --------
        Apply a Gaussian filter to all the images in the dataset. The sigma
        parameter is constant:

        >>> import scipy.ndimage
        >>> im = hs.signals.Signal2D(np.random.random((10, 64, 64)))
        >>> im.map(scipy.ndimage.gaussian_filter, sigma=2.5)

        Apply a Gaussian filter to all the images in the dataset. The signal
        parameter is variable:

        >>> im = hs.signals.Signal2D(np.random.random((10, 64, 64)))
        >>> sigmas = hs.signals.BaseSignal(np.linspace(2,5,10)).T
        >>> im.map(scipy.ndimage.gaussian_filter, sigma=sigmas)

        Note
        ----
        Currently requires a uniform axis.

        """
        if self.axes_manager.navigation_shape == () and self._lazy:
            _logger.info("Converting signal to a non-lazy signal because there are no nav dimensions")
            self.compute()

        # Sepate ndkwargs depending on if they are BaseSignals.
        ndkwargs = {}
        ndkeys = [key for key in kwargs if isinstance(kwargs[key], BaseSignal)]
        for key in ndkeys:
            if kwargs[key].axes_manager.navigation_shape == self.axes_manager.navigation_shape:
                ndkwargs[key] = kwargs.pop(key)
            elif kwargs[key].axes_manager.navigation_shape == () or kwargs[key].axes_manager.navigation_shape == (1,):
                kwargs[key] = np.squeeze(kwargs[key].data)  # this really isn't an iterating signal.
            else:
                raise ValueError(f'The size of the navigation_shape for the kwarg {key} '
                                 f'(<{kwargs[key].axes_manager.navigation_shape}> must be consistent'
                                 f'with the size of the mapped signal '
                                 f'<{self.axes_manager.navigation_shape}>')
        # TODO: Consider support for non-uniform signal axis
        if any([not ax.is_uniform for ax in self.axes_manager.signal_axes]):
            _logger.warning(
                "At least one axis of the signal is non-uniform. Can your "
                "`function` operate on non-uniform axes?")
        else:
            # Check if the signal axes have inhomogeneous scales and/or units and
            # display in warning if yes.
            scale = set()
            units = set()
            for i in range(len(self.axes_manager.signal_axes)):
                scale.add(self.axes_manager.signal_axes[i].scale)
                units.add(self.axes_manager.signal_axes[i].units)
            if len(units) != 1 or len(scale) != 1:
                _logger.warning(
                    "The function you applied does not take into "
                    "account the difference of units and of scales in-between"
                    " axes.")
        # If the function has an axis argument and the signal dimension is 1,
        # we suppose that it can operate on the full array and we don't
        # iterate over the coordinates.
        fargs = []
        try:
            # numpy ufunc operate element-wise on the inputs and we don't
            # except them to have an axis argument
            if not isinstance(function, np.ufunc):
                fargs = inspect.signature(function).parameters.keys()
            else:
                _logger.warning(f"The function `{function.__name__}` can "
                                "direcly operate on hyperspy signals and it "
                                "is not necessary to use `map`.")
        except TypeError as error:
            # This is probably a Cython function that is not supported by
            # inspect.
            _logger.warning(error)

        if not ndkwargs and (self.axes_manager.signal_dimension == 1 and
                             "axis" in fargs):
            kwargs['axis'] = self.axes_manager.signal_axes[-1].index_in_array

            res = self._map_all(function, inplace=inplace, **kwargs)
        # If the function has an axes argument
        # we suppose that it can operate on the full array and we don't
        # iterate over the coordinates.
        elif not ndkwargs and "axes" in fargs and not parallel:
            kwargs['axes'] = tuple([axis.index_in_array for axis in
                                    self.axes_manager.signal_axes])
            res = self._map_all(function, inplace=inplace, **kwargs)
        else:
            if self._lazy:
                kwargs["output_signal_size"] = output_signal_size
                kwargs["output_dtype"] = output_dtype
            # Iteration over coordinates.
            res = self._map_iterate(function, iterating_kwargs=ndkwargs,
                                    show_progressbar=show_progressbar,
                                    parallel=parallel,
                                    max_workers=max_workers,
                                    ragged=ragged,
                                    inplace=inplace,
                                    **kwargs)
        if inplace:
            self.events.data_changed.trigger(obj=self)
        return res

    map.__doc__ %= (SHOW_PROGRESSBAR_ARG, PARALLEL_ARG, MAX_WORKERS_ARG)

    def _map_all(self, function, inplace=True, **kwargs):
        """The function has to have either 'axis' or 'axes' keyword argument,
        and hence support operating on the full dataset efficiently.

        Replaced for lazy signals"""
        newdata = function(self.data, **kwargs)
        if inplace:
            self.data = newdata
            return None
        return self._deepcopy_with_new_data(newdata)

    def _map_iterate(
        self,
        function,
        iterating_kwargs=(),
        show_progressbar=None,
        parallel=None,
        max_workers=None,
        ragged=None,
        inplace=True,
        **kwargs,
    ):
        """Iterates the signal navigation space applying the function.

        Parameters
        ----------
        function : :std:term:`function`
            the function to apply
        iterating_kwargs : tuple (of tuples)
            A tuple with structure (('key1', value1), ('key2', value2), ..)
            where the key-value pairs will be passed as kwargs for the
            function to be mapped, and the values will be iterated together
            with the signal navigation. The value needs to be a signal
            instance because passing array can be ambigous and will be removed
            in HyperSpy 2.0.
        %s
        %s
        %s
        inplace : bool, default True
            if ``True``, the data is replaced by the result. Otherwise
            a new signal with the results is returned.
        ragged : None or bool, default None
            Indicates if results for each navigation pixel are of identical
            shape (and/or numpy arrays to begin with). If ``None``,
            an appropriate choice is made while processing. Note: ``None`` is
            not allowed for Lazy signals!
        **kwargs : dict
            Additional keyword arguments passed to :std:term:`function`

        Notes
        -----
        This method is replaced for lazy signals.

        Examples
        --------

        Pass a larger array of different shape

        >>> s = hs.signals.Signal1D(np.arange(20.).reshape((20,1)))
        >>> def func(data, value=0):
        ...     return data + value
        >>> # pay attention that it's a tuple of tuples - need commas
        >>> s._map_iterate(func,
        ...                iterating_kwargs=(('value',
        ...                                    np.random.rand(5,400).flat),))
        >>> s.data.T
        array([[  0.82869603,   1.04961735,   2.21513949,   3.61329091,
                    4.2481755 ,   5.81184375,   6.47696867,   7.07682618,
                    8.16850697,   9.37771809,  10.42794054,  11.24362699,
                    12.11434077,  13.98654036,  14.72864184,  15.30855499,
                    16.96854373,  17.65077064,  18.64925703,  19.16901297]])

        Storing function result to other signal (e.g. calculated shifts)

        >>> s = hs.signals.Signal1D(np.arange(20.).reshape((5,4)))
        >>> def func(data): # the original function
        ...     return data.sum()
        >>> result = s._get_navigation_signal().T
        >>> def wrapped(*args, data=None):
        ...     return func(data)
        >>> result._map_iterate(wrapped,
        ...                     iterating_kwargs=(('data', s),))
        >>> result.data
        array([  6.,  22.,  38.,  54.,  70.])

        """
        from os import cpu_count
        from hyperspy.misc.utils import create_map_objects, map_result_construction

        if show_progressbar is None:
            show_progressbar = preferences.General.show_progressbar

        if parallel is None:
            parallel = preferences.General.parallel

        if isinstance(iterating_kwargs, (tuple, list)):
            iterating_kwargs = dict((k, v) for k, v in iterating_kwargs)

        size = max(1, self.axes_manager.navigation_size)
        func, iterators = create_map_objects(function, size, iterating_kwargs, **kwargs)
        iterators = (self._iterate_signal(),) + iterators
        res_shape = self.axes_manager._navigation_shape_in_array

        # no navigation
        if not len(res_shape):
            res_shape = (1,)

        # pre-allocate some space
        res_data = np.empty(res_shape, dtype="O")
        shapes = set()

        if show_progressbar:
            pbar = progressbar(total=size, leave=True, disable=not show_progressbar)

        # We set this value to equal cpu_count, with a maximum
        # of 32 cores, since the earlier default value was inappropriate
        # for many-core machines.
        if max_workers is None:
            max_workers = min(32, cpu_count())

        # Avoid any overhead of additional threads
        if max_workers < 2:
            parallel = False

        # parallel or sequential mapping
        if parallel:
            from concurrent.futures import ThreadPoolExecutor

            with ThreadPoolExecutor(max_workers=max_workers) as executor:
                for ind, res in zip(
                    range(res_data.size), executor.map(func, zip(*iterators))
                ):
                    res = np.asarray(res)
                    res_data.flat[ind] = res

                    if ragged is False:
                        shapes.add(res.shape)
                        if len(shapes) != 1:
                            raise ValueError(
                                "The result shapes are not identical, but ragged=False"
                            )
                    else:
                        try:
                            shapes.add(res.shape)
                        except AttributeError:
                            shapes.add(None)

                    if show_progressbar:
                        pbar.update(1)

        else:
            from builtins import map

            for ind, res in zip(range(res_data.size), map(func, zip(*iterators))):
                res = np.asarray(res)
                res_data.flat[ind] = res

                if ragged is False:
                    shapes.add(res.shape)
                    if len(shapes) != 1:
                        raise ValueError(
                            "The result shapes are not identical, but ragged=False"
                        )
                else:
                    try:
                        shapes.add(res.shape)
                    except AttributeError:
                        shapes.add(None)

                if show_progressbar:
                    pbar.update(1)

        # Combine data if required
        shapes = list(shapes)
        suitable_shapes = len(shapes) == 1 and shapes[0] is not None
        ragged = ragged or not suitable_shapes
        sig_shape = None

        if not ragged:
            sig_shape = () if shapes[0] == (1,) else shapes[0]
            res_data = np.stack(res_data.ravel()).reshape(
                self.axes_manager._navigation_shape_in_array + sig_shape
            )

        res = map_result_construction(self, inplace, res_data, ragged, sig_shape)

        return res

    _map_iterate.__doc__ %= (SHOW_PROGRESSBAR_ARG, PARALLEL_ARG, MAX_WORKERS_ARG)

    def copy(self):
        """
        Return a "shallow copy" of this Signal using the
        standard library's :py:func:`~copy.copy` function. Note: this will
        return a copy of the signal, but it will not duplicate the underlying
        data in memory, and both Signals will reference the same data.

        See Also
        --------
        :py:meth:`~hyperspy.signal.BaseSignal.deepcopy`
        """
        try:
            backup_plot = self._plot
            self._plot = None
            return copy.copy(self)
        finally:
            self._plot = backup_plot

    def __deepcopy__(self, memo):
        dc = type(self)(**self._to_dictionary())
        if isinstance(dc.data, np.ndarray):
            dc.data = dc.data.copy()

        # uncomment if we want to deepcopy models as well:

        # dc.models._add_dictionary(
        #     copy.deepcopy(
        #         self.models._models.as_dictionary()))

        # The Signal subclasses might change the view on init
        # The following code just copies the original view
        for oaxis, caxis in zip(self.axes_manager._axes,
                                dc.axes_manager._axes):
            caxis.navigate = oaxis.navigate

        if dc.metadata.has_item('Markers'):
            temp_marker_dict = dc.metadata.Markers.as_dictionary()
            markers_dict = markers_metadata_dict_to_markers(
                temp_marker_dict,
                dc.axes_manager)
            dc.metadata.Markers = markers_dict
        return dc

    def deepcopy(self):
        """
        Return a "deep copy" of this Signal using the
        standard library's :py:func:`~copy.deepcopy` function. Note: this means
        the underlying data structure will be duplicated in memory.

        See Also
        --------
        :py:meth:`~hyperspy.signal.BaseSignal.copy`
        """
        return copy.deepcopy(self)

    def change_dtype(self, dtype, rechunk=True):
        """Change the data type of a Signal.

        Parameters
        ----------
        dtype : str or :py:class:`numpy.dtype`
            Typecode string or data-type to which the Signal's data array is
            cast. In addition to all the standard numpy :ref:`arrays.dtypes`,
            HyperSpy supports four extra dtypes for RGB images: ``'rgb8'``,
            ``'rgba8'``, ``'rgb16'``, and ``'rgba16'``. Changing from and to
            any ``rgb(a)`` `dtype` is more constrained than most other `dtype`
            conversions. To change to an ``rgb(a)`` `dtype`,
            the `signal_dimension` must be 1, and its size should be 3 (for
            ``rgb``) or 4 (for ``rgba``) `dtypes`. The original `dtype`
            should be ``uint8`` or ``uint16`` if  converting to ``rgb(a)8``
            or ``rgb(a))16``, and the `navigation_dimension` should be at
            least 2. After conversion, the `signal_dimension` becomes 2. The
            `dtype` of images with original `dtype` ``rgb(a)8`` or ``rgb(a)16``
            can only be changed to ``uint8`` or ``uint16``, and the
            `signal_dimension` becomes 1.
        %s


        Examples
        --------
        >>> s = hs.signals.Signal1D([1,2,3,4,5])
        >>> s.data
        array([1, 2, 3, 4, 5])
        >>> s.change_dtype('float')
        >>> s.data
        array([ 1.,  2.,  3.,  4.,  5.])

        """
        if not isinstance(dtype, np.dtype):
            if dtype in rgb_tools.rgb_dtypes:
                if self.axes_manager.signal_dimension != 1:
                    raise AttributeError(
                        "Only 1D signals can be converted "
                        "to RGB images.")
                if "8" in dtype and self.data.dtype.name != "uint8":
                    raise AttributeError(
                        "Only signals with dtype uint8 can be converted to "
                        "rgb8 images")
                elif "16" in dtype and self.data.dtype.name != "uint16":
                    raise AttributeError(
                        "Only signals with dtype uint16 can be converted to "
                        "rgb16 images")
                self.data = rgb_tools.regular_array2rgbx(self.data)
                self.axes_manager.remove(-1)
                self.axes_manager.set_signal_dimension(2)
                self._assign_subclass()
                return
            else:
                dtype = np.dtype(dtype)
        if rgb_tools.is_rgbx(self.data) is True:
            ddtype = self.data.dtype.fields["B"][0]

            if ddtype != dtype:
                raise ValueError(
                    "It is only possibile to change to %s." %
                    ddtype)
            self.data = rgb_tools.rgbx2regular_array(self.data)
            self.axes_manager._append_axis(
                size=self.data.shape[-1],
                scale=1,
                offset=0,
                name="RGB index",
                navigate=False,)
            self.axes_manager.set_signal_dimension(1)
            self._assign_subclass()
            return
        else:
            self.data = self.data.astype(dtype)
        self._assign_subclass()
    change_dtype.__doc__ %= (RECHUNK_ARG)

    def estimate_poissonian_noise_variance(self,
                                           expected_value=None,
                                           gain_factor=None,
                                           gain_offset=None,
                                           correlation_factor=None):
        r"""Estimate the Poissonian noise variance of the signal.

        The variance is stored in the
        `metadata.Signal.Noise_properties.variance` attribute.

        The Poissonian noise variance is equal to the expected value. With the
        default arguments, this method simply sets the variance attribute to
        the given `expected_value`. However, more generally (although then the
        noise is not strictly Poissonian), the variance may be proportional to
        the expected value. Moreover, when the noise is a mixture of white
        (Gaussian) and Poissonian noise, the variance is described by the
        following linear model:

            .. math::

                \mathrm{Var}[X] = (a * \mathrm{E}[X] + b) * c

        Where `a` is the `gain_factor`, `b` is the `gain_offset` (the Gaussian
        noise variance) and `c` the `correlation_factor`. The correlation
        factor accounts for correlation of adjacent signal elements that can
        be modeled as a convolution with a Gaussian point spread function.

        Parameters
        ----------
        expected_value : :py:data:`None` or :py:class:`~hyperspy.signal.BaseSignal` (or subclasses)
            If ``None``, the signal data is taken as the expected value. Note
            that this may be inaccurate where the value of `data` is small.
        gain_factor : None or float
            `a` in the above equation. Must be positive. If ``None``, take the
            value from `metadata.Signal.Noise_properties.Variance_linear_model`
            if defined. Otherwise, suppose pure Poissonian noise (*i.e.*
            ``gain_factor=1``). If not ``None``, the value is stored in
            `metadata.Signal.Noise_properties.Variance_linear_model`.
        gain_offset : None or float
            `b` in the above equation. Must be positive. If ``None``, take the
            value from `metadata.Signal.Noise_properties.Variance_linear_model`
            if defined. Otherwise, suppose pure Poissonian noise (*i.e.*
            ``gain_offset=0``). If not ``None``, the value is stored in
            `metadata.Signal.Noise_properties.Variance_linear_model`.
        correlation_factor : None or float
            `c` in the above equation. Must be positive. If ``None``, take the
            value from `metadata.Signal.Noise_properties.Variance_linear_model`
            if defined. Otherwise, suppose pure Poissonian noise (*i.e.*
            ``correlation_factor=1``). If not ``None``, the value is stored in
            `metadata.Signal.Noise_properties.Variance_linear_model`.

        """
        if expected_value is None:
            expected_value = self
        dc = expected_value.data if expected_value._lazy else expected_value.data.copy()
        if self.metadata.has_item(
                "Signal.Noise_properties.Variance_linear_model"):
            vlm = self.metadata.Signal.Noise_properties.Variance_linear_model
        else:
            self.metadata.add_node(
                "Signal.Noise_properties.Variance_linear_model")
            vlm = self.metadata.Signal.Noise_properties.Variance_linear_model

        if gain_factor is None:
            if not vlm.has_item("gain_factor"):
                vlm.gain_factor = 1
            gain_factor = vlm.gain_factor

        if gain_offset is None:
            if not vlm.has_item("gain_offset"):
                vlm.gain_offset = 0
            gain_offset = vlm.gain_offset

        if correlation_factor is None:
            if not vlm.has_item("correlation_factor"):
                vlm.correlation_factor = 1
            correlation_factor = vlm.correlation_factor

        if gain_offset < 0:
            raise ValueError("`gain_offset` must be positive.")
        if gain_factor < 0:
            raise ValueError("`gain_factor` must be positive.")
        if correlation_factor < 0:
            raise ValueError("`correlation_factor` must be positive.")
        variance = self._estimate_poissonian_noise_variance(dc, gain_factor,
                                                            gain_offset,
                                                            correlation_factor)

        variance = BaseSignal(variance, attributes={'_lazy': self._lazy})
        variance.axes_manager = self.axes_manager
        variance.metadata.General.title = ("Variance of " + self.metadata.General.title)

        self.set_noise_variance(variance)

    @staticmethod
    def _estimate_poissonian_noise_variance(dc, gain_factor, gain_offset,
                                            correlation_factor):
        variance = (dc * gain_factor + gain_offset) * correlation_factor
        variance = np.clip(variance, gain_offset * correlation_factor, np.inf)
        return variance

    def set_noise_variance(self, variance):
        """Set the noise variance of the signal.

        Equivalent to ``s.metadata.set_item("Signal.Noise_properties.variance", variance)``.

        Parameters
        ----------
        variance : None or float or :py:class:`~hyperspy.signal.BaseSignal` (or subclasses)
            Value or values of the noise variance. A value of None is
            equivalent to clearing the variance.

        Returns
        -------
        None

        """
        if isinstance(variance, BaseSignal):
            if (
                variance.axes_manager.navigation_shape
                != self.axes_manager.navigation_shape
            ):
                raise ValueError(
                    "The navigation shape of the `variance` is "
                    "not equal to the navigation shape of the signal"
                )
        elif isinstance(variance, numbers.Number):
            pass
        elif variance is None:
            pass
        else:
            raise ValueError(
                "`variance` must be one of [None, float, "
                f"hyperspy.signal.BaseSignal], not {type(variance)}."
            )

        self.metadata.set_item("Signal.Noise_properties.variance", variance)

    def get_noise_variance(self):
        """Get the noise variance of the signal, if set.

        Equivalent to ``s.metadata.Signal.Noise_properties.variance``.

        Parameters
        ----------
        None

        Returns
        -------
        variance : None or float or :py:class:`~hyperspy.signal.BaseSignal` (or subclasses)
            Noise variance of the signal, if set.
            Otherwise returns None.

        """
        if "Signal.Noise_properties.variance" in self.metadata:
            return self.metadata.Signal.Noise_properties.variance

        return None

    def get_current_signal(self, auto_title=True, auto_filename=True):
        """Returns the data at the current coordinates as a
        :py:class:`~hyperspy.signal.BaseSignal` subclass.

        The signal subclass is the same as that of the current object. All the
        axes navigation attributes are set to ``False``.

        Parameters
        ----------
        auto_title : bool
            If ``True``, the current indices (in parentheses) are appended to
            the title, separated by a space.
        auto_filename : bool
            If ``True`` and `tmp_parameters.filename` is defined
            (which is always the case when the Signal has been read from a
            file), the filename stored in the metadata is modified by
            appending an underscore and the current indices in parentheses.

        Returns
        -------
        cs : :py:class:`~hyperspy.signal.BaseSignal` (or subclass)
            The data at the current coordinates as a Signal

        Examples
        --------
        >>> im = hs.signals.Signal2D(np.zeros((2,3, 32,32)))
        >>> im
        <Signal2D, title: , dimensions: (3, 2, 32, 32)>
        >>> im.axes_manager.indices = 2,1
        >>> im.get_current_signal()
        <Signal2D, title:  (2, 1), dimensions: (32, 32)>

        """

        metadata = self.metadata.deepcopy()

        # Check if marker update
        if metadata.has_item('Markers'):
            marker_name_list = metadata.Markers.keys()
            markers_dict = metadata.Markers.__dict__
            for marker_name in marker_name_list:
                marker = markers_dict[marker_name]['_dtb_value_']
                if marker.auto_update:
                    marker.axes_manager = self.axes_manager
                    key_dict = {}
                    for key in marker.data.dtype.names:
                        key_dict[key] = marker.get_data_position(key)
                    marker.set_data(**key_dict)

        cs = self.__class__(
            self(),
            axes=self.axes_manager._get_signal_axes_dicts(),
            metadata=metadata.as_dictionary(),
            attributes={'_lazy': False})

        if cs.metadata.has_item('Markers'):
            temp_marker_dict = cs.metadata.Markers.as_dictionary()
            markers_dict = markers_metadata_dict_to_markers(
                temp_marker_dict,
                cs.axes_manager)
            cs.metadata.Markers = markers_dict

        if auto_filename is True and self.tmp_parameters.has_item('filename'):
            cs.tmp_parameters.filename = (self.tmp_parameters.filename +
                                          '_' +
                                          str(self.axes_manager.indices))
            cs.tmp_parameters.extension = self.tmp_parameters.extension
            cs.tmp_parameters.folder = self.tmp_parameters.folder
        if auto_title is True:
            cs.metadata.General.title = (cs.metadata.General.title +
                                         ' ' + str(self.axes_manager.indices))
        cs.axes_manager._set_axis_attribute_values("navigate", False)
        return cs

    def _get_navigation_signal(self, data=None, dtype=None):
        """Return a signal with the same axes as the navigation space.

        Parameters
        ----------
        data : None or :py:class:`numpy.ndarray`, optional
            If ``None``, the resulting Signal data is an array of the same
            `dtype` as the current one filled with zeros. If a numpy array,
            the array must have the correct dimensions.

        dtype : :py:class:`numpy.dtype`, optional
            The desired data-type for the data array when `data` is ``None``,
            e.g., ``numpy.int8``.  The default is the data type of the current
            signal data.
        """
        from dask.array import Array
        if data is not None:
            ref_shape = (self.axes_manager._navigation_shape_in_array
                         if self.axes_manager.navigation_dimension != 0
                         else (1,))
            if data.shape != ref_shape:
                raise ValueError(
                    ("data.shape %s is not equal to the current navigation "
                     "shape in array which is %s") %
                    (str(data.shape), str(ref_shape)))
        else:
            if dtype is None:
                dtype = self.data.dtype
            if self.axes_manager.navigation_dimension == 0:
                data = np.array([0, ], dtype=dtype)
            else:
                data = np.zeros(
                    self.axes_manager._navigation_shape_in_array,
                    dtype=dtype)
        if self.axes_manager.navigation_dimension == 0:
            s = BaseSignal(data)
        elif self.axes_manager.navigation_dimension == 1:
            from hyperspy._signals.signal1d import Signal1D
            s = Signal1D(data,
                         axes=self.axes_manager._get_navigation_axes_dicts())
        elif self.axes_manager.navigation_dimension == 2:
            from hyperspy._signals.signal2d import Signal2D
            s = Signal2D(data,
                         axes=self.axes_manager._get_navigation_axes_dicts())
        else:
            s = BaseSignal(
                data,
                axes=self.axes_manager._get_navigation_axes_dicts())
            s.axes_manager.set_signal_dimension(
                self.axes_manager.navigation_dimension)
        if isinstance(data, Array):
            s = s.as_lazy()
        return s

    def _get_signal_signal(self, data=None, dtype=None):
        """Return a signal with the same axes as the signal space.

        Parameters
        ----------
        data : None or :py:class:`numpy.ndarray`, optional
            If ``None``, the resulting Signal data is an array of the same
            `dtype` as the current one filled with zeros. If a numpy array,
            the array must have the correct dimensions.

        dtype : :py:class:`numpy.dtype`, optional
            The desired data-type for the data array when `data` is ``None``,
            e.g., ``numpy.int8``.  The default is the data type of the current
            signal data.
        """
        from dask.array import Array
        if data is not None:
            ref_shape = (self.axes_manager._signal_shape_in_array
                         if self.axes_manager.signal_dimension != 0
                         else (1,))
            if data.shape != ref_shape:
                raise ValueError(
                    "data.shape %s is not equal to the current signal shape in"
                    " array which is %s" % (str(data.shape), str(ref_shape)))
        else:
            if dtype is None:
                dtype = self.data.dtype
            if self.axes_manager.signal_dimension == 0:
                data = np.array([0, ], dtype=dtype)
            else:
                data = np.zeros(
                    self.axes_manager._signal_shape_in_array,
                    dtype=dtype)

        if self.axes_manager.signal_dimension == 0:
            s = BaseSignal(data)
            s.set_signal_type(self.metadata.Signal.signal_type)
        else:
            s = self.__class__(data,
                               axes=self.axes_manager._get_signal_axes_dicts())
        if isinstance(data, Array):
            s = s.as_lazy()
        return s

    def __iter__(self):
        # Reset AxesManager iteration index
        self.axes_manager.__iter__()
        return self

    def __next__(self):
        next(self.axes_manager)
        return self.get_current_signal()

    def __len__(self):
        nitem = int(self.axes_manager.navigation_size)
        nitem = nitem if nitem > 0 else 1
        return nitem

    def as_signal1D(self, spectral_axis, out=None, optimize=True):
        """Return the Signal as a spectrum.

        The chosen spectral axis is moved to the last index in the
        array and the data is made contiguous for efficient iteration over
        spectra. By default, the method ensures the data is stored optimally,
        hence often making a copy of the data. See
        :py:meth:`~hyperspy.signal.BaseSignal.transpose` for a more general
        method with more options.

        Parameters
        ----------
        spectral_axis %s
        %s
        %s

        See also
        --------
        as_signal2D, transpose, :py:func:`hyperspy.misc.utils.transpose`

        Examples
        --------
        >>> img = hs.signals.Signal2D(np.ones((3,4,5,6)))
        >>> img
        <Signal2D, title: , dimensions: (4, 3, 6, 5)>
        >>> img.as_signal1D(-1+1j)
        <Signal1D, title: , dimensions: (6, 5, 4, 3)>
        >>> img.as_signal1D(0)
        <Signal1D, title: , dimensions: (6, 5, 3, 4)>

        """
        sp = self.transpose(signal_axes=[spectral_axis], optimize=optimize)
        if out is None:
            return sp
        else:
            if out._lazy:
                out.data = sp.data
            else:
                out.data[:] = sp.data
            out.events.data_changed.trigger(obj=out)
    as_signal1D.__doc__ %= (ONE_AXIS_PARAMETER, OUT_ARG,
                            OPTIMIZE_ARG.replace('False', 'True'))

    def as_signal2D(self, image_axes, out=None, optimize=True):
        """Convert a signal to image (
        :py:class:`~hyperspy._signals.signal2d.Signal2D`).

        The chosen image axes are moved to the last indices in the
        array and the data is made contiguous for efficient
        iteration over images.

        Parameters
        ----------
        image_axes : tuple (of int, str or :py:class:`~hyperspy.axes.DataAxis`)
            Select the image axes. Note that the order of the axes matters
            and it is given in the "natural" i.e. `X`, `Y`, `Z`... order.
        %s
        %s

        Raises
        ------
        DataDimensionError
            When `data.ndim` < 2

        See also
        --------
        as_signal1D, transpose, :py:func:`hyperspy.misc.utils.transpose`


        Examples
        --------
        >>> s = hs.signals.Signal1D(np.ones((2,3,4,5)))
        >>> s
        <Signal1D, title: , dimensions: (4, 3, 2, 5)>
        >>> s.as_signal2D((0,1))
        <Signal2D, title: , dimensions: (5, 2, 4, 3)>

        >>> s.to_signal2D((1,2))
        <Signal2D, title: , dimensions: (4, 5, 3, 2)>


        """
        if self.data.ndim < 2:
            raise DataDimensionError(
                "A Signal dimension must be >= 2 to be converted to a Signal2D")
        im = self.transpose(signal_axes=image_axes, optimize=optimize)
        if out is None:
            return im
        else:
            if out._lazy:
                out.data = im.data
            else:
                out.data[:] = im.data
            out.events.data_changed.trigger(obj=out)
    as_signal2D.__doc__ %= (OUT_ARG, OPTIMIZE_ARG.replace('False', 'True'))

    def _assign_subclass(self):
        mp = self.metadata
        self.__class__ = hyperspy.io.assign_signal_subclass(
            dtype=self.data.dtype,
            signal_dimension=self.axes_manager.signal_dimension,
            signal_type=mp.Signal.signal_type
            if "Signal.signal_type" in mp
            else self._signal_type,
            lazy=self._lazy)
        if self._alias_signal_types:  # In case legacy types exist:
            mp.Signal.signal_type = self._signal_type  # set to default!
        self.__init__(self.data, full_initialisation=False)
        if self._lazy:
            self._make_lazy()

    def set_signal_type(self, signal_type=""):
        """Set the signal type and convert the current signal accordingly.

        The ``signal_type`` attribute specifies the type of data that the signal
        contains e.g. electron energy-loss spectroscopy data,
        photoemission spectroscopy data, etc.

        When setting `signal_type` to a "known" type, HyperSpy converts the
        current signal to the most appropriate
        :py:class:`hyperspy.signal.BaseSignal` subclass. Known signal types are
        signal types that have a specialized
        :py:class:`hyperspy.signal.BaseSignal` subclass associated, usually
        providing specific features for the analysis of that type of signal.

        HyperSpy ships with a minimal set of known signal types. External
        packages can register extra signal types. To print a list of
        registered signal types in the current installation, call
        :py:meth:`hyperspy.utils.print_known_signal_types`, and see
        the developer guide for details on how to add new signal_types.
        A non-exhaustive list of HyperSpy extensions is also maintained
        here: https://github.com/hyperspy/hyperspy-extensions-list.

        Parameters
        ----------
        signal_type : str, optional
            If no arguments are passed, the ``signal_type`` is set to undefined
            and the current signal converted to a generic signal subclass.
            Otherwise, set the signal_type to the given signal
            type or to the signal type corresponding to the given signal type
            alias. Setting the signal_type to a known signal type (if exists)
            is highly advisable. If none exists, it is good practice
            to set signal_type to a value that best describes the data signal
            type.

        See Also
        --------
        * :py:meth:`hyperspy.utils.print_known_signal_types`

        Examples
        --------

        Let's first print all known signal types:

        >>> s = hs.signals.Signal1D([0, 1, 2, 3])
        >>> s
        <Signal1D, title: , dimensions: (|4)>
        >>> hs.print_known_signal_types()
        +--------------------+---------------------+--------------------+----------+
        |    signal_type     |       aliases       |     class name     | package  |
        +--------------------+---------------------+--------------------+----------+
        | DielectricFunction | dielectric function | DielectricFunction | hyperspy |
        |      EDS_SEM       |                     |   EDSSEMSpectrum   | hyperspy |
        |      EDS_TEM       |                     |   EDSTEMSpectrum   | hyperspy |
        |        EELS        |       TEM EELS      |    EELSSpectrum    | hyperspy |
        |      hologram      |                     |   HologramImage    | hyperspy |
        |      MySignal      |                     |      MySignal      | hspy_ext |
        +--------------------+---------------------+--------------------+----------+

        We can set the `signal_type` using the `signal_type`:

        >>> s.set_signal_type("EELS")
        >>> s
        <EELSSpectrum, title: , dimensions: (|4)>
        >>> s.set_signal_type("EDS_SEM")
        >>> s
        <EDSSEMSpectrum, title: , dimensions: (|4)>

        or any of its aliases:

        >>> s.set_signal_type("TEM EELS")
        >>> s
        <EELSSpectrum, title: , dimensions: (|4)>

        To set the `signal_type` to `undefined`, simply call the method without arguments:

        >>> s.set_signal_type()
        >>> s
        <Signal1D, title: , dimensions: (|4)>

        """
        if signal_type is None:
            warnings.warn(
                "`s.set_signal_type(signal_type=None)` is deprecated. "
                "Use `s.set_signal_type(signal_type='')` instead.",
                VisibleDeprecationWarning
            )

        self.metadata.Signal.signal_type = signal_type
        # _assign_subclass takes care of matching aliases with their
        # corresponding signal class
        self._assign_subclass()

    def set_signal_origin(self, origin):
        """Set the `signal_origin` metadata value.

        The `signal_origin` attribute specifies if the data was obtained
        through experiment or simulation.

        Parameters
        ----------
        origin : str
            Typically ``'experiment'`` or ``'simulation'``
        """
        self.metadata.Signal.signal_origin = origin

    def print_summary_statistics(self, formatter="%.3g", rechunk=True):
        """Prints the five-number summary statistics of the data, the mean, and
        the standard deviation.

        Prints the mean, standard deviation (std), maximum (max), minimum
        (min), first quartile (Q1), median, and third quartile. nans are
        removed from the calculations.

        Parameters
        ----------
        formatter : str
           The number formatter to use for the output
        %s

        See also
        --------
        get_histogram

        """
        _mean, _std, _min, _q1, _q2, _q3, _max = self._calculate_summary_statistics(
            rechunk=rechunk)
        print(underline("Summary statistics"))
        print("mean:\t" + formatter % _mean)
        print("std:\t" + formatter % _std)
        print()
        print("min:\t" + formatter % _min)
        print("Q1:\t" + formatter % _q1)
        print("median:\t" + formatter % _q2)
        print("Q3:\t" + formatter % _q3)
        print("max:\t" + formatter % _max)
    print_summary_statistics.__doc__ %= (RECHUNK_ARG)

    def _calculate_summary_statistics(self, **kwargs):
        data = self.data
        data = data[~np.isnan(data)]
        _mean = np.nanmean(data)
        _std = np.nanstd(data)
        _min = np.nanmin(data)
        _q1 = np.percentile(data, 25)
        _q2 = np.percentile(data, 50)
        _q3 = np.percentile(data, 75)
        _max = np.nanmax(data)
        return _mean, _std, _min, _q1, _q2, _q3, _max

    @property
    def is_rgba(self):
        """
        Whether or not this signal is an RGB + alpha channel `dtype`.
        """
        return rgb_tools.is_rgba(self.data)

    @property
    def is_rgb(self):
        """
        Whether or not this signal is an RGB `dtype`.
        """
        return rgb_tools.is_rgb(self.data)

    @property
    def is_rgbx(self):
        """
        Whether or not this signal is either an RGB or RGB + alpha channel
        `dtype`.
        """
        return rgb_tools.is_rgbx(self.data)

    def add_marker(
            self, marker, plot_on_signal=True, plot_marker=True,
            permanent=False, plot_signal=True, render_figure=True):
        """
        Add one or several markers to the signal or navigator plot and plot
        the signal, if not yet plotted (by default)

        Parameters
        ----------
        marker : :py:mod:`hyperspy.drawing.marker` object or iterable
            The marker or iterable (list, tuple, ...) of markers to add.
            See the :ref:`plot.markers` section in the User Guide if you want
            to add a large number of markers as an iterable, since this will
            be much faster. For signals with navigation dimensions,
            the markers can be made to change for different navigation
            indices. See the examples for info.
        plot_on_signal : bool
            If ``True`` (default), add the marker to the signal.
            If ``False``, add the marker to the navigator
        plot_marker : bool
            If ``True`` (default), plot the marker.
        permanent : bool
            If ``False`` (default), the marker will only appear in the current
            plot. If ``True``, the marker will be added to the
            `metadata.Markers` list, and be plotted with
            ``plot(plot_markers=True)``. If the signal is saved as a HyperSpy
            HDF5 file, the markers will be stored in the HDF5 signal and be
            restored when the file is loaded.

        Examples
        --------
        >>> import scipy.misc
        >>> im = hs.signals.Signal2D(scipy.misc.ascent())
        >>> m = hs.markers.rectangle(x1=150, y1=100, x2=400,
        >>>                                  y2=400, color='red')
        >>> im.add_marker(m)

        Adding to a 1D signal, where the point will change
        when the navigation index is changed:

        >>> s = hs.signals.Signal1D(np.random.random((3, 100)))
        >>> marker = hs.markers.point((19, 10, 60), (0.2, 0.5, 0.9))
        >>> s.add_marker(marker, permanent=True, plot_marker=True)

        Add permanent marker:

        >>> s = hs.signals.Signal2D(np.random.random((100, 100)))
        >>> marker = hs.markers.point(50, 60, color='red')
        >>> s.add_marker(marker, permanent=True, plot_marker=True)

        Add permanent marker to signal with 2 navigation dimensions.
        The signal has navigation dimensions (3, 2), as the dimensions
        gets flipped compared to the output from :py:func:`numpy.random.random`.
        To add a vertical line marker which changes for different navigation
        indices, the list used to make the marker must be a nested list:
        2 lists with 3 elements each (2 x 3):

        >>> s = hs.signals.Signal1D(np.random.random((2, 3, 10)))
        >>> marker = hs.markers.vertical_line([[1, 3, 5], [2, 4, 6]])
        >>> s.add_marker(marker, permanent=True)

        Add permanent marker which changes with navigation position, and
        do not add it to a current plot:

        >>> s = hs.signals.Signal2D(np.random.randint(10, size=(3, 100, 100)))
        >>> marker = hs.markers.point((10, 30, 50), (30, 50, 60), color='red')
        >>> s.add_marker(marker, permanent=True, plot_marker=False)
        >>> s.plot(plot_markers=True) #doctest: +SKIP

        Removing a permanent marker:

        >>> s = hs.signals.Signal2D(np.random.randint(10, size=(100, 100)))
        >>> marker = hs.markers.point(10, 60, color='red')
        >>> marker.name = "point_marker"
        >>> s.add_marker(marker, permanent=True)
        >>> del s.metadata.Markers.point_marker

        Adding many markers as a list:

        >>> from numpy.random import random
        >>> s = hs.signals.Signal2D(np.random.randint(10, size=(100, 100)))
        >>> marker_list = []
        >>> for i in range(100):
        >>>     marker = hs.markers.point(random()*100, random()*100, color='red')
        >>>     marker_list.append(marker)
        >>> s.add_marker(marker_list, permanent=True)

        """
        if isiterable(marker):
            marker_list = marker
        else:
            marker_list = [marker]
        markers_dict = {}
        if permanent:
            if not self.metadata.has_item('Markers'):
                self.metadata.add_node('Markers')
            marker_object_list = []
            for marker_tuple in list(self.metadata.Markers):
                marker_object_list.append(marker_tuple[1])
            name_list = self.metadata.Markers.keys()
        marker_name_suffix = 1
        for m in marker_list:
            marker_data_shape = m._get_data_shape()[::-1]
            if (not (len(marker_data_shape) == 0)) and (
                    marker_data_shape != self.axes_manager.navigation_shape):
                raise ValueError(
                    "Navigation shape of the marker must be 0 or the "
                    "inverse navigation shape as this signal. If the "
                    "navigation dimensions for the signal is (2, 3), "
                    "the marker dimension must be (3, 2).")
            if (m.signal is not None) and (m.signal is not self):
                raise ValueError("Markers can not be added to several signals")
            m._plot_on_signal = plot_on_signal
            if plot_marker:
                if self._plot is None:
                    self.plot()
                if m._plot_on_signal:
                    self._plot.signal_plot.add_marker(m)
                else:
                    if self._plot.navigator_plot is None:
                        self.plot()
                    self._plot.navigator_plot.add_marker(m)
                m.plot(render_figure=False)
            if permanent:
                for marker_object in marker_object_list:
                    if m is marker_object:
                        raise ValueError("Marker already added to signal")
                name = m.name
                temp_name = name
                while temp_name in name_list:
                    temp_name = name + str(marker_name_suffix)
                    marker_name_suffix += 1
                m.name = temp_name
                markers_dict[m.name] = m
                m.signal = self
                marker_object_list.append(m)
                name_list.append(m.name)
            if not plot_marker and not permanent:
                _logger.warning(
                    "plot_marker=False and permanent=False does nothing")
        if permanent:
            self.metadata.Markers = markers_dict
        if plot_marker and render_figure:
            self._render_figure()

    def _render_figure(self, plot=['signal_plot', 'navigation_plot']):
        for p in plot:
            if hasattr(self._plot, p):
                p = getattr(self._plot, p)
                p.render_figure()

    def _plot_permanent_markers(self):
        marker_name_list = self.metadata.Markers.keys()
        markers_dict = self.metadata.Markers.__dict__
        for marker_name in marker_name_list:
            marker = markers_dict[marker_name]['_dtb_value_']
            if marker.plot_marker:
                if marker._plot_on_signal:
                    self._plot.signal_plot.add_marker(marker)
                else:
                    self._plot.navigator_plot.add_marker(marker)
                marker.plot(render_figure=False)
        self._render_figure()

    def add_poissonian_noise(self, keep_dtype=True, random_state=None):
        """Add Poissonian noise to the data.

        This method works in-place. The resulting data type is ``int64``.
        If this is different from the original data type then a warning
        is added to the log.

        Parameters
        ----------
        keep_dtype : bool, default True
            If ``True``, keep the original data type of the signal data. For
            example, if the data type was initially ``'float64'``, the result of
            the operation (usually ``'int64'``) will be converted to
            ``'float64'``.
        random_state : None or int or RandomState instance, default None
            Seed for the random generator.

        Note
        ----
        This method uses :py:func:`numpy.random.poisson`
        (or :py:func:`dask.array.random.poisson` for lazy signals)
        to generate the Poissonian noise.

        """
        kwargs = {}
        random_state = check_random_state(random_state, lazy=self._lazy)

        if self._lazy:
            kwargs["chunks"] = self.data.chunks

        original_dtype = self.data.dtype

        self.data = random_state.poisson(lam=self.data, **kwargs)

        if self.data.dtype != original_dtype:
            if keep_dtype:
                _logger.warning(
                    f"Changing data type from {self.data.dtype} "
                    f"to the original {original_dtype}"
                )
                # Don't change the object if possible
                self.data = self.data.astype(original_dtype, copy=False)
            else:
                _logger.warning(
                    f"The data type changed from {original_dtype} "
                    f"to {self.data.dtype}"
                )

        self.events.data_changed.trigger(obj=self)

    def add_gaussian_noise(self, std, random_state=None):
        """Add Gaussian noise to the data.

        The operation is performed in-place (*i.e.* the data of the signal
        is modified). This method requires the signal to have a float data type,
        otherwise it will raise a :py:exc:`TypeError`.

        Parameters
        ----------
        std : float
            The standard deviation of the Gaussian noise.
        random_state : None or int or RandomState instance, default None
            Seed for the random generator.

        Note
        ----
        This method uses :py:func:`numpy.random.normal` (or
        :py:func:`dask.array.random.normal` for lazy signals)
        to generate the noise.

        """

        if self.data.dtype.char not in np.typecodes["AllFloat"]:
            raise TypeError(
                "`s.add_gaussian_noise()` requires the data to have "
                f"a float datatype, but the current type is '{self.data.dtype}'. "
                "To fix this issue, you can change the type using the "
                "change_dtype method (e.g. s.change_dtype('float64'))."
            )

        kwargs = {}
        random_state = check_random_state(random_state, lazy=self._lazy)

        if self._lazy:
            kwargs["chunks"] = self.data.chunks

        noise = random_state.normal(loc=0, scale=std, size=self.data.shape, **kwargs)

        if self._lazy:
            # With lazy data we can't keep the same array object
            self.data = self.data + noise
        else:
            # Don't change the object
            self.data += noise

        self.events.data_changed.trigger(obj=self)

    def transpose(self, signal_axes=None,
                  navigation_axes=None, optimize=False):
        """Transposes the signal to have the required signal and navigation
        axes.

        Parameters
        ----------
        signal_axes : None, int, or iterable type
            The number (or indices) of axes to convert to signal axes
        navigation_axes : None, int, or iterable type
            The number (or indices) of axes to convert to navigation axes
        %s

        Note
        ----
        With the exception of both axes parameters (`signal_axes` and
        `navigation_axes` getting iterables, generally one has to be ``None``
        (i.e. "floating"). The other one specifies either the required number
        or explicitly the indices of axes to move to the corresponding space.
        If both are iterables, full control is given as long as all axes
        are assigned to one space only.

        See also
        --------
        T, as_signal2D, as_signal1D, :py:func:`hyperspy.misc.utils.transpose`

        Examples
        --------
        >>> # just create a signal with many distinct dimensions
        >>> s = hs.signals.BaseSignal(np.random.rand(1,2,3,4,5,6,7,8,9))
        >>> s
        <BaseSignal, title: , dimensions: (|9, 8, 7, 6, 5, 4, 3, 2, 1)>

        >>> s.transpose() # swap signal and navigation spaces
        <BaseSignal, title: , dimensions: (9, 8, 7, 6, 5, 4, 3, 2, 1|)>

        >>> s.T # a shortcut for no arguments
        <BaseSignal, title: , dimensions: (9, 8, 7, 6, 5, 4, 3, 2, 1|)>

        >>> # roll to leave 5 axes in navigation space
        >>> s.transpose(signal_axes=5)
        <BaseSignal, title: , dimensions: (4, 3, 2, 1|9, 8, 7, 6, 5)>

        >>> # roll leave 3 axes in navigation space
        >>> s.transpose(navigation_axes=3)
        <BaseSignal, title: , dimensions: (3, 2, 1|9, 8, 7, 6, 5, 4)>

        >>> # 3 explicitly defined axes in signal space
        >>> s.transpose(signal_axes=[0, 2, 6])
        <BaseSignal, title: , dimensions: (8, 6, 5, 4, 2, 1|9, 7, 3)>

        >>> # A mix of two lists, but specifying all axes explicitly
        >>> # The order of axes is preserved in both lists
        >>> s.transpose(navigation_axes=[1, 2, 3, 4, 5, 8], signal_axes=[0, 6, 7])
        <BaseSignal, title: , dimensions: (8, 7, 6, 5, 4, 1|9, 3, 2)>

        """

        am = self.axes_manager
        ax_list = am._axes
        if isinstance(signal_axes, int):
            if navigation_axes is not None:
                raise ValueError("The navigation_axes are not None, even "
                                 "though just a number was given for "
                                 "signal_axes")
            if len(ax_list) < signal_axes:
                raise ValueError("Too many signal axes requested")
            if signal_axes < 0:
                raise ValueError("Can't have negative number of signal axes")
            elif signal_axes == 0:
                signal_axes = ()
                navigation_axes = ax_list[::-1]
            else:
                navigation_axes = ax_list[:-signal_axes][::-1]
                signal_axes = ax_list[-signal_axes:][::-1]
        elif iterable_not_string(signal_axes):
            signal_axes = tuple(am[ax] for ax in signal_axes)
            if navigation_axes is None:
                navigation_axes = tuple(ax for ax in ax_list
                                        if ax not in signal_axes)[::-1]
            elif iterable_not_string(navigation_axes):
                # want to keep the order
                navigation_axes = tuple(am[ax] for ax in navigation_axes)
                intersection = set(signal_axes).intersection(navigation_axes)
                if len(intersection):
                    raise ValueError("At least one axis found in both spaces:"
                                     " {}".format(intersection))
                if len(am._axes) != (len(signal_axes) + len(navigation_axes)):
                    raise ValueError("Not all current axes were assigned to a "
                                     "space")
            else:
                raise ValueError("navigation_axes has to be None or an iterable"
                                 " when signal_axes is iterable")
        elif signal_axes is None:
            if isinstance(navigation_axes, int):
                if len(ax_list) < navigation_axes:
                    raise ValueError("Too many navigation axes requested")
                if navigation_axes < 0:
                    raise ValueError(
                        "Can't have negative number of navigation axes")
                elif navigation_axes == 0:
                    navigation_axes = ()
                    signal_axes = ax_list[::-1]
                else:
                    signal_axes = ax_list[navigation_axes:][::-1]
                    navigation_axes = ax_list[:navigation_axes][::-1]
            elif iterable_not_string(navigation_axes):
                navigation_axes = tuple(am[ax] for ax in
                                        navigation_axes)
                signal_axes = tuple(ax for ax in ax_list
                                    if ax not in navigation_axes)[::-1]
            elif navigation_axes is None:
                signal_axes = am.navigation_axes
                navigation_axes = am.signal_axes
            else:
                raise ValueError(
                    "The passed navigation_axes argument is not valid")
        else:
            raise ValueError("The passed signal_axes argument is not valid")
        # translate to axes idx from actual objects for variance
        idx_sig = [ax.index_in_axes_manager for ax in signal_axes]
        idx_nav = [ax.index_in_axes_manager for ax in navigation_axes]
        # From now on we operate with axes in array order
        signal_axes = signal_axes[::-1]
        navigation_axes = navigation_axes[::-1]
        # get data view
        array_order = tuple(
            ax.index_in_array for ax in navigation_axes)
        array_order += tuple(ax.index_in_array for ax in signal_axes)
        newdata = self.data.transpose(array_order)
        res = self._deepcopy_with_new_data(newdata, copy_variance=True,
                                           copy_learning_results=True)

        # reconfigure the axes of the axesmanager:
        ram = res.axes_manager
        ram._update_trait_handlers(remove=True)
        # _axes are ordered in array order
        ram._axes = [ram._axes[i] for i in array_order]
        for i, ax in enumerate(ram._axes):
            if i < len(navigation_axes):
                ax.navigate = True
            else:
                ax.navigate = False
        ram._update_attributes()
        ram._update_trait_handlers(remove=False)
        res._assign_subclass()

        var = res.get_noise_variance()
        if isinstance(var, BaseSignal):
            var = var.transpose(signal_axes=idx_sig,
                                navigation_axes=idx_nav,
                                optimize=optimize)
            res.set_noise_variance(var)

        if optimize:
            res._make_sure_data_is_contiguous()
        if res.metadata.has_item('Markers'):
            # The markers might fail if the navigation dimensions are changed
            # so the safest is simply to not carry them over from the
            # previous signal.
            del res.metadata.Markers

        return res
    transpose.__doc__ %= (OPTIMIZE_ARG)

    @property
    def T(self):
        """The transpose of the signal, with signal and navigation spaces
        swapped. Enables calling
        :py:meth:`~hyperspy.signal.BaseSignal.transpose` with the default
        parameters as a property of a Signal.
        """
        return self.transpose()

    def apply_apodization(self, window='hann',
                          hann_order=None, tukey_alpha=0.5, inplace=False):
        """
        Apply an `apodization window
        <http://mathworld.wolfram.com/ApodizationFunction.html>`_ to a Signal.

        Parameters
        ----------
        window : str, optional
            Select between {``'hann'`` (default), ``'hamming'``, or ``'tukey'``}
        hann_order : None or int, optional
            Only used if ``window='hann'``
            If integer `n` is provided, a Hann window of `n`-th order will be
            used. If ``None``, a first order Hann window is used.
            Higher orders result in more homogeneous intensity distribution.
        tukey_alpha : float, optional
            Only used if ``window='tukey'`` (default is 0.5). From the
            documentation of
            :py:func:`scipy.signal.windows.tukey`:

                - Shape parameter of the Tukey window, representing the
                  fraction of the window inside the cosine tapered region. If
                  zero, the Tukey window is equivalent to a rectangular window.
                  If one, the Tukey window is equivalent to a Hann window.
        inplace : bool, optional
            If ``True``, the apodization is applied in place, *i.e.* the signal
            data  will be substituted by the apodized one (default is
            ``False``).

        Returns
        -------
        out : :py:class:`~hyperspy.signal.BaseSignal` (or subclasses), optional
            If ``inplace=False``, returns the apodized signal of the same
            type as the provided Signal.

        Examples
        --------
        >>> import hyperspy.api as hs
        >>> holo = hs.datasets.example_signals.object_hologram()
        >>> holo.apply_apodization('tukey', tukey_alpha=0.1).plot()
        """

        if window == 'hanning' or window == 'hann':
            if hann_order:
                def window_function(
                    m): return hann_window_nth_order(m, hann_order)
            else:
                def window_function(m): return np.hanning(m)
        elif window == 'hamming':
            def window_function(m): return np.hamming(m)
        elif window == 'tukey':
            def window_function(m): return sp.signal.tukey(m, tukey_alpha)
        else:
            raise ValueError('Wrong type parameter value.')

        windows_1d = []

        axes = np.array(self.axes_manager.signal_indices_in_array)

        for axis, axis_index in zip(self.axes_manager.signal_axes, axes):
            if isinstance(self.data, da.Array):
                chunks = self.data.chunks[axis_index]
                window_da = da.from_array(window_function(axis.size),
                                          chunks=(chunks, ))
                windows_1d.append(window_da)
            else:
                windows_1d.append(window_function(axis.size))

        window_nd = outer_nd(*windows_1d).T

        # Prepare slicing for multiplication window_nd nparray with data with
        # higher dimensionality:
        if inplace:
            slice_w = []

            # Iterate over all dimensions of the data
            for i in range(self.data.ndim):
                if any(
                        i == axes):  # If current dimension represents one of signal axis, all elements in window
                    # along current axis to be subscribed
                    slice_w.append(slice(None))
                else:  # If current dimension is navigation one, new axis is absent in window and should be created
                    slice_w.append(None)

            self.data = self.data * window_nd[tuple(slice_w)]
            self.events.data_changed.trigger(obj=self)
        else:
            return self * window_nd

    def _check_navigation_mask(self, mask):
        """
        Check the shape of the navigation mask.

        Parameters
        ----------
        mask : numpy array or BaseSignal.
            Mask to check the shape.

        Raises
        ------
        ValueError
            If shape doesn't match the shape of the navigation dimension.

        Returns
        -------
        None.

        """
        if isinstance(mask, BaseSignal):
            if mask.axes_manager.signal_dimension != 0:
                raise ValueError("The navigation mask signal must have the "
                                 "`signal_dimension` equal to 0.")
            elif (mask.axes_manager.navigation_shape !=
                  self.axes_manager.navigation_shape):
                raise ValueError("The navigation mask signal must have the "
                                 "same `navigation_shape` as the current "
                                 "signal.")
        if isinstance(mask, np.ndarray) and (
                mask.shape != self.axes_manager.navigation_shape):
            raise ValueError("The shape of the navigation mask array must "
                             "match `navigation_shape`.")

    def _check_signal_mask(self, mask):
        """
        Check the shape of the signal mask.

        Parameters
        ----------
        mask : numpy array or BaseSignal.
            Mask to check the shape.

        Raises
        ------
        ValueError
            If shape doesn't match the shape of the signal dimension.

        Returns
        -------
        None.

        """
        if isinstance(mask, BaseSignal):
            if mask.axes_manager.navigation_dimension != 0:
                raise ValueError("The signal mask signal must have the "
                                 "`navigation_dimension` equal to 0.")
            elif (mask.axes_manager.signal_shape !=
                  self.axes_manager.signal_shape):
                raise ValueError("The signal mask signal must have the same "
                                 "`signal_shape` as the current signal.")
        if isinstance(mask, np.ndarray) and (
                mask.shape != self.axes_manager.signal_shape):
            raise ValueError("The shape of signal mask array must match "
                             "`signal_shape`.")


ARITHMETIC_OPERATORS = (
    "__add__",
    "__sub__",
    "__mul__",
    "__floordiv__",
    "__mod__",
    "__divmod__",
    "__pow__",
    "__lshift__",
    "__rshift__",
    "__and__",
    "__xor__",
    "__or__",
    "__mod__",
    "__truediv__",
)
INPLACE_OPERATORS = (
    "__iadd__",
    "__isub__",
    "__imul__",
    "__itruediv__",
    "__ifloordiv__",
    "__imod__",
    "__ipow__",
    "__ilshift__",
    "__irshift__",
    "__iand__",
    "__ixor__",
    "__ior__",
)
COMPARISON_OPERATORS = (
    "__lt__",
    "__le__",
    "__eq__",
    "__ne__",
    "__ge__",
    "__gt__",
)
UNARY_OPERATORS = (
    "__neg__",
    "__pos__",
    "__abs__",
    "__invert__",
)
for name in ARITHMETIC_OPERATORS + INPLACE_OPERATORS + COMPARISON_OPERATORS:
    exec(
        ("def %s(self, other):\n" % name) +
        ("   return self._binary_operator_ruler(other, \'%s\')\n" %
         name))
    exec("%s.__doc__ = np.ndarray.%s.__doc__" % (name, name))
    exec("setattr(BaseSignal, \'%s\', %s)" % (name, name))
    # The following commented line enables the operators with swapped
    # operands. They should be defined only for commutative operators
    # but for simplicity we don't support this at all atm.

    # exec("setattr(BaseSignal, \'%s\', %s)" % (name[:2] + "r" + name[2:],
    # name))

# Implement unary arithmetic operations
for name in UNARY_OPERATORS:
    exec(
        ("def %s(self):" % name) +
        ("   return self._unary_operator_ruler(\'%s\')" % name))
    exec("%s.__doc__ = int.%s.__doc__" % (name, name))
    exec("setattr(BaseSignal, \'%s\', %s)" % (name, name))<|MERGE_RESOLUTION|>--- conflicted
+++ resolved
@@ -2148,8 +2148,8 @@
         data : :py:class:`numpy.ndarray`
            The signal data. It can be an array of any dimensions.
         axes : [dict/axes], optional
-            List of either dictionaries or axes objects to define the axes (see 
-            the documentation of the :py:class:`~hyperspy.axes.AxesManager` 
+            List of either dictionaries or axes objects to define the axes (see
+            the documentation of the :py:class:`~hyperspy.axes.AxesManager`
             class for more details).
         attributes : dict, optional
             A dictionary whose items are stored as attributes.
@@ -2676,7 +2676,7 @@
                 navigator = "slider"
             elif (self.axes_manager.navigation_dimension == 1 and
                     self.axes_manager.signal_dimension == 1):
-                if (self.axes_manager.navigation_axes[0].is_uniform and 
+                if (self.axes_manager.navigation_axes[0].is_uniform and
                         self.axes_manager.signal_axes[0].is_uniform):
                     navigator = "data"
                 else:
@@ -3095,7 +3095,7 @@
 
         Raises
         ------
-        NotImplementedError 
+        NotImplementedError
             If trying to rebin over a non-uniform axis.
 
         Examples
@@ -3200,7 +3200,7 @@
 
         Raises
         ------
-        NotImplementedError 
+        NotImplementedError
             If trying to split along a non-uniform axis.
 
         Returns
@@ -3965,7 +3965,7 @@
         proper :py:meth:`derivative` function instead. To avoid erroneous
         misuse of the `diff` function as derivative, it raises an error when
         when working with a non-uniform axis.
-        
+
         See also
         --------
         derivative, integrate1D, integrate_simpson
@@ -4130,7 +4130,7 @@
 
         Raises
         ------
-        NotImplementedError 
+        NotImplementedError
             If performing FFT along a non-uniform axis.
 
         Examples
@@ -4226,7 +4226,7 @@
 
         Raises
         ------
-        NotImplementedError 
+        NotImplementedError
             If performing IFFT along a non-uniform axis.
 
         Examples
@@ -4284,13 +4284,9 @@
 
         The integration is performed using
         `Simpson's rule <https://en.wikipedia.org/wiki/Simpson%%27s_rule>`_ if
-        `axis.is_binned` is ``False`` and simple summation over the given axis 
-<<<<<<< HEAD
-        if ``True``.
-=======
+        `axis.is_binned` is ``False`` and simple summation over the given axis
         if ``True`` (along binned axes, the detector already provides
         integrated counts per bin).
->>>>>>> d1bcd1c5
 
         Parameters
         ----------
@@ -4317,17 +4313,9 @@
         (64,64)
 
         """
-<<<<<<< HEAD
-        if not is_binned(self, axis=axis):
-        # in v2 replace by
-        # not self.axes_manager[axis].is_binned
-            return self.integrate_simpson(axis=axis, out=out)
-        else:
-=======
         if is_binned(self, axis=axis):
         # in v2 replace by
         # self.axes_manager[axis].is_binned
->>>>>>> d1bcd1c5
             return self.sum(axis=axis, out=out)
         else:
             return self.integrate_simpson(axis=axis, out=out)
