# -*- coding: utf-8 -*-
# Copyright 2007-2016 The HyperSpy developers
#
# This file is part of  HyperSpy.
#
#  HyperSpy is free software: you can redistribute it and/or modify
# it under the terms of the GNU General Public License as published by
# the Free Software Foundation, either version 3 of the License, or
# (at your option) any later version.
#
#  HyperSpy is distributed in the hope that it will be useful,
# but WITHOUT ANY WARRANTY; without even the implied warranty of
# MERCHANTABILITY or FITNESS FOR A PARTICULAR PURPOSE.  See the
# GNU General Public License for more details.
#
# You should have received a copy of the GNU General Public License
# along with  HyperSpy.  If not, see <http://www.gnu.org/licenses/>.

import copy
import os.path
import warnings
import inspect
from contextlib import contextmanager
from datetime import datetime
import logging
from pint import UnitRegistry, UndefinedUnitError

import numpy as np
import scipy as sp
import dask.array as da
from matplotlib import pyplot as plt
import traits.api as t
import numbers
from prettytable import PrettyTable

from hyperspy.axes import AxesManager
from hyperspy import io
from hyperspy.drawing import mpl_hie, mpl_hse, mpl_he
from hyperspy.learn.mva import MVA, LearningResults
import hyperspy.misc.utils
from hyperspy.misc.utils import DictionaryTreeBrowser
from hyperspy.drawing import signal as sigdraw
from hyperspy.defaults_parser import preferences
from hyperspy.misc.io.tools import ensure_directory
from hyperspy.misc.utils import iterable_not_string
from hyperspy.external.progressbar import progressbar
from hyperspy.exceptions import SignalDimensionError, DataDimensionError
from hyperspy.misc import rgb_tools
from hyperspy.misc.utils import underline, isiterable
from hyperspy.external.astroML.histtools import histogram
from hyperspy.drawing.utils import animate_legend
from hyperspy.drawing.marker import markers_metadata_dict_to_markers
from hyperspy.misc.slicing import SpecialSlicers, FancySlicing
from hyperspy.misc.utils import slugify, print_html
from hyperspy.docstrings.signal import (
    ONE_AXIS_PARAMETER, MANY_AXIS_PARAMETER, OUT_ARG, NAN_FUNC, OPTIMIZE_ARG,
    RECHUNK_ARG, SHOW_PROGRESSBAR_ARG, PARALLEL_ARG)
from hyperspy.docstrings.plot import BASE_PLOT_DOCSTRING, KWARGS_DOCSTRING
from hyperspy.events import Events, Event
from hyperspy.interactive import interactive
from hyperspy.misc.signal_tools import (are_signals_aligned,
                                        broadcast_signals)
from hyperspy.misc.math_tools import outer_nd, hann_window_nth_order

from hyperspy.exceptions import VisibleDeprecationWarning
from hyperspy.ui_registry import ALL_EXTENSIONS

_logger = logging.getLogger(__name__)


class ModelManager(object):

    """Container for models
    """

    class ModelStub(object):

        def __init__(self, mm, name):
            self._name = name
            self._mm = mm
            self.restore = lambda: mm.restore(self._name)
            self.remove = lambda: mm.remove(self._name)
            self.pop = lambda: mm.pop(self._name)
            self.restore.__doc__ = "Returns the stored model"
            self.remove.__doc__ = "Removes the stored model"
            self.pop.__doc__ = \
                "Returns the stored model and removes it from storage"

        def __repr__(self):
            return repr(self._mm._models[self._name])

    def __init__(self, signal, dictionary=None):
        self._signal = signal
        self._models = DictionaryTreeBrowser()
        self._add_dictionary(dictionary)

    def _add_dictionary(self, dictionary=None):
        if dictionary is not None:
            for k, v in dictionary.items():
                if k.startswith('_') or k in ['restore', 'remove']:
                    raise KeyError("Can't add dictionary with key '%s'" % k)
                k = slugify(k, True)
                self._models.set_item(k, v)
                setattr(self, k, self.ModelStub(self, k))

    def _set_nice_description(self, node, names):
        ans = {'date': datetime.now().strftime('%Y-%m-%d %H:%M:%S'),
               'dimensions': self._signal.axes_manager._get_dimension_str(),
               }
        node.add_dictionary(ans)
        for n in names:
            node.add_node('components.' + n)

    def _save(self, name, dictionary):

        from itertools import product
        _abc = 'abcdefghijklmnopqrstuvwxyz'

        def get_letter(models):
            howmany = len(models)
            if not howmany:
                return 'a'
            order = int(np.log(howmany) / np.log(26)) + 1
            letters = [_abc, ] * order
            for comb in product(*letters):
                guess = "".join(comb)
                if guess not in models.keys():
                    return guess

        if name is None:
            name = get_letter(self._models)
        else:
            name = self._check_name(name)

        if name in self._models:
            self.remove(name)

        self._models.add_node(name)
        node = self._models.get_item(name)
        names = [c['name'] for c in dictionary['components']]
        self._set_nice_description(node, names)

        node.set_item('_dict', dictionary)
        setattr(self, name, self.ModelStub(self, name))

    def store(self, model, name=None):
        """If the given model was created from this signal, stores it

        Parameters
        ----------
        model : :py:class:`~hyperspy.model.BaseModel` (or subclass)
            The model to store in the signal
        name : str or None
            The name for the model to be stored with

        See also
        --------
        remove
        restore
        pop

        """
        if model.signal is self._signal:
            self._save(name, model.as_dictionary())
        else:
            raise ValueError("The model is created from a different signal, "
                             "you should store it there")

    def _check_name(self, name, existing=False):
        if not isinstance(name, str):
            raise KeyError('Name has to be a string')
        if name.startswith('_'):
            raise KeyError('Name cannot start with "_" symbol')
        if '.' in name:
            raise KeyError('Name cannot contain dots (".")')
        name = slugify(name, True)
        if existing:
            if name not in self._models:
                raise KeyError(
                    "Model named '%s' is not currently stored" %
                    name)
        return name

    def remove(self, name):
        """Removes the given model

        Parameters
        ----------
        name : str
            The name of the model to remove

        See also
        --------
        restore
        store
        pop

        """
        name = self._check_name(name, True)
        delattr(self, name)
        self._models.__delattr__(name)

    def pop(self, name):
        """Returns the restored model and removes it from storage

        Parameters
        ----------
        name : str
            The name of the model to restore and remove

        See also
        --------
        restore
        store
        remove

        """
        name = self._check_name(name, True)
        model = self.restore(name)
        self.remove(name)
        return model

    def restore(self, name):
        """Returns the restored model

        Parameters
        ----------
        name : str
            The name of the model to restore

        See also
        --------
        remove
        store
        pop

        """
        name = self._check_name(name, True)
        d = self._models.get_item(name + '._dict').as_dictionary()
        return self._signal.create_model(dictionary=copy.deepcopy(d))

    def __repr__(self):
        return repr(self._models)

    def __len__(self):
        return len(self._models)

    def __getitem__(self, name):
        name = self._check_name(name, True)
        return getattr(self, name)


class MVATools(object):
    # TODO: All of the plotting methods here should move to drawing

    def _plot_factors_or_pchars(self, factors, comp_ids=None,
                                calibrate=True, avg_char=False,
                                same_window=True, comp_label='PC',
                                img_data=None,
                                plot_shifts=True, plot_char=4,
                                cmap=plt.cm.gray, quiver_color='white',
                                vector_scale=1,
                                per_row=3, ax=None):
        """Plot components from PCA or ICA, or peak characteristics
        Parameters
        ----------
        comp_ids : None, int, or list of ints
            if None, returns maps of all components.
            if int, returns maps of components with ids from 0 to given
            int.
            if list of ints, returns maps of components with ids in
            given list.
        calibrate : bool
            if True, plots are calibrated according to the data in the
            axes
            manager.
        same_window : bool
            if True, plots each factor to the same window.  They are
            not scaled. Default True.
        comp_label : str
            Title of the plot
        cmap : a matplotlib colormap
            The colormap used for factor images or
            any peak characteristic scatter map
            overlay.

        Parameters only valid for peak characteristics (or pk char factors)
        -------------------------------------------------------------------
        img_data - 2D numpy array,
            The array to overlay peak characteristics onto.  If None,
            defaults to the average image of your stack.
        plot_shifts - bool, default is True
            If true, plots a quiver (arrow) plot showing the shifts for
            each
            peak present in the component being plotted.
        plot_char - None or int
            If int, the id of the characteristic to plot as the colored
            scatter plot.
            Possible components are:
               4: peak height
               5: peak orientation
               6: peak eccentricity
       quiver_color : any color recognized by matplotlib
           Determines the color of vectors drawn for
           plotting peak shifts.
       vector_scale : integer or None
           Scales the quiver plot arrows.  The vector
           is defined as one data unit along the X axis.
           If shifts are small, set vector_scale so
           that when they are multiplied by vector_scale,
           they are on the scale of the image plot.
           If None, uses matplotlib's autoscaling.

        """
        if same_window is None:
            same_window = True
        if comp_ids is None:
            comp_ids = range(factors.shape[1])

        elif not hasattr(comp_ids, '__iter__'):
            comp_ids = range(comp_ids)

        n = len(comp_ids)
        if same_window:
            rows = int(np.ceil(n / float(per_row)))

        fig_list = []

        if n < per_row:
            per_row = n

        if same_window and self.axes_manager.signal_dimension == 2:
            f = plt.figure(figsize=(4 * per_row, 3 * rows))
        else:
            f = plt.figure()

        for i in range(len(comp_ids)):
            if self.axes_manager.signal_dimension == 1:
                if same_window:
                    ax = plt.gca()
                else:
                    if i > 0:
                        f = plt.figure()
                        plt.title('%s' % comp_label)
                    ax = f.add_subplot(111)
                ax = sigdraw._plot_1D_component(
                    factors=factors,
                    idx=comp_ids[i],
                    axes_manager=self.axes_manager,
                    ax=ax,
                    calibrate=calibrate,
                    comp_label=comp_label,
                    same_window=same_window)
                if same_window:
                    plt.legend(ncol=factors.shape[1] // 2, loc='best')
            elif self.axes_manager.signal_dimension == 2:
                if same_window:
                    ax = f.add_subplot(rows, per_row, i + 1)
                else:
                    if i > 0:
                        f = plt.figure()
                        plt.title('%s' % comp_label)
                    ax = f.add_subplot(111)

                sigdraw._plot_2D_component(factors=factors,
                                           idx=comp_ids[i],
                                           axes_manager=self.axes_manager,
                                           calibrate=calibrate, ax=ax,
                                           cmap=cmap, comp_label=comp_label)
            if not same_window:
                fig_list.append(f)
        if same_window:  # Main title for same window
            title = '%s' % comp_label
            if self.axes_manager.signal_dimension == 1:
                plt.title(title)
            else:
                plt.suptitle(title)
            animate_legend(f)
        try:
            plt.tight_layout()
        except BaseException:
            pass
        if not same_window:
            return fig_list
        else:
            return f

    def _plot_loadings(self, loadings, comp_ids, calibrate=True,
                       same_window=True, comp_label=None,
                       with_factors=False, factors=None,
                       cmap=plt.cm.gray, no_nans=False, per_row=3,
                       axes_decor='all'):
        if same_window is None:
            same_window = True
        if comp_ids is None:
            comp_ids = range(loadings.shape[0])

        elif not hasattr(comp_ids, '__iter__'):
            comp_ids = range(comp_ids)

        n = len(comp_ids)
        if same_window:
            rows = int(np.ceil(n / float(per_row)))

        fig_list = []

        if n < per_row:
            per_row = n

        if same_window and self.axes_manager.signal_dimension == 2:
            f = plt.figure(figsize=(4 * per_row, 3 * rows))
        else:
            f = plt.figure()

        for i in range(n):
            if self.axes_manager.navigation_dimension == 1:
                if same_window:
                    ax = plt.gca()
                else:
                    if i > 0:
                        f = plt.figure()
                        plt.title('%s' % comp_label)
                    ax = f.add_subplot(111)
            elif self.axes_manager.navigation_dimension == 2:
                if same_window:
                    ax = f.add_subplot(rows, per_row, i + 1)
                else:
                    if i > 0:
                        f = plt.figure()
                        plt.title('%s' % comp_label)
                    ax = f.add_subplot(111)
            sigdraw._plot_loading(
                loadings, idx=comp_ids[i], axes_manager=self.axes_manager,
                no_nans=no_nans, calibrate=calibrate, cmap=cmap,
                comp_label=comp_label, ax=ax, same_window=same_window,
                axes_decor=axes_decor)
            if not same_window:
                fig_list.append(f)
        if same_window:  # Main title for same window
            title = '%s' % comp_label
            if self.axes_manager.navigation_dimension == 1:
                plt.title(title)
            else:
                plt.suptitle(title)
        try:
            plt.tight_layout()
        except BaseException:
            pass
        if not same_window:
            if with_factors:
                return fig_list, self._plot_factors_or_pchars(
                    factors, comp_ids=comp_ids, calibrate=calibrate,
                    same_window=same_window, comp_label=comp_label,
                    per_row=per_row)
            else:
                return fig_list
        else:
            if self.axes_manager.navigation_dimension == 1:
                plt.legend(ncol=loadings.shape[0] // 2, loc='best')
                animate_legend(f)
            if with_factors:
                return f, self._plot_factors_or_pchars(factors,
                                                       comp_ids=comp_ids,
                                                       calibrate=calibrate,
                                                       same_window=same_window,
                                                       comp_label=comp_label,
                                                       per_row=per_row)
            else:
                return f

    def _export_factors(self,
                        factors,
                        folder=None,
                        comp_ids=None,
                        multiple_files=True,
                        save_figures=False,
                        save_figures_format='png',
                        factor_prefix=None,
                        factor_format=None,
                        comp_label=None,
                        cmap=plt.cm.gray,
                        plot_shifts=True,
                        plot_char=4,
                        img_data=None,
                        same_window=False,
                        calibrate=True,
                        quiver_color='white',
                        vector_scale=1,
                        no_nans=True, per_row=3):

        from hyperspy._signals.signal2d import Signal2D
        from hyperspy._signals.signal1d import Signal1D

        if multiple_files is None:
            multiple_files = True

        if factor_format is None:
            factor_format = 'hspy'

        # Select the desired factors
        if comp_ids is None:
            comp_ids = range(factors.shape[1])
        elif not hasattr(comp_ids, '__iter__'):
            comp_ids = range(comp_ids)
        mask = np.zeros(factors.shape[1], dtype=np.bool)
        for idx in comp_ids:
            mask[idx] = 1
        factors = factors[:, mask]

        if save_figures is True:
            plt.ioff()
            fac_plots = self._plot_factors_or_pchars(factors,
                                                     comp_ids=comp_ids,
                                                     same_window=same_window,
                                                     comp_label=comp_label,
                                                     img_data=img_data,
                                                     plot_shifts=plot_shifts,
                                                     plot_char=plot_char,
                                                     cmap=cmap,
                                                     per_row=per_row,
                                                     quiver_color=quiver_color,
                                                     vector_scale=vector_scale)
            for idx in range(len(comp_ids)):
                filename = '%s_%02i.%s' % (factor_prefix, comp_ids[idx],
                                           save_figures_format)
                if folder is not None:
                    filename = os.path.join(folder, filename)
                ensure_directory(filename)
                _args = {'dpi': 600,
                         'format': save_figures_format}
                fac_plots[idx].savefig(filename, **_args)
            plt.ion()

        elif multiple_files is False:
            if self.axes_manager.signal_dimension == 2:
                # factor images
                axes_dicts = []
                axes = self.axes_manager.signal_axes[::-1]
                shape = (axes[1].size, axes[0].size)
                factor_data = np.rollaxis(
                    factors.reshape((shape[0], shape[1], -1)), 2)
                axes_dicts.append(axes[0].get_axis_dictionary())
                axes_dicts.append(axes[1].get_axis_dictionary())
                axes_dicts.append({'name': 'factor_index',
                                   'scale': 1.,
                                   'offset': 0.,
                                   'size': int(factors.shape[1]),
                                   'units': 'factor',
                                   'index_in_array': 0, })
                s = Signal2D(factor_data,
                             axes=axes_dicts,
                             metadata={
                                 'General': {'title': '%s from %s' % (
                                     factor_prefix,
                                     self.metadata.General.title),
                                 }})
            elif self.axes_manager.signal_dimension == 1:
                axes = [self.axes_manager.signal_axes[0].get_axis_dictionary(),
                        {'name': 'factor_index',
                         'scale': 1.,
                         'offset': 0.,
                         'size': int(factors.shape[1]),
                         'units': 'factor',
                         'index_in_array': 0,
                         }]
                axes[0]['index_in_array'] = 1
                s = Signal1D(
                    factors.T, axes=axes, metadata={
                        "General": {
                            'title': '%s from %s' %
                            (factor_prefix, self.metadata.General.title), }})
            filename = '%ss.%s' % (factor_prefix, factor_format)
            if folder is not None:
                filename = os.path.join(folder, filename)
            s.save(filename)
        else:  # Separate files
            if self.axes_manager.signal_dimension == 1:

                axis_dict = self.axes_manager.signal_axes[0].\
                    get_axis_dictionary()
                axis_dict['index_in_array'] = 0
                for dim, index in zip(comp_ids, range(len(comp_ids))):
                    s = Signal1D(factors[:, index],
                                 axes=[axis_dict, ],
                                 metadata={
                                     "General": {'title': '%s from %s' % (
                                         factor_prefix,
                                         self.metadata.General.title),
                                     }})
                    filename = '%s-%i.%s' % (factor_prefix,
                                             dim,
                                             factor_format)
                    if folder is not None:
                        filename = os.path.join(folder, filename)
                    s.save(filename)

            if self.axes_manager.signal_dimension == 2:
                axes = self.axes_manager.signal_axes
                axes_dicts = [axes[0].get_axis_dictionary(),
                              axes[1].get_axis_dictionary()]
                axes_dicts[0]['index_in_array'] = 0
                axes_dicts[1]['index_in_array'] = 1

                factor_data = factors.reshape(
                    self.axes_manager._signal_shape_in_array + [-1, ])

                for dim, index in zip(comp_ids, range(len(comp_ids))):
                    im = Signal2D(factor_data[..., index],
                                  axes=axes_dicts,
                                  metadata={
                                      "General": {'title': '%s from %s' % (
                                          factor_prefix,
                                          self.metadata.General.title),
                                      }})
                    filename = '%s-%i.%s' % (factor_prefix,
                                             dim,
                                             factor_format)
                    if folder is not None:
                        filename = os.path.join(folder, filename)
                    im.save(filename)

    def _export_loadings(self,
                         loadings,
                         folder=None,
                         comp_ids=None,
                         multiple_files=True,
                         loading_prefix=None,
                         loading_format="hspy",
                         save_figures_format='png',
                         comp_label=None,
                         cmap=plt.cm.gray,
                         save_figures=False,
                         same_window=False,
                         calibrate=True,
                         no_nans=True,
                         per_row=3):

        from hyperspy._signals.signal2d import Signal2D
        from hyperspy._signals.signal1d import Signal1D

        if multiple_files is None:
            multiple_files = True

        if loading_format is None:
            loading_format = 'hspy'

        if comp_ids is None:
            comp_ids = range(loadings.shape[0])
        elif not hasattr(comp_ids, '__iter__'):
            comp_ids = range(comp_ids)
        mask = np.zeros(loadings.shape[0], dtype=np.bool)
        for idx in comp_ids:
            mask[idx] = 1
        loadings = loadings[mask]

        if save_figures is True:
            plt.ioff()
            sc_plots = self._plot_loadings(loadings, comp_ids=comp_ids,
                                           calibrate=calibrate,
                                           same_window=same_window,
                                           comp_label=comp_label,
                                           cmap=cmap, no_nans=no_nans,
                                           per_row=per_row)
            for idx in range(len(comp_ids)):
                filename = '%s_%02i.%s' % (loading_prefix, comp_ids[idx],
                                           save_figures_format)
                if folder is not None:
                    filename = os.path.join(folder, filename)
                ensure_directory(filename)
                _args = {'dpi': 600,
                         'format': save_figures_format}
                sc_plots[idx].savefig(filename, **_args)
            plt.ion()
        elif multiple_files is False:
            if self.axes_manager.navigation_dimension == 2:
                axes_dicts = []
                axes = self.axes_manager.navigation_axes[::-1]
                shape = (axes[1].size, axes[0].size)
                loading_data = loadings.reshape((-1, shape[0], shape[1]))
                axes_dicts.append(axes[0].get_axis_dictionary())
                axes_dicts[0]['index_in_array'] = 1
                axes_dicts.append(axes[1].get_axis_dictionary())
                axes_dicts[1]['index_in_array'] = 2
                axes_dicts.append({'name': 'loading_index',
                                   'scale': 1.,
                                   'offset': 0.,
                                   'size': int(loadings.shape[0]),
                                   'units': 'factor',
                                   'index_in_array': 0, })
                s = Signal2D(loading_data,
                             axes=axes_dicts,
                             metadata={
                                 "General": {'title': '%s from %s' % (
                                     loading_prefix,
                                     self.metadata.General.title),
                                 }})
            elif self.axes_manager.navigation_dimension == 1:
                cal_axis = self.axes_manager.navigation_axes[0].\
                    get_axis_dictionary()
                cal_axis['index_in_array'] = 1
                axes = [{'name': 'loading_index',
                         'scale': 1.,
                         'offset': 0.,
                         'size': int(loadings.shape[0]),
                         'units': 'comp_id',
                         'index_in_array': 0, },
                        cal_axis]
                s = Signal2D(loadings,
                             axes=axes,
                             metadata={
                                 "General": {'title': '%s from %s' % (
                                     loading_prefix,
                                     self.metadata.General.title),
                                 }})
            filename = '%ss.%s' % (loading_prefix, loading_format)
            if folder is not None:
                filename = os.path.join(folder, filename)
            s.save(filename)
        else:  # Separate files
            if self.axes_manager.navigation_dimension == 1:
                axis_dict = self.axes_manager.navigation_axes[0].\
                    get_axis_dictionary()
                axis_dict['index_in_array'] = 0
                for dim, index in zip(comp_ids, range(len(comp_ids))):
                    s = Signal1D(loadings[index],
                                 axes=[axis_dict, ])
                    filename = '%s-%i.%s' % (loading_prefix,
                                             dim,
                                             loading_format)
                    if folder is not None:
                        filename = os.path.join(folder, filename)
                    s.save(filename)
            elif self.axes_manager.navigation_dimension == 2:
                axes_dicts = []
                axes = self.axes_manager.navigation_axes[::-1]
                shape = (axes[0].size, axes[1].size)
                loading_data = loadings.reshape((-1, shape[0], shape[1]))
                axes_dicts.append(axes[0].get_axis_dictionary())
                axes_dicts[0]['index_in_array'] = 0
                axes_dicts.append(axes[1].get_axis_dictionary())
                axes_dicts[1]['index_in_array'] = 1
                for dim, index in zip(comp_ids, range(len(comp_ids))):
                    s = Signal2D(loading_data[index, ...],
                                 axes=axes_dicts,
                                 metadata={
                                     "General": {'title': '%s from %s' % (
                                         loading_prefix,
                                         self.metadata.General.title),
                                     }})
                    filename = '%s-%i.%s' % (loading_prefix,
                                             dim,
                                             loading_format)
                    if folder is not None:
                        filename = os.path.join(folder, filename)
                    s.save(filename)

    def plot_decomposition_factors(self,
                                   comp_ids=None,
                                   calibrate=True,
                                   same_window=True,
                                   comp_label=None,
                                   cmap=plt.cm.gray,
                                   per_row=3,
                                   title=None):
        """Plot factors from a decomposition. In case of 1D signal axis, each
        factors line can be toggled on and off by clicking on their
        corresponding line in the legend.

        Parameters
        ----------

        comp_ids : None, int, or list (of ints)
            If `comp_ids` is ``None``, maps of all components will be
            returned if the `output_dimension` was defined when executing
            :py:meth:`~hyperspy.learn.mva.MVA.decomposition`. Otherwise it
            raises a :py:exc:`ValueError`.
            If `comp_ids` is an int, maps of components with ids from 0 to
            the given value will be returned. If `comp_ids` is a list of
            ints, maps of components with ids contained in the list will be
            returned.

        calibrate : bool
            If ``True``, calibrates plots where calibration is available
            from the axes_manager.  If ``False``, plots are in pixels/channels.

        same_window : bool
            If ``True``, plots each factor to the same window.  They are
            not scaled. Default is ``True``.

        title : str
            Title of the plot.

        cmap : :py:class:`~matplotlib.colors.Colormap`
            The colormap used for the factor image, or for peak
            characteristics, the colormap used for the scatter plot of
            some peak characteristic.

        per_row : int
            The number of plots in each row, when the `same_window`
            parameter is ``True``.

        See also
        --------
        plot_decomposition_loadings, plot_decomposition_results

        """
        if self.axes_manager.signal_dimension > 2:
            raise NotImplementedError("This method cannot plot factors of "
                                      "signals of dimension higher than 2."
                                      "You can use "
                                      "`plot_decomposition_results` instead.")
        if same_window is None:
            same_window = True
        factors = self.learning_results.factors
        if comp_ids is None:
            if self.learning_results.output_dimension:
                comp_ids = self.learning_results.output_dimension
            else:
                raise ValueError(
                    "Please provide the number of components to plot via the "
                    "`comp_ids` argument")
        title = _change_API_comp_label(title, comp_label)
        if title is None:
            title = self._get_plot_title('Decomposition factors of',
                                         same_window)

        return self._plot_factors_or_pchars(factors,
                                            comp_ids=comp_ids,
                                            calibrate=calibrate,
                                            same_window=same_window,
                                            comp_label=title,
                                            cmap=cmap,
                                            per_row=per_row)

    def plot_bss_factors(self, comp_ids=None, calibrate=True,
                         same_window=True, comp_label=None,
                         per_row=3, title=None):
        """Plot factors from blind source separation results. In case of 1D
        signal axis, each factors line can be toggled on and off by clicking
        on their corresponding line in the legend.

        Parameters
        ----------

        comp_ids : None, int, or list (of ints)
            If `comp_ids` is ``None``, maps of all components will be
            returned. If it is an int, maps of components with ids from 0 to
            the given value will be returned. If `comp_ids` is a list of
            ints, maps of components with ids contained in the list will be
            returned.

        calibrate : bool
            If ``True``, calibrates plots where calibration is available
            from the axes_manager.  If ``False``, plots are in pixels/channels.

        same_window : bool
            if ``True``, plots each factor to the same window.  They are
            not scaled. Default is ``True``.

        comp_label : str
            Will be deprecated in 2.0, please use `title` instead

        title : str
            Title of the plot.

        per_row : int
            The number of plots in each row, when the `same_window`
            parameter is ``True``.

        See also
        --------
        plot_bss_loadings, plot_bss_results

        """
        if self.axes_manager.signal_dimension > 2:
            raise NotImplementedError("This method cannot plot factors of "
                                      "signals of dimension higher than 2."
                                      "You can use "
                                      "`plot_decomposition_results` instead.")

        if same_window is None:
            same_window = True
        factors = self.learning_results.bss_factors
        title = _change_API_comp_label(title, comp_label)
        if title is None:
            title = self._get_plot_title('BSS factors of', same_window)

        return self._plot_factors_or_pchars(factors,
                                            comp_ids=comp_ids,
                                            calibrate=calibrate,
                                            same_window=same_window,
                                            comp_label=title,
                                            per_row=per_row)

    def plot_decomposition_loadings(self,
                                    comp_ids=None,
                                    calibrate=True,
                                    same_window=True,
                                    comp_label=None,
                                    with_factors=False,
                                    cmap=plt.cm.gray,
                                    no_nans=False,
                                    per_row=3,
                                    axes_decor='all',
                                    title=None):
        """Plot loadings from a decomposition. In case of 1D navigation axis,
        each loading line can be toggled on and off by clicking on the legended
        line.

        Parameters
        ----------

        comp_ids : None, int, or list (of ints)
            If `comp_ids` is ``None``, maps of all components will be
            returned if the `output_dimension` was defined when executing
            :py:meth:`~hyperspy.learn.mva.MVA.decomposition`.
            Otherwise it raises a :py:exc:`ValueError`.
            If `comp_ids` is an int, maps of components with ids from 0 to
            the given value will be returned. If `comp_ids` is a list of
            ints, maps of components with ids contained in the list will be
            returned.

        calibrate : bool
            if ``True``, calibrates plots where calibration is available
            from the axes_manager. If ``False``, plots are in pixels/channels.

        same_window : bool
            if ``True``, plots each factor to the same window. They are
            not scaled. Default is ``True``.

        title : str
            Title of the plot.

        with_factors : bool
            If ``True``, also returns figure(s) with the factors for the
            given comp_ids.

        cmap : :py:class:`~matplotlib.colors.Colormap`
            The colormap used for the factor image, or for peak
            characteristics, the colormap used for the scatter plot of
            some peak characteristic.

        no_nans : bool
            If ``True``, removes ``NaN``'s from the loading plots.

        per_row : int
            The number of plots in each row, when the `same_window`
            parameter is ``True``.

        axes_decor : str or None, optional
            One of: ``'all'``, ``'ticks'``, ``'off'``, or ``None``
            Controls how the axes are displayed on each image; default is
            ``'all'``
            If ``'all'``, both ticks and axis labels will be shown.
            If ``'ticks'``, no axis labels will be shown, but ticks/labels will.
            If ``'off'``, all decorations and frame will be disabled.
            If ``None``, no axis decorations will be shown, but ticks/frame
            will.

        See also
        --------
        plot_decomposition_factors, plot_decomposition_results

        """
        if self.axes_manager.navigation_dimension > 2:
            raise NotImplementedError("This method cannot plot loadings of "
                                      "dimension higher than 2."
                                      "You can use "
                                      "`plot_decomposition_results` instead.")
        if same_window is None:
            same_window = True
        loadings = self.learning_results.loadings.T
        if with_factors:
            factors = self.learning_results.factors
        else:
            factors = None

        if comp_ids is None:
            if self.learning_results.output_dimension:
                comp_ids = self.learning_results.output_dimension
            else:
                raise ValueError(
                    "Please provide the number of components to plot via the "
                    "`comp_ids` argument")
        title = _change_API_comp_label(title, comp_label)
        if title is None:
            title = self._get_plot_title('Decomposition loadings of',
                                         same_window)

        return self._plot_loadings(
            loadings,
            comp_ids=comp_ids,
            with_factors=with_factors,
            factors=factors,
            same_window=same_window,
            comp_label=title,
            cmap=cmap,
            no_nans=no_nans,
            per_row=per_row,
            axes_decor=axes_decor)

    def plot_bss_loadings(self, comp_ids=None, calibrate=True,
                          same_window=True, comp_label=None,
                          with_factors=False, cmap=plt.cm.gray,
                          no_nans=False, per_row=3, axes_decor='all',
                          title=None):
        """Plot loadings from blind source separation results. In case of 1D
        navigation axis, each loading line can be toggled on and off by
        clicking on their corresponding line in the legend.

        Parameters
        ----------

        comp_ids : None, int, or list (of ints)
            If `comp_ids` is ``None``, maps of all components will be
            returned. If it is an int, maps of components with ids from 0 to
            the given value will be returned. If `comp_ids` is a list of
            ints, maps of components with ids contained in the list will be
            returned.

        calibrate : bool
            if ``True``, calibrates plots where calibration is available
            from the axes_manager.  If ``False``, plots are in pixels/channels.

        same_window : bool
            If ``True``, plots each factor to the same window. They are
            not scaled. Default is ``True``.

        comp_label : str
            Will be deprecated in 2.0, please use `title` instead

        title : str
            Title of the plot.

        with_factors : bool
            If `True`, also returns figure(s) with the factors for the
            given `comp_ids`.

        cmap : :py:class:`~matplotlib.colors.Colormap`
            The colormap used for the factor image, or for peak
            characteristics, the colormap used for the scatter plot of
            some peak characteristic.

        no_nans : bool
            If ``True``, removes ``NaN``'s from the loading plots.

        per_row : int
            The number of plots in each row, when the `same_window`
            parameter is ``True``.

        axes_decor : str or None, optional
            One of: ``'all'``, ``'ticks'``, ``'off'``, or ``None``
            Controls how the axes are displayed on each image;
            default is ``'all'``
            If ``'all'``, both ticks and axis labels will be shown
            If ``'ticks'``, no axis labels will be shown, but ticks/labels will
            If ``'off'``, all decorations and frame will be disabled
            If ``None``, no axis decorations will be shown, but ticks/frame will

        See also
        --------
        plot_bss_factors, plot_bss_results

        """
        if self.axes_manager.navigation_dimension > 2:
            raise NotImplementedError("This method cannot plot loadings of "
                                      "dimension higher than 2."
                                      "You can use "
                                      "`plot_bss_results` instead.")
        if same_window is None:
            same_window = True
        title = _change_API_comp_label(title, comp_label)
        if title is None:
            title = self._get_plot_title('BSS loadings of',
                                         same_window)
        loadings = self.learning_results.bss_loadings.T
        if with_factors:
            factors = self.learning_results.bss_factors
        else:
            factors = None
        return self._plot_loadings(
            loadings,
            comp_ids=comp_ids,
            with_factors=with_factors,
            factors=factors,
            same_window=same_window,
            comp_label=title,
            cmap=cmap,
            no_nans=no_nans,
            per_row=per_row,
            axes_decor=axes_decor)

    def _get_plot_title(self, base_title='Loadings', same_window=True):
        title_md = self.metadata.General.title
        title = "%s %s" % (base_title, title_md)
        if title_md == '':  # remove the 'of' if 'title' is a empty string
            title = title.replace(' of ', '')
        if not same_window:
            title = title.replace('loadings', 'loading')
        return title

    def export_decomposition_results(self, comp_ids=None,
                                     folder=None,
                                     calibrate=True,
                                     factor_prefix='factor',
                                     factor_format="hspy",
                                     loading_prefix='loading',
                                     loading_format="hspy",
                                     comp_label=None,
                                     cmap=plt.cm.gray,
                                     same_window=False,
                                     multiple_files=True,
                                     no_nans=True,
                                     per_row=3,
                                     save_figures=False,
                                     save_figures_format='png'):
        """Export results from a decomposition to any of the supported
        formats.

        Parameters
        ----------
        comp_ids : None, int, or list (of ints)
            If None, returns all components/loadings.
            If an int, returns components/loadings with ids from 0 to the
            given value.
            If a list of ints, returns components/loadings with ids provided in
            the given list.
        folder : str or None
            The path to the folder where the file will be saved.
            If ``None``, the current folder is used by default.
        factor_prefix : str
            The prefix that any exported filenames for factors/components
            begin with
        factor_format : str
            The extension of the format that you wish to save the factors to.
            Default is ``'hspy'``. See `loading_format` for more details.
        loading_prefix : str
            The prefix that any exported filenames for factors/components
            begin with
        loading_format : str
            The extension of the format that you wish to save to. default
            is ``'hspy'``. The format determines the kind of output:
                * For image formats (``'tif'``, ``'png'``, ``'jpg'``, etc.),
                  plots are created using the plotting flags as below, and saved
                  at 600 dpi. One plot is saved per loading.
                * For multidimensional formats (``'rpl'``, ``'hspy'``), arrays
                  are saved in single files.  All loadings are contained in the
                  one file.
                * For spectral formats (``'msa'``), each loading is saved to a
                  separate file.
        multiple_files : bool
            If ``True``, one file will be created for each factor and loading.
            Otherwise, only two files will be created, one for
            the factors and another for the loadings. The default value can
            be chosen in the preferences.
        save_figures : bool
            If ``True`` the same figures that are obtained when using the plot
            methods will be saved with 600 dpi resolution

        Note
        ----
        The following parameters are only used when ``save_figures = True``:

        Other Parameters
        ----------------
        calibrate : :py:class:`bool`
            If ``True``, calibrates plots where calibration is available
            from the axes_manager. If ``False``, plots are in pixels/channels.
        same_window : :py:class:`bool`
            If ``True``, plots each factor to the same window.
        comp_label : :py:class:`str`
            the label that is either the plot title (if plotting in separate 
            windows) or the label in the legend (if plotting in the same window)
        cmap : :py:class:`~matplotlib.colors.Colormap`
            The colormap used for the factor image, or for peak
            characteristics, the colormap used for the scatter plot of
            some peak characteristic.
        per_row : :py:class:`int`
            The number of plots in each row, when the `same_window`
            parameter is ``True``.
        save_figures_format : :py:class:`str`
            The image format extension.

        See also
        --------
        get_decomposition_factors, get_decomposition_loadings
        """

        factors = self.learning_results.factors
        loadings = self.learning_results.loadings.T
        self._export_factors(
            factors,
            folder=folder,
            comp_ids=comp_ids,
            calibrate=calibrate,
            multiple_files=multiple_files,
            factor_prefix=factor_prefix,
            factor_format=factor_format,
            comp_label=comp_label,
            save_figures=save_figures,
            cmap=cmap,
            no_nans=no_nans,
            same_window=same_window,
            per_row=per_row,
            save_figures_format=save_figures_format)
        self._export_loadings(
            loadings,
            comp_ids=comp_ids, folder=folder,
            calibrate=calibrate,
            multiple_files=multiple_files,
            loading_prefix=loading_prefix,
            loading_format=loading_format,
            comp_label=comp_label,
            cmap=cmap,
            save_figures=save_figures,
            same_window=same_window,
            no_nans=no_nans,
            per_row=per_row)

    def export_bss_results(self,
                           comp_ids=None,
                           folder=None,
                           calibrate=True,
                           multiple_files=True,
                           save_figures=False,
                           factor_prefix='bss_factor',
                           factor_format="hspy",
                           loading_prefix='bss_loading',
                           loading_format="hspy",
                           comp_label=None, cmap=plt.cm.gray,
                           same_window=False,
                           no_nans=True,
                           per_row=3,
                           save_figures_format='png'):
        """Export results from ICA to any of the supported formats.

        Parameters
        ----------
        comp_ids : None, int, or list (of ints)
            If None, returns all components/loadings.
            If an int, returns components/loadings with ids from 0 to the
            given value.
            If a list of ints, returns components/loadings with ids provided in
            the given list.
        folder : str or None
            The path to the folder where the file will be saved.
            If ``None`` the current folder is used by default.
        factor_prefix : str
            The prefix that any exported filenames for factors/components
            begin with
        factor_format : str
            The extension of the format that you wish to save the factors to.
            Default is ``'hspy'``. See `loading_format` for more details.
        loading_prefix : str
            The prefix that any exported filenames for factors/components
            begin with
        loading_format : str
            The extension of the format that you wish to save to. default
            is ``'hspy'``. The format determines the kind of output:
                * For image formats (``'tif'``, ``'png'``, ``'jpg'``, etc.),
                  plots are created using the plotting flags as below, and saved
                  at 600 dpi. One plot is saved per loading.
                * For multidimensional formats (``'rpl'``, ``'hspy'``), arrays
                  are saved in single files.  All loadings are contained in the
                  one file.
                * For spectral formats (``'msa'``), each loading is saved to a
                  separate file.
        multiple_files : bool
            If ``True``, one file will be created for each factor and loading.
            Otherwise, only two files will be created, one for
            the factors and another for the loadings. The default value can
            be chosen in the preferences.
        save_figures : bool
            If ``True``, the same figures that are obtained when using the plot
            methods will be saved with 600 dpi resolution

        Note
        ----
        The following parameters are only used when ``save_figures = True``:

        Other Parameters
        ----------------
        calibrate : :py:class:`bool`
            If ``True``, calibrates plots where calibration is available
            from the axes_manager. If ``False``, plots are in pixels/channels.
        same_window : :py:class:`bool`
            If ``True``, plots each factor to the same window.
        comp_label : :py:class:`str`
            the label that is either the plot title (if plotting in separate
            windows) or the label in the legend (if plotting in the same window)
        cmap : :py:class:`~matplotlib.colors.Colormap`
            The colormap used for the factor image, or for peak
            characteristics, the colormap used for the scatter plot of
            some peak characteristic.
        per_row : :py:class:`int`
            The number of plots in each row, when the `same_window`
            parameter is ``True``.
        save_figures_format : :py:class:`str`
            The image format extension.

        See also
        --------
        get_bss_factors, get_bss_loadings
        """

        factors = self.learning_results.bss_factors
        loadings = self.learning_results.bss_loadings.T
        self._export_factors(factors,
                             folder=folder,
                             comp_ids=comp_ids,
                             calibrate=calibrate,
                             multiple_files=multiple_files,
                             factor_prefix=factor_prefix,
                             factor_format=factor_format,
                             comp_label=comp_label,
                             save_figures=save_figures,
                             cmap=cmap,
                             no_nans=no_nans,
                             same_window=same_window,
                             per_row=per_row,
                             save_figures_format=save_figures_format)

        self._export_loadings(loadings,
                              comp_ids=comp_ids,
                              folder=folder,
                              calibrate=calibrate,
                              multiple_files=multiple_files,
                              loading_prefix=loading_prefix,
                              loading_format=loading_format,
                              comp_label=comp_label,
                              cmap=cmap,
                              save_figures=save_figures,
                              same_window=same_window,
                              no_nans=no_nans,
                              per_row=per_row,
                              save_figures_format=save_figures_format)

    def _get_loadings(self, loadings):
        from hyperspy.api import signals
        data = loadings.T.reshape(
            (-1,) + self.axes_manager.navigation_shape[::-1])
        signal = signals.BaseSignal(
            data,
            axes=(
                [{"size": data.shape[0], "navigate": True}] +
                self.axes_manager._get_navigation_axes_dicts()))
        for axis in signal.axes_manager._axes[1:]:
            axis.navigate = False
        return signal

    def _get_factors(self, factors):
        signal = self.__class__(
            factors.T.reshape((-1,) + self.axes_manager.signal_shape[::-1]),
            axes=[{"size": factors.shape[-1], "navigate": True}] +
            self.axes_manager._get_signal_axes_dicts())
        signal.set_signal_type(self.metadata.Signal.signal_type)
        for axis in signal.axes_manager._axes[1:]:
            axis.navigate = False
        return signal

    def get_decomposition_loadings(self):
        """Return the decomposition loadings as a
        :py:class:`~hyperspy.signal.BaseSignal` (or subclass).

        See also
        --------
        get_decomposition_factors, export_decomposition_results

        """
        signal = self._get_loadings(self.learning_results.loadings)
        signal.axes_manager._axes[0].name = "Decomposition component index"
        signal.metadata.General.title = "Decomposition loadings of " + \
            self.metadata.General.title
        return signal

    def get_decomposition_factors(self):
        """Return the decomposition factors as a
        :py:class:`~hyperspy.signal.BaseSignal` (or subclass).

        See also
        --------
        get_decomposition_loadings, export_decomposition_results

        """
        signal = self._get_factors(self.learning_results.factors)
        signal.axes_manager._axes[0].name = "Decomposition component index"
        signal.metadata.General.title = ("Decomposition factors of " +
                                         self.metadata.General.title)
        return signal

    def get_bss_loadings(self):
        """Return the blind source separation loadings as a
        :py:class:`~hyperspy.signal.BaseSignal` (or subclass).

        See also
        --------
        get_bss_factors, export_bss_results

        """
        signal = self._get_loadings(
            self.learning_results.bss_loadings)
        signal.axes_manager[0].name = "BSS component index"
        signal.metadata.General.title = ("BSS loadings of " +
                                         self.metadata.General.title)
        return signal

    def get_bss_factors(self):
        """Return the blind source separation factors as a
        :py:class:`~hyperspy.signal.BaseSignal` (or subclass).

        See also
        --------
        get_bss_loadings, export_bss_results

        """
        signal = self._get_factors(self.learning_results.bss_factors)
        signal.axes_manager[0].name = "BSS component index"
        signal.metadata.General.title = ("BSS factors of " +
                                         self.metadata.General.title)
        return signal

    def plot_bss_results(self,
                         factors_navigator="smart_auto",
                         loadings_navigator="smart_auto",
                         factors_dim=2,
                         loadings_dim=2,):
        """Plot the blind source separation factors and loadings.

        Unlike :py:meth:`~hyperspy.signal.MVATools.plot_bss_factors` and
        :py:meth:`~hyperspy.signal.MVATools.plot_bss_loadings`,
        this method displays one component at a time. Therefore it provides a
        more compact visualization than then other two methods.
        The loadings and factors are displayed in different windows and each
        has its own navigator/sliders to navigate them if they are
        multidimensional. The component index axis is synchronized between
        the two.

        Parameters
        ----------
        factors_navigator : str, None, or :py:class:`~hyperspy.signal.BaseSignal` (or subclass)
            One of: ``'smart_auto'``, ``'auto'``, ``None``, ``'spectrum'`` or a
            :py:class:`~hyperspy.signal.BaseSignal` object.
            ``'smart_auto'`` (default) displays sliders if the navigation
            dimension is less than 3. For a description of the other options
            see the :py:meth:`~hyperspy.signal.BaseSignal.plot` documentation
            for details.
        loadings_navigator : str, None, or :py:class:`~hyperspy.signal.BaseSignal` (or subclass)
            See the `factors_navigator` parameter
        factors_dim : int
            Currently HyperSpy cannot plot a signal when the signal dimension is
            higher than two. Therefore, to visualize the BSS results when the
            factors or the loadings have signal dimension greater than 2,
            the data can be viewed as spectra (or images) by setting this
            parameter to 1 (or 2). (The default is 2)
        loadings_dim : int
            See the ``factors_dim`` parameter

        See also
        --------
        plot_bss_factors, plot_bss_loadings, plot_decomposition_results

        """
        factors = self.get_bss_factors()
        loadings = self.get_bss_loadings()
        _plot_x_results(factors=factors, loadings=loadings,
                        factors_navigator=factors_navigator,
                        loadings_navigator=loadings_navigator,
                        factors_dim=factors_dim,
                        loadings_dim=loadings_dim)

    def plot_decomposition_results(self,
                                   factors_navigator="smart_auto",
                                   loadings_navigator="smart_auto",
                                   factors_dim=2,
                                   loadings_dim=2):
        """Plot the decomposition factors and loadings.

        Unlike :py:meth:`~hyperspy.signal.MVATools.plot_decomposition_factors`
        and :py:meth:`~hyperspy.signal.MVATools.plot_decomposition_loadings`,
        this method displays one component at a time. Therefore it provides a
        more compact visualization than then other two methods. The loadings
        and factors are displayed in different windows and each has its own
        navigator/sliders to navigate them if they are multidimensional. The
        component index axis is synchronized between the two.

        Parameters
        ----------
        factors_navigator : str, None, or :py:class:`~hyperspy.signal.BaseSignal` (or subclass)
            One of: ``'smart_auto'``, ``'auto'``, ``None``, ``'spectrum'`` or a
            :py:class:`~hyperspy.signal.BaseSignal` object.
            ``'smart_auto'`` (default) displays sliders if the navigation
            dimension is less than 3. For a description of the other options
            see the :py:meth:`~hyperspy.signal.BaseSignal.plot` documentation
            for details.
        loadings_navigator : str, None, or :py:class:`~hyperspy.signal.BaseSignal` (or subclass)
            See the `factors_navigator` parameter
        factors_dim : int
            Currently HyperSpy cannot plot a signal when the signal dimension is
            higher than two. Therefore, to visualize the BSS results when the
            factors or the loadings have signal dimension greater than 2,
            the data can be viewed as spectra (or images) by setting this
            parameter to 1 (or 2). (The default is 2)
        loadings_dim : int
            See the ``factors_dim`` parameter

        See also
        --------
        plot_decomposition_factors, plot_decomposition_loadings,
        plot_bss_results

        """
        factors = self.get_decomposition_factors()
        loadings = self.get_decomposition_loadings()
        _plot_x_results(factors=factors, loadings=loadings,
                        factors_navigator=factors_navigator,
                        loadings_navigator=loadings_navigator,
                        factors_dim=factors_dim,
                        loadings_dim=loadings_dim)


def _plot_x_results(factors, loadings, factors_navigator, loadings_navigator,
                    factors_dim, loadings_dim):
    factors.axes_manager._axes[0] = loadings.axes_manager._axes[0]
    if loadings.axes_manager.signal_dimension > 2:
        loadings.axes_manager.set_signal_dimension(loadings_dim)
    if factors.axes_manager.signal_dimension > 2:
        factors.axes_manager.set_signal_dimension(factors_dim)
    if (loadings_navigator == "smart_auto" and
            loadings.axes_manager.navigation_dimension < 3):
        loadings_navigator = "slider"
    else:
        loadings_navigator = "auto"
    if (factors_navigator == "smart_auto" and
        (factors.axes_manager.navigation_dimension < 3 or
         loadings_navigator is not None)):
        factors_navigator = None
    else:
        factors_navigator = "auto"
    loadings.plot(navigator=loadings_navigator)
    factors.plot(navigator=factors_navigator)


def _change_API_comp_label(title, comp_label):
    if comp_label is not None:
        if title is None:
            title = comp_label
            warnings.warn("The 'comp_label' argument will be deprecated "
                          "in 2.0, please use 'title' instead",
                          VisibleDeprecationWarning)
        else:
            warnings.warn("The 'comp_label' argument will be deprecated "
                          "in 2.0, Since you are already using the 'title'",
                          "argument, 'comp_label' is ignored.",
                          VisibleDeprecationWarning)
    return title


class SpecialSlicersSignal(SpecialSlicers):

    def __setitem__(self, i, j):
        """x.__setitem__(i, y) <==> x[i]=y
        """
        if isinstance(j, BaseSignal):
            j = j.data
        array_slices = self.obj._get_array_slices(i, self.isNavigation)
        self.obj.data[array_slices] = j

    def __len__(self):
        return self.obj.axes_manager.signal_shape[0]


class BaseSetMetadataItems(t.HasTraits):

    def __init__(self, signal):
        for key, value in self.mapping.items():
            if signal.metadata.has_item(key):
                setattr(self, value, signal.metadata.get_item(key))
        self.signal = signal

    def store(self, *args, **kwargs):
        for key, value in self.mapping.items():
            if getattr(self, value) != t.Undefined:
                self.signal.metadata.set_item(key, getattr(self, value))


class BaseSignal(FancySlicing,
                 MVA,
                 MVATools,):

    _dtype = "real"
    _signal_dimension = -1
    _signal_type = ""
    _lazy = False
    _alias_signal_types = []
    _additional_slicing_targets = [
        "metadata.Signal.Noise_properties.variance",
    ]

    def __init__(self, data, **kwds):
        """Create a Signal from a numpy array.

        Parameters
        ----------
        data : :py:class:`numpy.ndarray`
           The signal data. It can be an array of any dimensions.
        axes : dict, optional
            Dictionary to define the axes (see the documentation of the
            :py:class:`~hyperspy.axes.AxesManager` class for more details).
        attributes : dict, optional
            A dictionary whose items are stored as attributes.
        metadata : dict, optional
            A dictionary containing a set of parameters
            that will to stores in the ``metadata`` attribute.
            Some parameters might be mandatory in some cases.
        original_metadata : dict, optional
            A dictionary containing a set of parameters
            that will to stores in the ``original_metadata`` attribute. It
            typically contains all the parameters that has been
            imported from the original data file.

        """
        self._create_metadata()
        self.models = ModelManager(self)
        self.learning_results = LearningResults()
        kwds['data'] = data
        self._load_dictionary(kwds)
        self._plot = None
        self.inav = SpecialSlicersSignal(self, True)
        self.isig = SpecialSlicersSignal(self, False)
        self.events = Events()
        self.events.data_changed = Event("""
            Event that triggers when the data has changed

            The event trigger when the data is ready for consumption by any
            process that depend on it as input. Plotted signals automatically
            connect this Event to its `BaseSignal.plot()`.

            Note: The event only fires at certain specific times, not everytime
            that the `BaseSignal.data` array changes values.

            Arguments:
                obj: The signal that owns the data.
            """, arguments=['obj'])

    def _create_metadata(self):
        self.metadata = DictionaryTreeBrowser()
        mp = self.metadata
        mp.add_node("_HyperSpy")
        mp.add_node("General")
        mp.add_node("Signal")
        mp._HyperSpy.add_node("Folding")
        folding = mp._HyperSpy.Folding
        folding.unfolded = False
        folding.signal_unfolded = False
        folding.original_shape = None
        folding.original_axes_manager = None
        mp.Signal.binned = False
        self.original_metadata = DictionaryTreeBrowser()
        self.tmp_parameters = DictionaryTreeBrowser()

    def __repr__(self):
        if self.metadata._HyperSpy.Folding.unfolded:
            unfolded = "unfolded "
        else:
            unfolded = ""
        string = '<'
        string += self.__class__.__name__
        string += ", title: %s" % self.metadata.General.title
        string += ", %sdimensions: %s" % (
            unfolded,
            self.axes_manager._get_dimension_str())

        string += '>'

        return string

    def _binary_operator_ruler(self, other, op_name):
        exception_message = (
            "Invalid dimensions for this operation")
        if isinstance(other, BaseSignal):
            # Both objects are signals
            oam = other.axes_manager
            sam = self.axes_manager
            if sam.navigation_shape == oam.navigation_shape and \
                    sam.signal_shape == oam.signal_shape:
                # They have the same signal shape.
                # The signal axes are aligned but there is
                # no guarantee that data axes area aligned so we make sure that
                # they are aligned for the operation.
                sdata = self._data_aligned_with_axes
                odata = other._data_aligned_with_axes
                if op_name in INPLACE_OPERATORS:
                    self.data = getattr(sdata, op_name)(odata)
                    self.axes_manager._sort_axes()
                    return self
                else:
                    ns = self._deepcopy_with_new_data(
                        getattr(sdata, op_name)(odata))
                    ns.axes_manager._sort_axes()
                    return ns
            else:
                # Different navigation and/or signal shapes
                if not are_signals_aligned(self, other):
                    raise ValueError(exception_message)
                else:
                    # They are broadcastable but have different number of axes
                    ns, no = broadcast_signals(self, other)
                    sdata = ns.data
                    odata = no.data
                    if op_name in INPLACE_OPERATORS:
                        # This should raise a ValueError if the operation
                        # changes the shape of the object on the left.
                        self.data = getattr(sdata, op_name)(odata)
                        self.axes_manager._sort_axes()
                        return self
                    else:
                        ns.data = getattr(sdata, op_name)(odata)
                        return ns

        else:
            # Second object is not a Signal
            if op_name in INPLACE_OPERATORS:
                getattr(self.data, op_name)(other)
                return self
            else:
                return self._deepcopy_with_new_data(
                    getattr(self.data, op_name)(other))

    def _unary_operator_ruler(self, op_name):
        return self._deepcopy_with_new_data(getattr(self.data, op_name)())

    def _check_signal_dimension_equals_one(self):
        if self.axes_manager.signal_dimension != 1:
            raise SignalDimensionError(self.axes_manager.signal_dimension, 1)

    def _check_signal_dimension_equals_two(self):
        if self.axes_manager.signal_dimension != 2:
            raise SignalDimensionError(self.axes_manager.signal_dimension, 2)

    def _deepcopy_with_new_data(self, data=None, copy_variance=False):
        """Returns a deepcopy of itself replacing the data.

        This method has an advantage over the default :py:func:`copy.deepcopy`
        in that it does not copy the data, which can save memory.

        Parameters
        ----------
        data : None or :py:class:`numpy.ndarray`
        copy_variance : bool
            Whether to copy the variance of the signal to the new copy

        Returns
        -------
        ns : :py:class:`~hyperspy.signal.BaseSignal` (or subclass)
            The newly copied signal

        """
        old_np = None
        try:
            old_data = self.data
            self.data = None
            old_plot = self._plot
            self._plot = None
            old_models = self.models._models
            if not copy_variance and "Noise_properties" in self.metadata.Signal:
                old_np = self.metadata.Signal.Noise_properties
                del self.metadata.Signal.Noise_properties
            self.models._models = DictionaryTreeBrowser()
            ns = self.deepcopy()
            ns.data = data
            return ns
        finally:
            self.data = old_data
            self._plot = old_plot
            self.models._models = old_models
            if old_np is not None:
                self.metadata.Signal.Noise_properties = old_np

    def as_lazy(self, copy_variance=True):
        """
        Create a copy of the given Signal as a
        :py:class:`~hyperspy._signals.lazy.LazySignal`.

        Parameters
        ----------
        copy_variance : bool
            Whether or not to copy the variance from the original Signal to
            the new lazy version

        Returns
        -------
        res : :py:class:`~hyperspy._signals.lazy.LazySignal`
            The same signal, converted to be lazy
        """
        res = self._deepcopy_with_new_data(self.data,
                                           copy_variance=copy_variance)
        res._lazy = True
        res._assign_subclass()
        return res

    def _summary(self):
        string = "\n\tTitle: "
        string += self.metadata.General.title
        if self.metadata.has_item("Signal.signal_type"):
            string += "\n\tSignal type: "
            string += self.metadata.Signal.signal_type
        string += "\n\tData dimensions: "
        string += str(self.axes_manager.shape)
        string += "\n\tData type: "
        string += str(self.data.dtype)
        return string

    def _print_summary(self):
        print(self._summary())

    @property
    def data(self):
        """The underlying data structure as a :py:class:`numpy.ndarray` (or
        :py:class:`dask.array.Array`, if the Signal is lazy)."""
        return self._data

    @data.setter
    def data(self, value):
        from dask.array import Array
        if isinstance(value, Array):
            if not value.ndim:
                value = value.reshape((1,))
            self._data = value
        else:
            self._data = np.atleast_1d(np.asanyarray(value))

    def _load_dictionary(self, file_data_dict):
        """Load data from dictionary.

        Parameters
        ----------
        file_data_dict : dict
            A dictionary containing at least a 'data' keyword with an array of
            arbitrary dimensions. Additionally the dictionary can contain the
            following items:
            data : :py:class:`numpy.ndarray`
               The signal data. It can be an array of any dimensions.
            axes : dict, optional
                Dictionary to define the axes (see the
                documentation of the AxesManager class for more details).
            attributes : dict, optional
                A dictionary whose items are stored as attributes.
            metadata : dict, optional
                A dictionary containing a set of parameters
                that will to stores in the `metadata` attribute.
                Some parameters might be mandatory in some cases.
            original_metadata : dict, optional
                A dictionary containing a set of parameters
                that will to stores in the `original_metadata` attribute. It
                typically contains all the parameters that has been
                imported from the original data file.

        """
        self.data = file_data_dict['data']
        oldlazy = self._lazy
        if 'models' in file_data_dict:
            self.models._add_dictionary(file_data_dict['models'])
        if 'axes' not in file_data_dict:
            file_data_dict['axes'] = self._get_undefined_axes_list()
        self.axes_manager = AxesManager(
            file_data_dict['axes'])
        if 'metadata' not in file_data_dict:
            file_data_dict['metadata'] = {}
        if 'original_metadata' not in file_data_dict:
            file_data_dict['original_metadata'] = {}
        if 'attributes' in file_data_dict:
            for key, value in file_data_dict['attributes'].items():
                if hasattr(self, key):
                    if isinstance(value, dict):
                        for k, v in value.items():
                            setattr(getattr(self, key), k, v)
                    else:
                        setattr(self, key, value)
        self.original_metadata.add_dictionary(
            file_data_dict['original_metadata'])
        self.metadata.add_dictionary(
            file_data_dict['metadata'])
        if "title" not in self.metadata.General:
            self.metadata.General.title = ''
        if (self._signal_type or not self.metadata.has_item("Signal.signal_type")):
            self.metadata.Signal.signal_type = self._signal_type
        if "learning_results" in file_data_dict:
            self.learning_results.__dict__.update(
                file_data_dict["learning_results"])
        if self._lazy is not oldlazy:
            self._assign_subclass()

# TODO: try to find a way to use dask ufuncs when called with lazy data (e.g.
# np.log(s) -> da.log(s.data) wrapped.
    def __array__(self, dtype=None):
        if dtype:
            return self.data.astype(dtype)
        else:
            return self.data

    def __array_wrap__(self, array, context=None):

        signal = self._deepcopy_with_new_data(array)
        if context is not None:
            # ufunc, argument of the ufunc, domain of the ufunc
            # In ufuncs with multiple outputs, domain indicates which output
            # is currently being prepared (eg. see modf).
            # In ufuncs with a single output, domain is 0
            uf, objs, huh = context

            def get_title(signal, i=0):
                g = signal.metadata.General
                if g.title:
                    return g.title
                else:
                    return "Untitled Signal %s" % (i + 1)

            title_strs = []
            i = 0
            for obj in objs:
                if isinstance(obj, BaseSignal):
                    title_strs.append(get_title(obj, i))
                    i += 1
                else:
                    title_strs.append(str(obj))

            signal.metadata.General.title = "%s(%s)" % (
                uf.__name__, ", ".join(title_strs))

        return signal

    def squeeze(self):
        """Remove single-dimensional entries from the shape of an array
        and the axes. See :py:func:`numpy.squeeze` for more details.
        """
        # We deepcopy everything but data
        self = self._deepcopy_with_new_data(self.data)
        for axis in self.axes_manager._axes:
            if axis.size == 1:
                self._remove_axis(axis.index_in_axes_manager)
        self.data = self.data.squeeze()
        return self

    def _to_dictionary(self, add_learning_results=True, add_models=False):
        """Returns a dictionary that can be used to recreate the signal.

        All items but `data` are copies.

        Parameters
        ----------
        add_learning_results : bool
            Whether or not to include any multivariate learning results in
            the outputted dictionary

        Returns
        -------
        dic : dict
            The dictionary that can be used to recreate the signal

        """
        dic = {'data': self.data,
               'axes': self.axes_manager._get_axes_dicts(),
               'metadata': self.metadata.deepcopy().as_dictionary(),
               'original_metadata':
               self.original_metadata.deepcopy().as_dictionary(),
               'tmp_parameters':
               self.tmp_parameters.deepcopy().as_dictionary(),
               'attributes': {'_lazy': self._lazy},
               }
        if add_learning_results and hasattr(self, 'learning_results'):
            dic['learning_results'] = copy.deepcopy(
                self.learning_results.__dict__)
        if add_models:
            dic['models'] = self.models._models.as_dictionary()
        return dic

    def _get_undefined_axes_list(self):
        axes = []
        for s in self.data.shape:
            axes.append({'size': int(s), })
        return axes

    def __call__(self, axes_manager=None, fft_shift=False):
        if axes_manager is None:
            axes_manager = self.axes_manager
        value = np.atleast_1d(self.data.__getitem__(
            axes_manager._getitem_tuple))
        if fft_shift:
            value = np.fft.fftshift(value)
        return value

    def plot(self, navigator="auto", axes_manager=None, plot_markers=True,
             **kwargs):
        """%s
    %s
        """
        if self._plot is not None:
            try:
                self._plot.close()
            except BaseException:
                # If it was already closed it will raise an exception,
                # but we want to carry on...
                pass
        if ('power_spectrum' in kwargs and
                not self.metadata.Signal.get_item('FFT', False)):
            _logger.warning('The option `power_spectrum` is considered only '
                            'for signals in Fourier space.')
            del kwargs['power_spectrum']

        if axes_manager is None:
            axes_manager = self.axes_manager
        if self.is_rgbx is True:
            if axes_manager.navigation_size < 2:
                navigator = None
            else:
                navigator = "slider"
        if axes_manager.signal_dimension == 0:
            self._plot = mpl_he.MPL_HyperExplorer()
        elif axes_manager.signal_dimension == 1:
            # Hyperspectrum
            self._plot = mpl_hse.MPL_HyperSignal1D_Explorer()
        elif axes_manager.signal_dimension == 2:
            self._plot = mpl_hie.MPL_HyperImage_Explorer()
        else:
            raise ValueError(
                "Plotting is not supported for this view. "
                "Try e.g. 's.transpose(signal_axes=1).plot()' for "
                "plotting as a 1D signal, or "
                "'s.transpose(signal_axes=(1,2)).plot()' "
                "for plotting as a 2D signal.")

        self._plot.axes_manager = axes_manager
        self._plot.signal_data_function = self.__call__

        if self.metadata.has_item("Signal.quantity"):
            self._plot.quantity_label = self.metadata.Signal.quantity
        if self.metadata.General.title:
            title = self.metadata.General.title
            self._plot.signal_title = title
        elif self.tmp_parameters.has_item('filename'):
            self._plot.signal_title = self.tmp_parameters.filename

        def get_static_explorer_wrapper(*args, **kwargs):
            return navigator()

        def get_1D_sum_explorer_wrapper(*args, **kwargs):
            navigator = self
            # Sum over all but the first navigation axis.
            am = navigator.axes_manager
            navigator = navigator.sum(am.signal_axes + am.navigation_axes[1:])
            return np.nan_to_num(navigator.data).squeeze()

        def get_dynamic_explorer_wrapper(*args, **kwargs):
            navigator.axes_manager.indices = self.axes_manager.indices[
                navigator.axes_manager.signal_dimension:]
            navigator.axes_manager._update_attributes()
            if np.issubdtype(navigator().dtype, np.complexfloating):
                return np.abs(navigator())
            else:
                return navigator()

        if not isinstance(navigator, BaseSignal) and navigator == "auto":
            if (self.axes_manager.navigation_dimension == 1 and
                    self.axes_manager.signal_dimension == 1):
                navigator = "data"
            elif self.axes_manager.navigation_dimension > 0:
                if self.axes_manager.signal_dimension == 0:
                    navigator = self.deepcopy()
                else:
                    navigator = interactive(
                        self.sum,
                        self.events.data_changed,
                        self.axes_manager.events.any_axis_changed,
                        self.axes_manager.signal_axes)
                if navigator.axes_manager.navigation_dimension == 1:
                    navigator = interactive(
                        navigator.as_signal1D,
                        navigator.events.data_changed,
                        navigator.axes_manager.events.any_axis_changed, 0)
                else:
                    navigator = interactive(
                        navigator.as_signal2D,
                        navigator.events.data_changed,
                        navigator.axes_manager.events.any_axis_changed,
                        (0, 1))
            else:
                navigator = None
        # Navigator properties
        if axes_manager.navigation_axes:
            # check first if we have a signal to avoid comparion of signal with
            # string
            if isinstance(navigator, BaseSignal):
                # Dynamic navigator
                if (axes_manager.navigation_shape ==
                        navigator.axes_manager.signal_shape +
                        navigator.axes_manager.navigation_shape):
                    self._plot.navigator_data_function = get_dynamic_explorer_wrapper

                elif (axes_manager.navigation_shape ==
                        navigator.axes_manager.signal_shape or
                        axes_manager.navigation_shape[:2] ==
                        navigator.axes_manager.signal_shape or
                        (axes_manager.navigation_shape[0],) ==
                        navigator.axes_manager.signal_shape):
                    self._plot.navigator_data_function = get_static_explorer_wrapper
                else:
                    raise ValueError(
                        "The navigator dimensions are not compatible with "
                        "those of self.")
            elif navigator == "slider":
                self._plot.navigator_data_function = "slider"
            elif navigator is None:
                self._plot.navigator_data_function = None
            elif navigator == "data":
                if np.issubdtype(self.data.dtype, np.complexfloating):
                    self._plot.navigator_data_function = lambda axes_manager=None: np.abs(
                        self.data)
                else:
                    self._plot.navigator_data_function = lambda axes_manager=None: self.data
            elif navigator == "spectrum":
                self._plot.navigator_data_function = get_1D_sum_explorer_wrapper
            else:
                raise ValueError(
                    "navigator must be one of \"spectrum\",\"auto\","
                    " \"slider\", None, a Signal instance")

        self._plot.plot(**kwargs)
        self.events.data_changed.connect(self.update_plot, [])
        if self._plot.signal_plot:
            self._plot.signal_plot.events.closed.connect(
                lambda: self.events.data_changed.disconnect(self.update_plot),
                [])

        if plot_markers:
            if self.metadata.has_item('Markers'):
                self._plot_permanent_markers()

    plot.__doc__ %= BASE_PLOT_DOCSTRING, KWARGS_DOCSTRING

    def save(self, filename=None, overwrite=None, extension=None,
             **kwds):
        """Saves the signal in the specified format.

        The function gets the format from the specified extension (see
        :ref:`supported-formats` in the User Guide for more information):
            * ``'hspy'`` for HyperSpy's HDF5 specification
            * ``'rpl'`` for Ripple (useful to export to Digital Micrograph)
            * ``'msa'`` for EMSA/MSA single spectrum saving.
            * ``'unf'`` for SEMPER unf binary format.
            * ``'blo'`` for Blockfile diffraction stack saving.
            * Many image formats such as ``'png'``, ``'tiff'``, ``'jpeg'``...

        If no extension is provided the default file format as defined
        in the `preferences` is used.
        Please note that not all the formats supports saving datasets of
        arbitrary dimensions, e.g. ``'msa'`` only supports 1D data, and
        blockfiles only supports image stacks with a `navigation_dimension` < 2.

        Each format accepts a different set of parameters. For details
        see the specific format documentation.

        Parameters
        ----------
        filename : str or None
            If None (default) and `tmp_parameters.filename` and
            `tmp_parameters.folder` are defined, the
            filename and path will be taken from there. A valid
            extension can be provided e.g. ``'my_file.rpl'``
            (see `extension` parameter).
        overwrite : None or bool
            If None, if the file exists it will query the user. If
            True(False) it does(not) overwrite the file if it exists.
        extension : None or str
            The extension of the file that defines the file format.
            Allowable string values are: {``'hspy'``, ``'hdf5'``, ``'rpl'``,
            ``'msa'``, ``'unf'``, ``'blo'``, ``'emd'``, and common image
            extensions e.g. ``'tiff'``, ``'png'``, etc.}
            ``'hspy'`` and ``'hdf5'`` are equivalent. Use ``'hdf5'`` if
            compatibility with HyperSpy versions older than 1.2 is required.
            If ``None``, the extension is determined from the following list in
            this order:
                i) the filename
                ii)  `Signal.tmp_parameters.extension`
                iii) ``'hspy'`` (the default extension)

        """
        if filename is None:
            if (self.tmp_parameters.has_item('filename') and
                    self.tmp_parameters.has_item('folder')):
                filename = os.path.join(
                    self.tmp_parameters.folder,
                    self.tmp_parameters.filename)
                extension = (self.tmp_parameters.extension
                             if not extension
                             else extension)
            elif self.metadata.has_item('General.original_filename'):
                filename = self.metadata.General.original_filename
            else:
                raise ValueError('File name not defined')
        if extension is not None:
            basename, ext = os.path.splitext(filename)
            filename = basename + '.' + extension
        io.save(filename, self, overwrite=overwrite, **kwds)

    def _replot(self):
        if self._plot is not None:
            if self._plot.is_active:
                self.plot()

    def update_plot(self):
        """
        If this Signal has been plotted, update the signal and navigator
        plots, as appropriate.
        """
        if self._plot is not None and self._plot.is_active:
            if self._plot.signal_plot is not None:
                self._plot.signal_plot.update()
            if self._plot.navigator_plot is not None:
                self._plot.navigator_plot.update()

    def get_dimensions_from_data(self):
        """Get the dimension parameters from the Signal's underlying data.
        Useful when the data structure was externally modified, or when the
        spectrum image was not loaded from a file
        """
        dc = self.data
        for axis in self.axes_manager._axes:
            axis.size = int(dc.shape[axis.index_in_array])

    def crop(self, axis, start=None, end=None, convert_units=False):
        """Crops the data in a given axis. The range is given in pixels.

        Parameters
        ----------
        axis : int or str
            Specify the data axis in which to perform the cropping
            operation. The axis can be specified using the index of the
            axis in `axes_manager` or the axis name.
        start : int, float, or None
            The beginning of the cropping interval. If type is ``int``,
            the value is taken as the axis index. If type is ``float`` the index
            is calculated using the axis calibration. If `start`/`end` is
            ``None`` the method crops from/to the low/high end of the axis.
        end : int, float, or None
            The end of the cropping interval. If type is ``int``,
            the value is taken as the axis index. If type is ``float`` the index
            is calculated using the axis calibration. If `start`/`end` is
            ``None`` the method crops from/to the low/high end of the axis.
        convert_units : bool
            Default is ``False``. If ``True``, convert the units using the
            :py:meth:`~hyperspy.axes.AxesManager.convert_units` method
            of the :py:class:`~hyperspy.axes.AxesManager`. If ``False``,
            does nothing.
        """
        axis = self.axes_manager[axis]
        i1, i2 = axis._get_index(start), axis._get_index(end)
        # To prevent an axis error, which may confuse users
        if i1 is not None and i2 is not None and not i1 != i2:
            raise ValueError("The `start` and `end` values need to be "
                             "different.")
        if i1 is not None:
            new_offset = axis.axis[i1]
        # We take a copy to guarantee the continuity of the data
        self.data = self.data[
            (slice(None),) * axis.index_in_array + (slice(i1, i2),
                                                    Ellipsis)]

        if i1 is not None:
            axis.offset = new_offset
        self.get_dimensions_from_data()
        self.squeeze()
        self.events.data_changed.trigger(obj=self)
        if convert_units:
            self.axes_manager.convert_units(axis)

    def swap_axes(self, axis1, axis2, optimize=False):
        """Swap two axes in the signal.

        Parameters
        ----------
        axis1%s
        axis2%s
        %s

        Returns
        -------
        s : :py:class:`~hyperspy.signal.BaseSignal` (or subclass)
            A copy of the object with the axes swapped.

        See also
        --------
        rollaxis
        """
        axis1 = self.axes_manager[axis1].index_in_array
        axis2 = self.axes_manager[axis2].index_in_array
        s = self._deepcopy_with_new_data(self.data.swapaxes(axis1, axis2))
        am = s.axes_manager
        am._update_trait_handlers(remove=True)
        c1 = am._axes[axis1]
        c2 = am._axes[axis2]
        c1.slice, c2.slice = c2.slice, c1.slice
        c1.navigate, c2.navigate = c2.navigate, c1.navigate
        am._axes[axis1] = c2
        am._axes[axis2] = c1
        am._update_attributes()
        am._update_trait_handlers(remove=False)
        if optimize:
            s._make_sure_data_is_contiguous()
        return s

    swap_axes.__doc__ %= (ONE_AXIS_PARAMETER, ONE_AXIS_PARAMETER, OPTIMIZE_ARG)

    def rollaxis(self, axis, to_axis, optimize=False):
        """Roll the specified axis backwards, until it lies in a given position.

        Parameters
        ----------
        axis %s The axis to roll backwards.
            The positions of the other axes do not change relative to one
            another.
        to_axis %s The axis is rolled until it lies before this other axis.
        %s

        Returns
        -------
        s : :py:class:`~hyperspy.signal.BaseSignal` (or subclass)
            Output signal.

        See also
        --------
        :py:func:`numpy.roll`, swap_axes

        Examples
        --------
        >>> s = hs.signals.Signal1D(np.ones((5,4,3,6)))
        >>> s
        <Signal1D, title: , dimensions: (3, 4, 5, 6)>
        >>> s.rollaxis(3, 1)
        <Signal1D, title: , dimensions: (3, 4, 5, 6)>
        >>> s.rollaxis(2,0)
        <Signal1D, title: , dimensions: (5, 3, 4, 6)>

        """
        axis = self.axes_manager[axis].index_in_array
        to_index = self.axes_manager[to_axis].index_in_array
        if axis == to_index:
            return self.deepcopy()
        new_axes_indices = hyperspy.misc.utils.rollelem(
            [axis_.index_in_array for axis_ in self.axes_manager._axes],
            index=axis,
            to_index=to_index)

        s = self._deepcopy_with_new_data(self.data.transpose(new_axes_indices))
        s.axes_manager._axes = hyperspy.misc.utils.rollelem(
            s.axes_manager._axes,
            index=axis,
            to_index=to_index)
        s.axes_manager._update_attributes()
        if optimize:
            s._make_sure_data_is_contiguous()
        return s

    rollaxis.__doc__ %= (ONE_AXIS_PARAMETER, ONE_AXIS_PARAMETER, OPTIMIZE_ARG)

    @property
    def _data_aligned_with_axes(self):
        """Returns a view of `data` with is axes aligned with the Signal axes.

        """
        if self.axes_manager.axes_are_aligned_with_data:
            return self.data
        else:
            am = self.axes_manager
            nav_iia_r = am.navigation_indices_in_array[::-1]
            sig_iia_r = am.signal_indices_in_array[::-1]
            # nav_sort = np.argsort(nav_iia_r)
            # sig_sort = np.argsort(sig_iia_r) + len(nav_sort)
            data = self.data.transpose(nav_iia_r + sig_iia_r)
            return data

    def _validate_rebin_args_and_get_factors(self, new_shape=None, scale=None):

        if new_shape is None and scale is None:
            raise ValueError("One of new_shape, or scale must be specified")
        elif new_shape is None and scale is None:
            raise ValueError(
                "Only one out of new_shape or scale should be specified. "
                "Not both.")
        elif new_shape:
            if len(new_shape) != len(self.data.shape):
                raise ValueError("Wrong new_shape size")
            new_shape_in_array = np.array([new_shape[axis.index_in_axes_manager]
                                           for axis in self.axes_manager._axes])
            factors = np.array(self.data.shape) / new_shape_in_array
        else:
            if len(scale) != len(self.data.shape):
                raise ValueError("Wrong scale size")
            factors = np.array([scale[axis.index_in_axes_manager]
                                for axis in self.axes_manager._axes])
        return factors  # Factors are in array order

    def rebin(self, new_shape=None, scale=None, crop=True, out=None):
        """
        Rebin the signal into a smaller or larger shape, based on linear
        interpolation. Specify **either** `new_shape` or `scale`.

        Parameters
        ----------
        new_shape : list (of floats or integer) or None
            For each dimension specify the new_shape. This will internally be
            converted into a `scale` parameter.
        scale : list (of floats or integer) or None
            For each dimension, specify the new:old pixel ratio, e.g. a ratio
            of 1 is no binning and a ratio of 2 means that each pixel in the new
            spectrum is twice the size of the pixels in the old spectrum.
            The length of the list should match the dimension of the
            Signal's underlying data array.
            *Note : Only one of `scale` or `new_shape` should be specified,
            otherwise the function will not run*
        crop : bool
            Whether or not to crop the resulting rebinned data (default is
            ``True``). When binning by a non-integer number of
            pixels it is likely that the final row in each dimension will
            contain fewer than the full quota to fill one pixel.

                - e.g. a 5*5 array binned by 2.1 will produce two rows
                  containing 2.1 pixels and one row containing only 0.8
                  pixels. Selection of ``crop=True`` or ``crop=False``
                  determines whether or not this `"black"` line is cropped
                  from the final binned array or not.

            Please note that if ``crop=False`` is used, the final row in each
            dimension may appear black if a fractional number of pixels are left
            over. It can be removed but has been left to preserve total counts
            before and after binning.
        %s

        Returns
        -------
        s : :py:class:`~hyperspy.signal.BaseSignal` (or subclass)
            The resulting cropped signal.

        Examples
        --------
        >>> spectrum = hs.signals.EDSTEMSpectrum(np.ones([4, 4, 10]))
        >>> spectrum.data[1, 2, 9] = 5
        >>> print(spectrum)
        <EDXTEMSpectrum, title: dimensions: (4, 4|10)>
        >>> print ('Sum = ', sum(sum(sum(spectrum.data))))
        Sum = 164.0
        >>> scale = [2, 2, 5]
        >>> test = spectrum.rebin(scale)
        >>> print(test)
        <EDSTEMSpectrum, title: dimensions (2, 2|2)>
        >>> print('Sum = ', sum(sum(sum(test.data))))
        Sum =  164.0

        """
        factors = self._validate_rebin_args_and_get_factors(
            new_shape=new_shape,
            scale=scale,)
        s = out or self._deepcopy_with_new_data(None, copy_variance=True)
        data = hyperspy.misc.array_tools.rebin(
            self.data, scale=factors, crop=crop)

        if out:
            if out._lazy:
                out.data = data
            else:
                out.data[:] = data
        else:
            s.data = data
        s.get_dimensions_from_data()
        for i, factor in enumerate(factors):
            s.axes_manager[i].offset += ((factor - 1)
                                         * s.axes_manager[i].scale) / 2
        for axis, axis_src in zip(s.axes_manager._axes,
                                  self.axes_manager._axes):
            axis.scale = axis_src.scale * factors[axis.index_in_array]
        if s.metadata.has_item('Signal.Noise_properties.variance'):
            if isinstance(s.metadata.Signal.Noise_properties.variance,
                          BaseSignal):
                var = s.metadata.Signal.Noise_properties.variance
                s.metadata.Signal.Noise_properties.variance = var.rebin(
                    new_shape=new_shape, scale=scale, crop=crop, out=out)
        if out is None:
            return s
        else:
            out.events.data_changed.trigger(obj=out)

    rebin.__doc__ %= (OUT_ARG)

    def split(self,
              axis='auto',
              number_of_parts='auto',
              step_sizes='auto'):
        """Splits the data into several signals.

        The split can be defined by giving the `number_of_parts`, a homogeneous
        step size, or a list of customized step sizes. By default (``'auto'``),
        the function is the reverse of :py:func:`~hyperspy.misc.utils.stack`.

        Parameters
        ----------
        axis %s
            If ``'auto'`` and if the object has been created with
            :py:func:`~hyperspy.misc.utils.stack`,
            this method will return the former list of signals (information
            stored in `metadata._HyperSpy.Stacking_history`).
            If it was not created with :py:func:`~hyperspy.misc.utils.stack`,
            the last navigation axis will be used.
        number_of_parts : str or int
            Number of parts in which the spectrum image will be split. The
            splitting is homogeneous. When the axis size is not divisible
            by the `number_of_parts` the remainder data is lost without
            warning. If `number_of_parts` and `step_sizes` is ``'auto'``,
            `number_of_parts` equals the length of the axis,
            `step_sizes` equals one, and the axis is suppressed from each
            sub-spectrum.
        step_sizes : str, list (of ints), or int
            Size of the split parts. If ``'auto'``, the `step_sizes` equals one.
            If an int is given, the splitting is homogeneous.

        Examples
        --------
        >>> s = hs.signals.Signal1D(random.random([4,3,2]))
        >>> s
            <Signal1D, title: , dimensions: (3, 4|2)>
        >>> s.split()
            [<Signal1D, title: , dimensions: (3 |2)>,
            <Signal1D, title: , dimensions: (3 |2)>,
            <Signal1D, title: , dimensions: (3 |2)>,
            <Signal1D, title: , dimensions: (3 |2)>]
        >>> s.split(step_sizes=2)
            [<Signal1D, title: , dimensions: (3, 2|2)>,
            <Signal1D, title: , dimensions: (3, 2|2)>]
        >>> s.split(step_sizes=[1,2])
            [<Signal1D, title: , dimensions: (3, 1|2)>,
            <Signal1D, title: , dimensions: (3, 2|2)>]

        Returns
        -------
        splitted : list
            A list of the split signals

        """

        shape = self.data.shape
        signal_dict = self._to_dictionary(add_learning_results=False)

        if axis == 'auto':
            mode = 'auto'
            if hasattr(self.metadata._HyperSpy, 'Stacking_history'):
                stack_history = self.metadata._HyperSpy.Stacking_history
                axis_in_manager = stack_history.axis
                step_sizes = stack_history.step_sizes
            else:
                axis_in_manager = self.axes_manager[-1 +
                                                    1j].index_in_axes_manager
        else:
            mode = 'manual'
            axis_in_manager = self.axes_manager[axis].index_in_axes_manager

        axis = self.axes_manager[axis_in_manager].index_in_array
        len_axis = self.axes_manager[axis_in_manager].size

        if number_of_parts == 'auto' and step_sizes == 'auto':
            step_sizes = 1
            number_of_parts = len_axis
        elif number_of_parts != 'auto' and step_sizes != 'auto':
            raise ValueError(
                "You can define step_sizes or number_of_parts "
                "but not both.")
        elif step_sizes == 'auto':
            if number_of_parts > shape[axis]:
                raise ValueError(
                    "The number of parts is greater than "
                    "the axis size.")
            else:
                step_sizes = ([shape[axis] // number_of_parts, ] *
                              number_of_parts)

        if isinstance(step_sizes, numbers.Integral):
            step_sizes = [step_sizes] * int(len_axis / step_sizes)

        splitted = []
        cut_index = np.array([0] + step_sizes).cumsum()

        axes_dict = signal_dict['axes']
        for i in range(len(cut_index) - 1):
            axes_dict[axis]['offset'] = self.axes_manager._axes[
                axis].index2value(cut_index[i])
            axes_dict[axis]['size'] = cut_index[i + 1] - cut_index[i]
            data = self.data[
                (slice(None), ) * axis +
                (slice(cut_index[i], cut_index[i + 1]), Ellipsis)]
            signal_dict['data'] = data
            splitted += self.__class__(**signal_dict),

        if number_of_parts == len_axis \
                or step_sizes == [1] * len_axis:
            for i, signal1D in enumerate(splitted):
                signal1D.data = signal1D.data[
                    signal1D.axes_manager._get_data_slice([(axis, 0)])]
                signal1D._remove_axis(axis_in_manager)

        if mode == 'auto' and hasattr(
                self.original_metadata, 'stack_elements'):
            for i, spectrum in enumerate(splitted):
                se = self.original_metadata.stack_elements['element' + str(i)]
                spectrum.metadata = copy.deepcopy(
                    se['metadata'])
                spectrum.original_metadata = copy.deepcopy(
                    se['original_metadata'])
                spectrum.metadata.General.title = se.metadata.General.title

        return splitted

    split.__doc__ %= (ONE_AXIS_PARAMETER)

    def _unfold(self, steady_axes, unfolded_axis):
        """Modify the shape of the data by specifying the axes whose
        dimension do not change and the axis over which the remaining axes will
        be unfolded

        Parameters
        ----------
        steady_axes : list
            The indices of the axes which dimensions do not change
        unfolded_axis : int
            The index of the axis over which all the rest of the axes (except
            the steady axes) will be unfolded

        See also
        --------
        fold

        Notes
        -----
        WARNING: this private function does not modify the signal subclass
        and it is intended for internal use only. To unfold use the public
        :py:meth:`~hyperspy.signal.BaseSignal.unfold`,
        :py:meth:`~hyperspy.signal.BaseSignal.unfold_navigation_space`,
        :py:meth:`~hyperspy.signal.BaseSignal.unfold_signal_space` instead.
        It doesn't make sense to perform an unfolding when `dim` < 2

        """
        if self.data.squeeze().ndim < 2:
            return

        # We need to store the original shape and coordinates to be used
        # by
        # the fold function only if it has not been already stored by a
        # previous unfold
        folding = self.metadata._HyperSpy.Folding
        if folding.unfolded is False:
            folding.original_shape = self.data.shape
            folding.original_axes_manager = self.axes_manager
            folding.unfolded = True

        new_shape = [1] * len(self.data.shape)
        for index in steady_axes:
            new_shape[index] = self.data.shape[index]
        new_shape[unfolded_axis] = -1
        self.data = self.data.reshape(new_shape)
        self.axes_manager = self.axes_manager.deepcopy()
        uname = ''
        uunits = ''
        to_remove = []
        for axis, dim in zip(self.axes_manager._axes, new_shape):
            if dim == 1:
                uname += ',' + str(axis)
                uunits = ',' + str(axis.units)
                to_remove.append(axis)
        ua = self.axes_manager._axes[unfolded_axis]
        ua.name = str(ua) + uname
        ua.units = str(ua.units) + uunits
        ua.size = self.data.shape[unfolded_axis]
        for axis in to_remove:
            self.axes_manager.remove(axis.index_in_axes_manager)
        self.data = self.data.squeeze()
        self._assign_subclass()

    def unfold(self, unfold_navigation=True, unfold_signal=True):
        """Modifies the shape of the data by unfolding the signal and
        navigation dimensions separately

        Parameters
        ----------
        unfold_navigation : bool
            Whether or not to unfold the navigation dimension(s) (default:
            ``True``)
        unfold_signal : bool
            Whether or not to unfold the signal dimension(s) (default:
            ``True``)

        Returns
        -------
        needed_unfolding : bool
            Whether or not one of the axes needed unfolding (and that
            unfolding was performed)

        Note
        ----
        It doesn't make sense to perform an unfolding when the total number
        of dimensions is < 2.
        """
        unfolded = False
        if unfold_navigation:
            if self.unfold_navigation_space():
                unfolded = True
        if unfold_signal:
            if self.unfold_signal_space():
                unfolded = True
        return unfolded

    @contextmanager
    def unfolded(self, unfold_navigation=True, unfold_signal=True):
        """Use this function together with a `with` statement to have the
        signal be unfolded for the scope of the `with` block, before
        automatically refolding when passing out of scope.

        See also
        --------
        unfold, fold

        Examples
        --------
        >>> import numpy as np
        >>> s = BaseSignal(np.random.random((64,64,1024)))
        >>> with s.unfolded():
                # Do whatever needs doing while unfolded here
                pass

        """
        unfolded = self.unfold(unfold_navigation, unfold_signal)
        try:
            yield unfolded
        finally:
            if unfolded is not False:
                self.fold()

    def unfold_navigation_space(self):
        """Modify the shape of the data to obtain a navigation space of
        dimension 1

        Returns
        -------
        needed_unfolding : bool
            Whether or not the navigation space needed unfolding (and whether
            it was performed)
        """

        if self.axes_manager.navigation_dimension < 2:
            needed_unfolding = False
        else:
            needed_unfolding = True
            steady_axes = [
                axis.index_in_array for axis in
                self.axes_manager.signal_axes]
            unfolded_axis = (
                self.axes_manager.navigation_axes[0].index_in_array)
            self._unfold(steady_axes, unfolded_axis)
            if self.metadata.has_item('Signal.Noise_properties.variance'):
                variance = self.metadata.Signal.Noise_properties.variance
                if isinstance(variance, BaseSignal):
                    variance.unfold_navigation_space()
        return needed_unfolding

    def unfold_signal_space(self):
        """Modify the shape of the data to obtain a signal space of
        dimension 1

        Returns
        -------
        needed_unfolding : bool
            Whether or not the signal space needed unfolding (and whether
            it was performed)
        """
        if self.axes_manager.signal_dimension < 2:
            needed_unfolding = False
        else:
            needed_unfolding = True
            steady_axes = [
                axis.index_in_array for axis in
                self.axes_manager.navigation_axes]
            unfolded_axis = self.axes_manager.signal_axes[0].index_in_array
            self._unfold(steady_axes, unfolded_axis)
            self.metadata._HyperSpy.Folding.signal_unfolded = True
            if self.metadata.has_item('Signal.Noise_properties.variance'):
                variance = self.metadata.Signal.Noise_properties.variance
                if isinstance(variance, BaseSignal):
                    variance.unfold_signal_space()
        return needed_unfolding

    def fold(self):
        """If the signal was previously unfolded, fold it back"""
        folding = self.metadata._HyperSpy.Folding
        # Note that == must be used instead of is True because
        # if the value was loaded from a file its type can be np.bool_
        if folding.unfolded is True:
            self.data = self.data.reshape(folding.original_shape)
            self.axes_manager = folding.original_axes_manager
            folding.original_shape = None
            folding.original_axes_manager = None
            folding.unfolded = False
            folding.signal_unfolded = False
            self._assign_subclass()
            if self.metadata.has_item('Signal.Noise_properties.variance'):
                variance = self.metadata.Signal.Noise_properties.variance
                if isinstance(variance, BaseSignal):
                    variance.fold()

    def _make_sure_data_is_contiguous(self):
        if self.data.flags['C_CONTIGUOUS'] is False:
            _logger.info("{0!r} data is replaced by its optimized copy, see "
                         "optimize parameter of ``Basesignal.transpose`` "
                         "for more information.".format(self))
            self.data = np.ascontiguousarray(self.data)

    def _iterate_signal(self):
        """Iterates over the signal data.

        It is faster than using the signal iterator.

        """
        if self.axes_manager.navigation_size < 2:
            yield self()
            return
        self._make_sure_data_is_contiguous()
        axes = [axis.index_in_array for
                axis in self.axes_manager.signal_axes]
        if axes:
            unfolded_axis = (
                self.axes_manager.navigation_axes[0].index_in_array)
            new_shape = [1] * len(self.data.shape)
            for axis in axes:
                new_shape[axis] = self.data.shape[axis]
            new_shape[unfolded_axis] = -1
        else:  # signal_dimension == 0
            new_shape = (-1, 1)
            axes = [1]
            unfolded_axis = 0
        # Warning! if the data is not contigous it will make a copy!!
        data = self.data.reshape(new_shape)
        getitem = [0] * len(data.shape)
        for axis in axes:
            getitem[axis] = slice(None)
        for i in range(data.shape[unfolded_axis]):
            getitem[unfolded_axis] = i
            yield(data[tuple(getitem)])

    def _cycle_signal(self):
        """Cycles over the signal data.

        It is faster than using the signal iterator.

        Warning! could produce a infinite loop.

        """
        if self.axes_manager.navigation_size < 2:
            while True:
                yield self()
            return
        self._make_sure_data_is_contiguous()
        axes = [axis.index_in_array for
                axis in self.axes_manager.signal_axes]
        if axes:
            unfolded_axis = (
                self.axes_manager.navigation_axes[0].index_in_array)
            new_shape = [1] * len(self.data.shape)
            for axis in axes:
                new_shape[axis] = self.data.shape[axis]
            new_shape[unfolded_axis] = -1
        else:  # signal_dimension == 0
            new_shape = (-1, 1)
            axes = [1]
            unfolded_axis = 0
        # Warning! if the data is not contigous it will make a copy!!
        data = self.data.reshape(new_shape)
        getitem = [0] * len(data.shape)
        for axis in axes:
            getitem[axis] = slice(None)
        i = 0
        Ni = data.shape[unfolded_axis]
        while True:
            getitem[unfolded_axis] = i
            yield(data[tuple(getitem)])
            i += 1
            if i == Ni:
                i = 0

    def _remove_axis(self, axes):
        am = self.axes_manager
        axes = am[axes]
        if not np.iterable(axes):
            axes = (axes,)
        if am.navigation_dimension + am.signal_dimension > len(axes):
            old_signal_dimension = am.signal_dimension
            am.remove(axes)
            if old_signal_dimension != am.signal_dimension:
                self._assign_subclass()
        else:
            # Create a "Scalar" axis because the axis is the last one left and
            # HyperSpy does not # support 0 dimensions
            from hyperspy.misc.utils import add_scalar_axis
            add_scalar_axis(self)

    def _ma_workaround(self, s, function, axes, ar_axes, out):
        # TODO: Remove if and when numpy.ma accepts tuple `axis`

        # Basically perform unfolding, but only on data. We don't care about
        # the axes since the function will consume it/them.
        if not np.iterable(ar_axes):
            ar_axes = (ar_axes,)

        ar_axes = sorted(ar_axes)
        new_shape = list(self.data.shape)
        for index in ar_axes[1:]:
            new_shape[index] = 1
        new_shape[ar_axes[0]] = -1
        data = self.data.reshape(new_shape).squeeze()

        if out:
            data = np.atleast_1d(function(data, axis=ar_axes[0],))
            if data.shape == out.data.shape:
                out.data[:] = data
                out.events.data_changed.trigger(obj=out)
            else:
                raise ValueError(
                    "The output shape %s does not match  the shape of "
                    "`out` %s" % (data.shape, out.data.shape))
        else:
            s.data = function(data, axis=ar_axes[0],)
            s._remove_axis([ax.index_in_axes_manager for ax in axes])
            return s

    def _apply_function_on_data_and_remove_axis(self, function, axes,
                                                out=None, **kwargs):
        axes = self.axes_manager[axes]
        if not np.iterable(axes):
            axes = (axes,)

        # Use out argument in numpy function when available for operations that
        # do not return scalars in numpy.
        np_out = not len(self.axes_manager._axes) == len(axes)
        ar_axes = tuple(ax.index_in_array for ax in axes)

        if len(ar_axes) == 0:
            # no axes is provided, so no operation needs to be done but we
            # still need to finished the execution of the function properly.
            if out:
                out.data[:] = self.data
                out.events.data_changed.trigger(obj=out)
                return
            else:
                return self
        elif len(ar_axes) == 1:
            ar_axes = ar_axes[0]

        s = out or self._deepcopy_with_new_data(None)

        if np.ma.is_masked(self.data):
            return self._ma_workaround(s=s, function=function, axes=axes,
                                       ar_axes=ar_axes, out=out)
        if out:
            if np_out:
                function(self.data, axis=ar_axes, out=out.data,)
            else:
                data = np.atleast_1d(function(self.data, axis=ar_axes,))
                if data.shape == out.data.shape:
                    out.data[:] = data
                else:
                    raise ValueError(
                        "The output shape %s does not match  the shape of "
                        "`out` %s" % (data.shape, out.data.shape))
            out.events.data_changed.trigger(obj=out)
        else:
            s.data = np.atleast_1d(
                function(self.data, axis=ar_axes,))
            s._remove_axis([ax.index_in_axes_manager for ax in axes])
            return s

    def sum(self, axis=None, out=None, rechunk=True):
        """Sum the data over the given axes.

        Parameters
        ----------
        axis %s
        %s
        %s

        Returns
        -------
        s : :py:class:`~hyperspy.signal.BaseSignal` (or subclasses)
            A new Signal containing the sum of the provided Signal along the
            specified axes.

        See also
        --------
        max, min, mean, std, var, indexmax, indexmin, valuemax, valuemin

        Examples
        --------
        >>> import numpy as np
        >>> s = BaseSignal(np.random.random((64,64,1024)))
        >>> s.data.shape
        (64,64,1024)
        >>> s.sum(-1).data.shape
        (64,64)

        """
        if axis is None:
            axis = self.axes_manager.navigation_axes
        return self._apply_function_on_data_and_remove_axis(
            np.sum, axis, out=out, rechunk=rechunk)
    sum.__doc__ %= (MANY_AXIS_PARAMETER, OUT_ARG, RECHUNK_ARG)

    def max(self, axis=None, out=None, rechunk=True):
        """Returns a signal with the maximum of the signal along at least one
        axis.

        Parameters
        ----------
        axis %s
        %s
        %s

        Returns
        -------
        s : :py:class:`~hyperspy.signal.BaseSignal` (or subclasses)
            A new Signal containing the maximum of the provided Signal over the
            specified axes

        See also
        --------
        min, sum, mean, std, var, indexmax, indexmin, valuemax, valuemin

        Examples
        --------
        >>> import numpy as np
        >>> s = BaseSignal(np.random.random((64,64,1024)))
        >>> s.data.shape
        (64,64,1024)
        >>> s.max(-1).data.shape
        (64,64)

        """
        if axis is None:
            axis = self.axes_manager.navigation_axes
        return self._apply_function_on_data_and_remove_axis(
            np.max, axis, out=out, rechunk=rechunk)
    max.__doc__ %= (MANY_AXIS_PARAMETER, OUT_ARG, RECHUNK_ARG)

    def min(self, axis=None, out=None, rechunk=True):
        """Returns a signal with the minimum of the signal along at least one
        axis.

        Parameters
        ----------
        axis %s
        %s
        %s

        Returns
        -------
        s : :py:class:`~hyperspy.signal.BaseSignal` (or subclasses)
            A new Signal containing the minimum of the provided Signal over the
            specified axes

        See also
        --------
        max, sum, mean, std, var, indexmax, indexmin, valuemax, valuemin

        Examples
        --------
        >>> import numpy as np
        >>> s = BaseSignal(np.random.random((64,64,1024)))
        >>> s.data.shape
        (64,64,1024)
        >>> s.min(-1).data.shape
        (64,64)

        """
        if axis is None:
            axis = self.axes_manager.navigation_axes
        return self._apply_function_on_data_and_remove_axis(
            np.min, axis, out=out, rechunk=rechunk)
    min.__doc__ %= (MANY_AXIS_PARAMETER, OUT_ARG, RECHUNK_ARG)

    def mean(self, axis=None, out=None, rechunk=True):
        """Returns a signal with the average of the signal along at least one
        axis.

        Parameters
        ----------
        axis %s
        %s
        %s

        Returns
        -------
        s : :py:class:`~hyperspy.signal.BaseSignal` (or subclasses)
            A new Signal containing the mean of the provided Signal over the
            specified axes

        See also
        --------
        max, min, sum, std, var, indexmax, indexmin, valuemax, valuemin

        Examples
        --------
        >>> import numpy as np
        >>> s = BaseSignal(np.random.random((64,64,1024)))
        >>> s.data.shape
        (64,64,1024)
        >>> s.mean(-1).data.shape
        (64,64)

        """
        if axis is None:
            axis = self.axes_manager.navigation_axes
        return self._apply_function_on_data_and_remove_axis(
            np.mean, axis, out=out, rechunk=rechunk)
    mean.__doc__ %= (MANY_AXIS_PARAMETER, OUT_ARG, RECHUNK_ARG)

    def std(self, axis=None, out=None, rechunk=True):
        """Returns a signal with the standard deviation of the signal along
        at least one axis.

        Parameters
        ----------
        axis %s
        %s
        %s

        Returns
        -------
        s : :py:class:`~hyperspy.signal.BaseSignal` (or subclasses)
            A new Signal containing the standard deviation of the provided
            Signal over the specified axes

        See also
        --------
        max, min, sum, mean, var, indexmax, indexmin, valuemax, valuemin

        Examples
        --------
        >>> import numpy as np
        >>> s = BaseSignal(np.random.random((64,64,1024)))
        >>> s.data.shape
        (64,64,1024)
        >>> s.std(-1).data.shape
        (64,64)

        """
        if axis is None:
            axis = self.axes_manager.navigation_axes
        return self._apply_function_on_data_and_remove_axis(
            np.std, axis, out=out, rechunk=rechunk)
    std.__doc__ %= (MANY_AXIS_PARAMETER, OUT_ARG, RECHUNK_ARG)

    def var(self, axis=None, out=None, rechunk=True):
        """Returns a signal with the variances of the signal along at least one
        axis.

        Parameters
        ----------
        axis %s
        %s
        %s

        Returns
        -------
        s : :py:class:`~hyperspy.signal.BaseSignal` (or subclasses)
            A new Signal containing the variance of the provided Signal over the
            specified axes

        See also
        --------
        max, min, sum, mean, std, indexmax, indexmin, valuemax, valuemin

        Examples
        --------
        >>> import numpy as np
        >>> s = BaseSignal(np.random.random((64,64,1024)))
        >>> s.data.shape
        (64,64,1024)
        >>> s.var(-1).data.shape
        (64,64)

        """
        if axis is None:
            axis = self.axes_manager.navigation_axes
        return self._apply_function_on_data_and_remove_axis(
            np.var, axis, out=out, rechunk=rechunk)
    var.__doc__ %= (MANY_AXIS_PARAMETER, OUT_ARG, RECHUNK_ARG)

    def nansum(self, axis=None, out=None, rechunk=True):
        """%s
        """
        if axis is None:
            axis = self.axes_manager.navigation_axes
        return self._apply_function_on_data_and_remove_axis(
            np.nansum, axis, out=out, rechunk=rechunk)
    nansum.__doc__ %= (NAN_FUNC.format('sum'))

    def nanmax(self, axis=None, out=None, rechunk=True):
        """%s
        """
        if axis is None:
            axis = self.axes_manager.navigation_axes
        return self._apply_function_on_data_and_remove_axis(
            np.nanmax, axis, out=out, rechunk=rechunk)
    nanmax.__doc__ %= (NAN_FUNC.format('max'))

    def nanmin(self, axis=None, out=None, rechunk=True):
        """%s"""
        if axis is None:
            axis = self.axes_manager.navigation_axes
        return self._apply_function_on_data_and_remove_axis(
            np.nanmin, axis, out=out, rechunk=rechunk)
    nanmin.__doc__ %= (NAN_FUNC.format('min'))

    def nanmean(self, axis=None, out=None, rechunk=True):
        """%s """
        if axis is None:
            axis = self.axes_manager.navigation_axes
        return self._apply_function_on_data_and_remove_axis(
            np.nanmean, axis, out=out, rechunk=rechunk)
    nanmean.__doc__ %= (NAN_FUNC.format('mean'))

    def nanstd(self, axis=None, out=None, rechunk=True):
        """%s"""
        if axis is None:
            axis = self.axes_manager.navigation_axes
        return self._apply_function_on_data_and_remove_axis(
            np.nanstd, axis, out=out, rechunk=rechunk)
    nanstd.__doc__ %= (NAN_FUNC.format('std'))

    def nanvar(self, axis=None, out=None, rechunk=True):
        """%s"""
        if axis is None:
            axis = self.axes_manager.navigation_axes
        return self._apply_function_on_data_and_remove_axis(
            np.nanvar, axis, out=out, rechunk=rechunk)
    nanvar.__doc__ %= (NAN_FUNC.format('var'))

    def diff(self, axis, order=1, out=None, rechunk=True):
        """Returns a signal with the `n`-th order discrete difference along
        given axis. `i.e.` it calculates the difference between consecutive
        values in the given axis: `out[n] = a[n+1] - a[n]`. See
        :py:func:`numpy.diff` for more details.

        Parameters
        ----------
        axis %s
        order : int
            The order of the discrete difference.
        %s
        %s

        Returns
        -------
        s : :py:class:`~hyperspy.signal.BaseSignal` (or subclasses) or None
            Note that the size of the data on the given ``axis`` decreases by
            the given ``order``. `i.e.` if ``axis`` is ``"x"`` and ``order`` is
            2, the `x` dimension is N, ``der``'s `x` dimension is N - 2.

        See also
        --------
        derivative, integrate1D, integrate_simpson

        Examples
        --------
        >>> import numpy as np
        >>> s = BaseSignal(np.random.random((64,64,1024)))
        >>> s.data.shape
        (64,64,1024)
        >>> s.diff(-1).data.shape
        (64,64,1023)
        """
        s = out or self._deepcopy_with_new_data(None)
        data = np.diff(self.data, n=order,
                       axis=self.axes_manager[axis].index_in_array)
        if out is not None:
            out.data[:] = data
        else:
            s.data = data
        axis2 = s.axes_manager[axis]
        new_offset = self.axes_manager[axis].offset + (order * axis2.scale / 2)
        axis2.offset = new_offset
        s.get_dimensions_from_data()
        if out is None:
            return s
        else:
            out.events.data_changed.trigger(obj=out)
    diff.__doc__ %= (ONE_AXIS_PARAMETER, OUT_ARG, RECHUNK_ARG)

    def derivative(self, axis, order=1, out=None, rechunk=True):
        r"""Calculate the numerical derivative along the given axis,
        with respect to the calibrated units of that axis.
            
        For a function :math:`y = f(x)` and two consecutive values :math:`x_1` 
        and :math:`x_2`:

        .. math::
    
            \frac{df(x)}{dx} = \frac{y(x_2)-y(x_1)}{x_2-x_1}

        Parameters
        ----------
        axis %s
        order: int
            The order of the derivative.
        %s
        %s

        Returns
        -------
        der : :py:class:`~hyperspy.signal.BaseSignal`
            Note that the size of the data on the given ``axis`` decreases by
            the given ``order``. `i.e.` if ``axis`` is ``"x"`` and ``order`` is
            2, if the `x` dimension is N, then ``der``'s `x` dimension is N - 2.

        See also
        --------
        diff, integrate1D, integrate_simpson

        """

        der = self.diff(order=order, axis=axis, out=out, rechunk=rechunk)
        der = out or der
        axis = self.axes_manager[axis]
        der.data /= axis.scale ** order
        if out is None:
            return der
        else:
            out.events.data_changed.trigger(obj=out)
    derivative.__doc__ %= (ONE_AXIS_PARAMETER, OUT_ARG, RECHUNK_ARG)

    def integrate_simpson(self, axis, out=None):
        """Calculate the integral of a Signal along an axis using
        `Simpson's rule <https://en.wikipedia.org/wiki/Simpson%%27s_rule>`_.

        Parameters
        ----------
        axis %s
        %s

        Returns
        -------
        s : :py:class:`~hyperspy.signal.BaseSignal` (or subclasses)
            A new Signal containing the integral of the provided Signal along
            the specified axis.

        See also
        --------
        diff, derivative, integrate1D

        Examples
        --------
        >>> import numpy as np
        >>> s = BaseSignal(np.random.random((64,64,1024)))
        >>> s.data.shape
        (64,64,1024)
        >>> s.integrate_simpson(-1).data.shape
        (64,64)

        """
        axis = self.axes_manager[axis]
        s = out or self._deepcopy_with_new_data(None)
        data = sp.integrate.simps(y=self.data, x=axis.axis,
                                  axis=axis.index_in_array)
        if out is not None:
            out.data[:] = data
            out.events.data_changed.trigger(obj=out)
        else:
            s.data = data
            s._remove_axis(axis.index_in_axes_manager)
            return s
    integrate_simpson.__doc__ %= (ONE_AXIS_PARAMETER, OUT_ARG)

    def fft(self, shift=False, apodization=False, **kwargs):
        """Compute the discrete Fourier Transform.

        This function computes the discrete Fourier Transform over the signal
        axes by means of the Fast Fourier Transform (FFT) as implemented in
        numpy.

        Parameters
        ----------
        shift : bool, optional
            If ``True``, the origin of FFT will be shifted to the centre
            (default is ``False``).
        apodization : bool or str
            Apply an
            `apodization window <http://mathworld.wolfram.com/ApodizationFunction.html>`_
            before calculating the FFT in order to suppress streaks.
            Valid string values are {``'hann'`` or ``'hamming'`` or ``'tukey'``}
            If ``True`` or ``'hann'``, applies a Hann window.
            If ``'hamming'`` or ``'tukey'``, applies Hamming or Tukey
            windows, respectively (default is ``False``).
        **kwargs : dict
            other keyword arguments are described in :py:func:`numpy.fft.fftn`

        Returns
        -------
        s : :py:class:`~hyperspy._signals.complex_signal.ComplexSignal`
            A Signal containing the result of the FFT algorithm

        Examples
        --------
        >>> im = hs.signals.Signal2D(scipy.misc.ascent())
        >>> im.fft()
        <ComplexSignal2D, title: FFT of , dimensions: (|512, 512)>

        >>> # Use following to plot power spectrum of `im`:
        >>> im.fft(shift=True, apodization=True).plot(power_spectrum=True)

        Note
        ----
        For further information see the documentation of
        :py:func:`numpy.fft.fftn`
        """

        if self.axes_manager.signal_dimension == 0:
            raise AttributeError("Signal dimension must be at least one.")
        if apodization == True:
            apodization = 'hann'

        if apodization:
            im_fft = self.apply_apodization(window=apodization, inplace=False)
        else:
            im_fft = self
        ax = self.axes_manager
        axes = ax.signal_indices_in_array
        if isinstance(self.data, da.Array):
            if shift:
                im_fft = self._deepcopy_with_new_data(da.fft.fftshift(
                    da.fft.fftn(im_fft.data, axes=axes, **kwargs), axes=axes))
            else:
                im_fft = self._deepcopy_with_new_data(
                    da.fft.fftn(self.data, axes=axes, **kwargs))
        else:
            if shift:
                im_fft = self._deepcopy_with_new_data(np.fft.fftshift(
                    np.fft.fftn(im_fft.data, axes=axes, **kwargs), axes=axes))
            else:
                im_fft = self._deepcopy_with_new_data(
                    np.fft.fftn(self.data, axes=axes, **kwargs))

        im_fft.change_dtype("complex")
        im_fft.metadata.General.title = 'FFT of {}'.format(
            im_fft.metadata.General.title)
        im_fft.metadata.set_item('Signal.FFT.shifted', shift)
        if hasattr(self.metadata.Signal, 'quantity'):
            self.metadata.Signal.__delattr__('quantity')

        ureg = UnitRegistry()
        for axis in im_fft.axes_manager.signal_axes:
            axis.scale = 1. / axis.size / axis.scale
            axis.offset = 0.0
            try:
                units = ureg.parse_expression(str(axis.units))**(-1)
                axis.units = '{:~}'.format(units.units)
            except UndefinedUnitError:
                _logger.warning('Units are not set or cannot be recognized')
            if shift:
                axis.offset = -axis.high_value / 2.
        return im_fft

    def ifft(self, shift=None, **kwargs):
        """
        Compute the inverse discrete Fourier Transform.

        This function computes the real part of the inverse of the discrete
        Fourier Transform over the signal axes by means of the Fast Fourier
        Transform (FFT) as implemented in numpy.

        Parameters
        ----------
        shift : bool or None, optional
            If ``None``, the shift option will be set to the original status
            of the FFT using the value in metadata. If no FFT entry is
            present in metadata, the parameter will be set to ``False``.
            If ``True``, the origin of the FFT will be shifted to the centre.
            If ``False``, the origin will be kept at (0, 0)
            (default is ``None``).
        **kwargs : dict
            other keyword arguments are described in :py:func:`numpy.fft.ifftn`

        Return
        ------
        s : :py:class:`~hyperspy.signal.BaseSignal` (or subclasses)
            A Signal containing the result of the inverse FFT algorithm

        Examples
        --------
        >>> import scipy
        >>> im = hs.signals.Signal2D(scipy.misc.ascent())
        >>> imfft = im.fft()
        >>> imfft.ifft()
        <Signal2D, title: real(iFFT of FFT of ), dimensions: (|512, 512)>

        Note
        ----
        For further information see the documentation of
        :py:func:`numpy.fft.ifftn`
        """

        if self.axes_manager.signal_dimension == 0:
            raise AttributeError("Signal dimension must be at least one.")
        ax = self.axes_manager
        axes = ax.signal_indices_in_array
        if shift is None:
            shift = self.metadata.get_item('Signal.FFT.shifted', False)

        if isinstance(self.data, da.Array):
            if shift:
                fft_data_shift = da.fft.ifftshift(self.data, axes=axes)
                im_ifft = self._deepcopy_with_new_data(
                    da.fft.ifftn(fft_data_shift, axes=axes, **kwargs))
            else:
                im_ifft = self._deepcopy_with_new_data(da.fft.ifftn(
                    self.data, axes=axes, **kwargs))
        else:
            if shift:
                im_ifft = self._deepcopy_with_new_data(np.fft.ifftn(
                    np.fft.ifftshift(self.data, axes=axes), axes=axes, **kwargs))
            else:
                im_ifft = self._deepcopy_with_new_data(np.fft.ifftn(
                    self.data, axes=axes, **kwargs))

        im_ifft.metadata.General.title = 'iFFT of {}'.format(
            im_ifft.metadata.General.title)
        if im_ifft.metadata.has_item('Signal.FFT'):
            del im_ifft.metadata.Signal.FFT
        im_ifft = im_ifft.real

        ureg = UnitRegistry()
        for axis in im_ifft.axes_manager.signal_axes:
            axis.scale = 1. / axis.size / axis.scale
            try:
                units = ureg.parse_expression(str(axis.units)) ** (-1)
                axis.units = '{:~}'.format(units.units)
            except UndefinedUnitError:
                _logger.warning('Units are not set or cannot be recognized')
            axis.offset = 0.
        return im_ifft

    def integrate1D(self, axis, out=None):
        """Integrate the signal over the given axis.

        The integration is performed using
        `Simpson's rule <https://en.wikipedia.org/wiki/Simpson%%27s_rule>`_ if
        `metadata.Signal.binned` is ``False`` and simple summation over the
        given axis if ``True``.

        Parameters
        ----------
        axis %s
        %s

        Returns
        -------
        s : :py:class:`~hyperspy.signal.BaseSignal` (or subclasses)
            A new Signal containing the integral of the provided Signal along
            the specified axis.

        See also
        --------
        integrate_simpson, diff, derivative

        Examples
        --------
        >>> import numpy as np
        >>> s = BaseSignal(np.random.random((64,64,1024)))
        >>> s.data.shape
        (64,64,1024)
        >>> s.integrate1D(-1).data.shape
        (64,64)

        """
        if self.metadata.Signal.binned is False:
            return self.integrate_simpson(axis=axis, out=out)
        else:
            return self.sum(axis=axis, out=out)
    integrate1D.__doc__ %= (ONE_AXIS_PARAMETER, OUT_ARG)

    def indexmin(self, axis, out=None, rechunk=True):
        """Returns a signal with the index of the minimum along an axis.

        Parameters
        ----------
        axis %s
        %s
        %s

        Returns
        -------
        s : :py:class:`~hyperspy.signal.BaseSignal` (or subclasses)
            A new Signal containing the indices of the minimum along the
            specified axis. Note: the data `dtype` is always ``int``.

        See also
        --------
        max, min, sum, mean, std, var, indexmax, valuemax, valuemin

        Examples
        --------
        >>> import numpy as np
        >>> s = BaseSignal(np.random.random((64,64,1024)))
        >>> s.data.shape
        (64,64,1024)
        >>> s.indexmin(-1).data.shape
        (64,64)

        """
        return self._apply_function_on_data_and_remove_axis(
            np.argmin, axis, out=out, rechunk=rechunk)
    indexmin.__doc__ %= (ONE_AXIS_PARAMETER, OUT_ARG, RECHUNK_ARG)

    def indexmax(self, axis, out=None, rechunk=True):
        """Returns a signal with the index of the maximum along an axis.

        Parameters
        ----------
        axis %s
        %s
        %s

        Returns
        -------
        s : :py:class:`~hyperspy.signal.BaseSignal` (or subclasses)
            A new Signal containing the indices of the maximum along the
            specified axis. Note: the data `dtype` is always ``int``.

        See also
        --------
        max, min, sum, mean, std, var, indexmin, valuemax, valuemin

        Examples
        --------
        >>> import numpy as np
        >>> s = BaseSignal(np.random.random((64,64,1024)))
        >>> s.data.shape
        (64,64,1024)
        >>> s.indexmax(-1).data.shape
        (64,64)

        """
        return self._apply_function_on_data_and_remove_axis(
            np.argmax, axis, out=out, rechunk=rechunk)
    indexmax.__doc__ %= (ONE_AXIS_PARAMETER, OUT_ARG, RECHUNK_ARG)

    def valuemax(self, axis, out=None, rechunk=True):
        """Returns a signal with the value of coordinates of the maximum along
        an axis.

        Parameters
        ----------
        axis %s
        %s
        %s

        Returns
        -------
        s : :py:class:`~hyperspy.signal.BaseSignal` (or subclasses)
            A new Signal containing the calibrated coordinate values of the
            maximum along the specified axis.

        See also
        --------
        max, min, sum, mean, std, var, indexmax, indexmin, valuemin

        Examples
        --------
        >>> import numpy as np
        >>> s = BaseSignal(np.random.random((64,64,1024)))
        >>> s.data.shape
        (64,64,1024)
        >>> s.valuemax(-1).data.shape
        (64,64)

        """
        idx = self.indexmax(axis)
        data = self.axes_manager[axis].index2value(idx.data)
        if out is None:
            idx.data = data
            return idx
        else:
            out.data[:] = data
            out.events.data_changed.trigger(obj=out)
    valuemax.__doc__ %= (ONE_AXIS_PARAMETER, OUT_ARG, RECHUNK_ARG)

    def valuemin(self, axis, out=None, rechunk=True):
        """Returns a signal with the value of coordinates of the minimum along
        an axis.

        Parameters
        ----------
        axis %s
        %s
        %s

        Returns
        -------
        s : :py:class:`~hyperspy.signal.BaseSignal` (or subclasses)
            A new Signal containing the calibrated coordinate values of the
            minimum along the specified axis.

        See also
        --------
        max, min, sum, mean, std, var, indexmax, indexmin, valuemax

        """
        idx = self.indexmin(axis)
        data = self.axes_manager[axis].index2value(idx.data)
        if out is None:
            idx.data = data
            return idx
        else:
            out.data[:] = data
            out.events.data_changed.trigger(obj=out)
    valuemin.__doc__ %= (ONE_AXIS_PARAMETER, OUT_ARG, RECHUNK_ARG)

    def get_histogram(self, bins='freedman', range_bins=None, out=None,
                      **kwargs):
        """Return a histogram of the signal data.

        More sophisticated algorithms for determining bins can be used.
        Aside from the `bins` argument allowing a string specified how bins
        are computed, the parameters are the same as :py:func:`numpy.histogram`.

        Parameters
        ----------
        bins : int, list, or str, optional
            If `bins` is a string, then it must be one of:

                - ``'knuth'`` : use Knuth's rule to determine bins
                - ``'scotts'`` : use Scott's rule to determine bins
                - ``'freedman'`` : use the Freedman-diaconis rule to
                  determine bins
                - ``'blocks'`` : use bayesian blocks for dynamic bin widths
        range_bins : tuple or None, optional
            the minimum and maximum range for the histogram. If
            `range_bins` is ``None``, (``x.min()``, ``x.max()``) will be used.
        %s
        %s
        **kwargs
            other keyword arguments (weight and density) are described in
            :py:func:`numpy.histogram`.

        Returns
        -------
        hist_spec : :py:class:`~hyperspy._signals.signal1d.Signal1D`
            A 1D spectrum instance containing the histogram.

        See also
        --------
        print_summary_statistics,
        :py:func:`astroML.density_estimation.histogram`,
        :py:func:`numpy.histogram`

        Notes
        -----
            - The lazy version of the algorithm does not support the
              ``'knuth'`` and ``'blocks'`` `bins` arguments.
            - The estimators for `bins` are taken from the AstroML project.
              Read the documentation of
              :py:func:`astroML.density_estimation.histogram` for more info.

        Examples
        --------
        >>> s = hs.signals.Signal1D(np.random.normal(size=(10, 100)))
        >>> # Plot the data histogram
        >>> s.get_histogram().plot()
        >>> # Plot the histogram of the signal at the current coordinates
        >>> s.get_current_signal().get_histogram().plot()

        """
        from hyperspy import signals
        data = self.data[~np.isnan(self.data)].flatten()
        hist, bin_edges = histogram(data,
                                    bins=bins,
                                    range=range_bins,
                                    **kwargs)
        if out is None:
            hist_spec = signals.Signal1D(hist)
        else:
            hist_spec = out
            if hist_spec.data.shape == hist.shape:
                hist_spec.data[:] = hist
            else:
                hist_spec.data = hist
        if bins == 'blocks':
            hist_spec.axes_manager.signal_axes[0].axis = bin_edges[:-1]
            warnings.warn(
                "The options `bins = 'blocks'` is not fully supported in this "
                "versions of hyperspy. It should be used for plotting purpose"
                "only.")
        else:
            hist_spec.axes_manager[0].scale = bin_edges[1] - bin_edges[0]
            hist_spec.axes_manager[0].offset = bin_edges[0]
            hist_spec.axes_manager[0].size = hist.shape[-1]
        hist_spec.axes_manager[0].name = 'value'
        hist_spec.metadata.General.title = (self.metadata.General.title +
                                            " histogram")
        hist_spec.metadata.Signal.binned = True
        if out is None:
            return hist_spec
        else:
            out.events.data_changed.trigger(obj=out)
    get_histogram.__doc__ %= (OUT_ARG, RECHUNK_ARG)

    def map(self, function,
            show_progressbar=None,
            parallel=None, inplace=True, ragged=None,
            **kwargs):
        """Apply a function to the signal data at all the navigation
        coordinates.

        The function must operate on numpy arrays. It is applied to the data at
        each navigation coordinate pixel-py-pixel. Any extra keyword arguments
        are passed to the function. The keywords can take different values at
        different coordinates. If the function takes an `axis` or `axes`
        argument, the function is assumed to be vectorized and the signal axes
        are assigned to `axis` or `axes`.  Otherwise, the signal is iterated
        over the navigation axes and a progress bar is displayed to monitor the
        progress.

        In general, only navigation axes (order, calibration, and number) are
        guaranteed to be preserved.

        Parameters
        ----------

        function : :std:term:`function`
            Any function that can be applied to the signal.
        %s
        %s
        inplace : bool
            if ``True`` (default), the data is replaced by the result. Otherwise
            a new Signal with the results is returned.
        ragged : None or bool
            Indicates if the results for each navigation pixel are of identical
            shape (and/or numpy arrays to begin with). If ``None``,
            the appropriate choice is made while processing. Note: ``None``
            is not allowed for Lazy signals!
        **kwargs : dict
            All extra keyword arguments are passed to the provided function

        Notes
        -----
        If the function results do not have identical shapes, the result is an
        array of navigation shape, where each element corresponds to the result
        of the function (of arbitrary object type), called a "ragged array". As
        such, most functions are not able to operate on the result and the data
        should be used directly.

        This method is similar to Python's :py:func:`python:map` that can
        also be utilized with a :py:class:`~hyperspy.signal.BaseSignal`
        instance for similar purposes. However, this method has the advantage of
        being faster because it iterates the underlying numpy data array
        instead of the :py:class:`~hyperspy.signal.BaseSignal`.

        Examples
        --------
        Apply a Gaussian filter to all the images in the dataset. The sigma
        parameter is constant:

        >>> import scipy.ndimage
        >>> im = hs.signals.Signal2D(np.random.random((10, 64, 64)))
        >>> im.map(scipy.ndimage.gaussian_filter, sigma=2.5)

        Apply a Gaussian filter to all the images in the dataset. The signal
        parameter is variable:

        >>> im = hs.signals.Signal2D(np.random.random((10, 64, 64)))
        >>> sigmas = hs.signals.BaseSignal(np.linspace(2,5,10)).T
        >>> im.map(scipy.ndimage.gaussian_filter, sigma=sigmas)

        """
        # Sepate ndkwargs
        ndkwargs = ()
        for key, value in kwargs.items():
            if isinstance(value, BaseSignal):
                ndkwargs += ((key, value),)

        # Check if the signal axes have inhomogeneous scales and/or units and
        # display in warning if yes.
        scale = set()
        units = set()
        for i in range(len(self.axes_manager.signal_axes)):
            scale.add(self.axes_manager.signal_axes[i].scale)
            units.add(self.axes_manager.signal_axes[i].units)
        if len(units) != 1 or len(scale) != 1:
            _logger.warning(
                "The function you applied does not take into "
                "account the difference of units and of scales in-between"
                " axes.")
        # If the function has an axis argument and the signal dimension is 1,
        # we suppose that it can operate on the full array and we don't
        # iterate over the coordinates.
        try:
            fargs = inspect.signature(function).parameters.keys()
        except TypeError:
            # This is probably a Cython function that is not supported by
            # inspect.
            fargs = []

        if not ndkwargs and (self.axes_manager.signal_dimension == 1 and
                             "axis" in fargs):
            kwargs['axis'] = self.axes_manager.signal_axes[-1].index_in_array

            res = self._map_all(function, inplace=inplace, **kwargs)
        # If the function has an axes argument
        # we suppose that it can operate on the full array and we don't
        # iterate over the coordinates.
        elif not ndkwargs and "axes" in fargs and not parallel:
            kwargs['axes'] = tuple([axis.index_in_array for axis in
                                    self.axes_manager.signal_axes])
            res = self._map_all(function, inplace=inplace, **kwargs)
        else:
            # Iteration over coordinates.
            res = self._map_iterate(function, iterating_kwargs=ndkwargs,
                                    show_progressbar=show_progressbar,
                                    parallel=parallel, inplace=inplace,
                                    ragged=ragged,
                                    **kwargs)
        if inplace:
            self.events.data_changed.trigger(obj=self)
        return res

    map.__doc__ %= (SHOW_PROGRESSBAR_ARG, PARALLEL_ARG)

    def _map_all(self, function, inplace=True, **kwargs):
        """The function has to have either 'axis' or 'axes' keyword argument,
        and hence support operating on the full dataset efficiently.

        Replaced for lazy signals"""
        newdata = function(self.data, **kwargs)
        if inplace:
            self.data = newdata
            return None
        return self._deepcopy_with_new_data(newdata)

    def _map_iterate(self, function, iterating_kwargs=(),
                     show_progressbar=None, parallel=None,
                     ragged=None,
                     inplace=True, **kwargs):
        """Iterates the signal navigation space applying the function.

        Parameters
        ----------
        function : :std:term:`function`
            the function to apply
        iterating_kwargs : tuple (of tuples)
            A tuple with structure (('key1', value1), ('key2', value2), ..)
            where the key-value pairs will be passed as kwargs for the
            function to be mapped, and the values will be iterated together
            with the signal navigation.
        %s
        %s
        inplace : bool
            if ``True`` (default), the data is replaced by the result. Otherwise
            a new signal with the results is returned.
        ragged : None or bool
            Indicates if results for each navigation pixel are of identical
            shape (and/or numpy arrays to begin with). If ``None``,
            an appropriate choice is made while processing. Note: ``None`` is
            not allowed for Lazy signals!
        **kwargs : dict
            Additional keyword arguments are passed to `function`

        Notes
        -----
        This method is replaced for lazy signals.

        Examples
        --------

        Pass a larger array of different shape

        >>> s = hs.signals.Signal1D(np.arange(20.).reshape((20,1)))
        >>> def func(data, value=0):
        ...     return data + value
        >>> # pay attention that it's a tuple of tuples - need commas
        >>> s._map_iterate(func,
        ...                iterating_kwargs=(('value',
        ...                                    np.random.rand(5,400).flat),))
        >>> s.data.T
        array([[  0.82869603,   1.04961735,   2.21513949,   3.61329091,
                  4.2481755 ,   5.81184375,   6.47696867,   7.07682618,
                  8.16850697,   9.37771809,  10.42794054,  11.24362699,
                 12.11434077,  13.98654036,  14.72864184,  15.30855499,
                 16.96854373,  17.65077064,  18.64925703,  19.16901297]])

        Storing function result to other signal (e.g. calculated shifts)

        >>> s = hs.signals.Signal1D(np.arange(20.).reshape((5,4)))
        >>> def func(data): # the original function
        ...     return data.sum()
        >>> result = s._get_navigation_signal().T
        >>> def wrapped(*args, data=None):
        ...     return func(data)
        >>> result._map_iterate(wrapped,
        ...                     iterating_kwargs=(('data', s),))
        >>> result.data
        array([  6.,  22.,  38.,  54.,  70.])

        """
        if parallel is None:
            parallel = preferences.General.parallel
        if parallel is True:
            from os import cpu_count
            parallel = cpu_count() or 1
        # Because by default it's assumed to be I/O bound, and cpu_count*5 is
        # used. For us this is not the case.

        if show_progressbar is None:
            show_progressbar = preferences.General.show_progressbar

        size = max(1, self.axes_manager.navigation_size)
        from hyperspy.misc.utils import (create_map_objects,
                                         map_result_construction)
        func, iterators = create_map_objects(function, size, iterating_kwargs,
                                             **kwargs)
        iterators = (self._iterate_signal(),) + iterators
        res_shape = self.axes_manager._navigation_shape_in_array
        # no navigation
        if not len(res_shape):
            res_shape = (1,)
        # pre-allocate some space
        res_data = np.empty(res_shape, dtype='O')
        shapes = set()

        # parallel or sequential maps
        if parallel:
            from concurrent.futures import ThreadPoolExecutor
            executor = ThreadPoolExecutor(max_workers=parallel)
            thismap = executor.map
        else:
            from builtins import map as thismap
        pbar = progressbar(total=size, leave=True, disable=not
                           show_progressbar)
        for ind, res in zip(range(res_data.size),
                            thismap(func, zip(*iterators))):
            # In what follows we assume that res is a numpy scalar or array
            # The following line guarantees that that's the case.
            res = np.asarray(res)
            res_data.flat[ind] = res
            if ragged is False:
                # to be able to break quickly and not waste time / resources
                shapes.add(res.shape)
                if len(shapes) != 1:
                    raise ValueError('The result shapes are not identical, but'
                                     'ragged=False')
            else:
                try:
                    shapes.add(res.shape)
                except AttributeError:
                    shapes.add(None)
            pbar.update(1)
        if parallel:
            executor.shutdown()

        # Combine data if required
        shapes = list(shapes)
        suitable_shapes = len(shapes) == 1 and shapes[0] is not None
        ragged = ragged or not suitable_shapes
        sig_shape = None
        if not ragged:
            sig_shape = () if shapes[0] == (1,) else shapes[0]
            res_data = np.stack(res_data.flat).reshape(
                self.axes_manager._navigation_shape_in_array + sig_shape)
        res = map_result_construction(self, inplace, res_data, ragged,
                                      sig_shape)
        return res

    _map_iterate.__doc__ %= (SHOW_PROGRESSBAR_ARG, PARALLEL_ARG)

    def copy(self):
        """
        Return a "shallow copy" of this Signal using the
        standard library's :py:func:`~copy.copy` function. Note: this will
        return a copy of the signal, but it will not duplicate the underlying
        data in memory, and both Signals will reference the same data.
        """
        try:
            backup_plot = self._plot
            self._plot = None
            return copy.copy(self)
        finally:
            self._plot = backup_plot

    def __deepcopy__(self, memo):
        dc = type(self)(**self._to_dictionary())
        if isinstance(dc.data, np.ndarray):
            dc.data = dc.data.copy()

        # uncomment if we want to deepcopy models as well:

        # dc.models._add_dictionary(
        #     copy.deepcopy(
        #         self.models._models.as_dictionary()))

        # The Signal subclasses might change the view on init
        # The following code just copies the original view
        for oaxis, caxis in zip(self.axes_manager._axes,
                                dc.axes_manager._axes):
            caxis.navigate = oaxis.navigate

        if dc.metadata.has_item('Markers'):
            temp_marker_dict = dc.metadata.Markers.as_dictionary()
            markers_dict = markers_metadata_dict_to_markers(
                temp_marker_dict,
                dc.axes_manager)
            dc.metadata.Markers = markers_dict
        return dc

    def deepcopy(self):
        """
        Return a "deep copy" of this Signal using the
        standard library's :py:func:`~copy.deepcopy` function. Note: this means
        the underlying data structure will be duplicated in memory.
        """
        return copy.deepcopy(self)

    def change_dtype(self, dtype, rechunk=True):
        """Change the data type of a Signal.

        Parameters
        ----------
        dtype : str or :py:class:`numpy.dtype`
            Typecode string or data-type to which the Signal's data array is
            cast. In addition to all the standard numpy :ref:`arrays.dtypes`,
            HyperSpy supports four extra dtypes for RGB images: ``'rgb8'``,
            ``'rgba8'``, ``'rgb16'``, and ``'rgba16'``. Changing from and to
            any ``rgb(a)`` `dtype` is more constrained than most other `dtype`
            conversions. To change to an ``rgb(a)`` `dtype`,
            the `signal_dimension` must be 1, and its size should be 3 (for
            ``rgb``) or 4 (for ``rgba``) `dtypes`. The original `dtype`
            should be ``uint8`` or ``uint16`` if  converting to ``rgb(a)8``
            or ``rgb(a))16``, and the `navigation_dimension` should be at
            least 2. After conversion, the `signal_dimension` becomes 2. The
            `dtype` of images with original `dtype` ``rgb(a)8`` or ``rgb(a)16``
            can only be changed to ``uint8`` or ``uint16``, and the
            `signal_dimension` becomes 1.
        %s


        Examples
        --------
        >>> s = hs.signals.Signal1D([1,2,3,4,5])
        >>> s.data
        array([1, 2, 3, 4, 5])
        >>> s.change_dtype('float')
        >>> s.data
        array([ 1.,  2.,  3.,  4.,  5.])

        """
        if not isinstance(dtype, np.dtype):
            if dtype in rgb_tools.rgb_dtypes:
                if self.axes_manager.signal_dimension != 1:
                    raise AttributeError(
                        "Only 1D signals can be converted "
                        "to RGB images.")
                if "8" in dtype and self.data.dtype.name != "uint8":
                    raise AttributeError(
                        "Only signals with dtype uint8 can be converted to "
                        "rgb8 images")
                elif "16" in dtype and self.data.dtype.name != "uint16":
                    raise AttributeError(
                        "Only signals with dtype uint16 can be converted to "
                        "rgb16 images")
                self.data = rgb_tools.regular_array2rgbx(self.data)
                self.axes_manager.remove(-1)
                self.axes_manager.set_signal_dimension(2)
                self._assign_subclass()
                return
            else:
                dtype = np.dtype(dtype)
        if rgb_tools.is_rgbx(self.data) is True:
            ddtype = self.data.dtype.fields["B"][0]

            if ddtype != dtype:
                raise ValueError(
                    "It is only possibile to change to %s." %
                    ddtype)
            self.data = rgb_tools.rgbx2regular_array(self.data)
            self.axes_manager._append_axis(
                size=self.data.shape[-1],
                scale=1,
                offset=0,
                name="RGB index",
                navigate=False,)
            self.axes_manager.set_signal_dimension(1)
            self._assign_subclass()
            return
        else:
            self.data = self.data.astype(dtype)
        self._assign_subclass()
    change_dtype.__doc__ %= (RECHUNK_ARG)

    def estimate_poissonian_noise_variance(self,
                                           expected_value=None,
                                           gain_factor=None,
                                           gain_offset=None,
                                           correlation_factor=None):
        r"""Estimate the Poissonian noise variance of the signal.

        The variance is stored in the
        `metadata.Signal.Noise_properties.variance` attribute.

        The Poissonian noise variance is equal to the expected value. With the
        default arguments, this method simply sets the variance attribute to
        the given `expected_value`. However, more generally (although then the
        noise is not strictly Poissonian), the variance may be proportional to
        the expected value. Moreover, when the noise is a mixture of white
        (Gaussian) and Poissonian noise, the variance is described by the
        following linear model:

            .. math::

                \mathrm{Var}[X] = (a * \mathrm{E}[X] + b) * c

        Where `a` is the `gain_factor`, `b` is the `gain_offset` (the Gaussian
        noise variance) and `c` the `correlation_factor`. The correlation
        factor accounts for correlation of adjacent signal elements that can
        be modeled as a convolution with a Gaussian point spread function.

        Parameters
        ----------
        expected_value : :py:data:`None` or :py:class:`~hyperspy.signal.BaseSignal` (or subclasses)
            If ``None``, the signal data is taken as the expected value. Note
            that this may be inaccurate where the value of `data` is small.
        gain_factor : None or float
            `a` in the above equation. Must be positive. If ``None``, take the
            value from `metadata.Signal.Noise_properties.Variance_linear_model`
            if defined. Otherwise, suppose pure Poissonian noise (*i.e.*
            ``gain_factor=1``). If not ``None``, the value is stored in
            `metadata.Signal.Noise_properties.Variance_linear_model`.
        gain_offset : None or float
            `b` in the above equation. Must be positive. If ``None``, take the
            value from `metadata.Signal.Noise_properties.Variance_linear_model`
            if defined. Otherwise, suppose pure Poissonian noise (*i.e.*
            ``gain_offset=0``). If not ``None``, the value is stored in
            `metadata.Signal.Noise_properties.Variance_linear_model`.
        correlation_factor : None or float
            `c` in the above equation. Must be positive. If ``None``, take the
            value from `metadata.Signal.Noise_properties.Variance_linear_model`
            if defined. Otherwise, suppose pure Poissonian noise (*i.e.*
            ``correlation_factor=1``). If not ``None``, the value is stored in
            `metadata.Signal.Noise_properties.Variance_linear_model`.

        """
        if expected_value is None:
            expected_value = self
        dc = expected_value.data if expected_value._lazy else expected_value.data.copy()
        if self.metadata.has_item(
                "Signal.Noise_properties.Variance_linear_model"):
            vlm = self.metadata.Signal.Noise_properties.Variance_linear_model
        else:
            self.metadata.add_node(
                "Signal.Noise_properties.Variance_linear_model")
            vlm = self.metadata.Signal.Noise_properties.Variance_linear_model

        if gain_factor is None:
            if not vlm.has_item("gain_factor"):
                vlm.gain_factor = 1
            gain_factor = vlm.gain_factor

        if gain_offset is None:
            if not vlm.has_item("gain_offset"):
                vlm.gain_offset = 0
            gain_offset = vlm.gain_offset

        if correlation_factor is None:
            if not vlm.has_item("correlation_factor"):
                vlm.correlation_factor = 1
            correlation_factor = vlm.correlation_factor

        if gain_offset < 0:
            raise ValueError("`gain_offset` must be positive.")
        if gain_factor < 0:
            raise ValueError("`gain_factor` must be positive.")
        if correlation_factor < 0:
            raise ValueError("`correlation_factor` must be positive.")
        variance = self._estimate_poissonian_noise_variance(dc, gain_factor,
                                                            gain_offset,
                                                            correlation_factor)
        variance = BaseSignal(variance, attributes={'_lazy': self._lazy})
        variance.axes_manager = self.axes_manager
        variance.metadata.General.title = ("Variance of " +
                                           self.metadata.General.title)
        self.metadata.set_item(
            "Signal.Noise_properties.variance", variance)

    @staticmethod
    def _estimate_poissonian_noise_variance(dc, gain_factor, gain_offset,
                                            correlation_factor):
        variance = (dc * gain_factor + gain_offset) * correlation_factor
        variance = np.clip(variance, gain_offset * correlation_factor, np.inf)
        return variance

    def get_current_signal(self, auto_title=True, auto_filename=True):
        """Returns the data at the current coordinates as a
        :py:class:`~hyperspy.signal.BaseSignal` subclass.

        The signal subclass is the same as that of the current object. All the
        axes navigation attributes are set to ``False``.

        Parameters
        ----------
        auto_title : bool
            If ``True``, the current indices (in parentheses) are appended to
            the title, separated by a space.
        auto_filename : bool
            If ``True`` and `tmp_parameters.filename` is defined
            (which is always the case when the Signal has been read from a
            file), the filename stored in the metadata is modified by
            appending an underscore and the current indices in parentheses.

        Returns
        -------
        cs : :py:class:`~hyperspy.signal.BaseSignal` (or subclass)
            The data at the current coordinates as a Signal

        Examples
        --------
        >>> im = hs.signals.Signal2D(np.zeros((2,3, 32,32)))
        >>> im
        <Signal2D, title: , dimensions: (3, 2, 32, 32)>
        >>> im.axes_manager.indices = 2,1
        >>> im.get_current_signal()
        <Signal2D, title:  (2, 1), dimensions: (32, 32)>

        """

        metadata = self.metadata.deepcopy()

        # Check if marker update
        if metadata.has_item('Markers'):
            marker_name_list = metadata.Markers.keys()
            markers_dict = metadata.Markers.__dict__
            for marker_name in marker_name_list:
                marker = markers_dict[marker_name]['_dtb_value_']
                if marker.auto_update:
                    marker.axes_manager = self.axes_manager
                    key_dict = {}
                    for key in marker.data.dtype.names:
                        key_dict[key] = marker.get_data_position(key)
                    marker.set_data(**key_dict)

        cs = self.__class__(
            self(),
            axes=self.axes_manager._get_signal_axes_dicts(),
            metadata=metadata.as_dictionary(),
            attributes={'_lazy': False})

        if cs.metadata.has_item('Markers'):
            temp_marker_dict = cs.metadata.Markers.as_dictionary()
            markers_dict = markers_metadata_dict_to_markers(
                temp_marker_dict,
                cs.axes_manager)
            cs.metadata.Markers = markers_dict

        if auto_filename is True and self.tmp_parameters.has_item('filename'):
            cs.tmp_parameters.filename = (self.tmp_parameters.filename +
                                          '_' +
                                          str(self.axes_manager.indices))
            cs.tmp_parameters.extension = self.tmp_parameters.extension
            cs.tmp_parameters.folder = self.tmp_parameters.folder
        if auto_title is True:
            cs.metadata.General.title = (cs.metadata.General.title +
                                         ' ' + str(self.axes_manager.indices))
        cs.axes_manager._set_axis_attribute_values("navigate", False)
        return cs

    def _get_navigation_signal(self, data=None, dtype=None):
        """Return a signal with the same axes as the navigation space.

        Parameters
        ----------
        data : None or :py:class:`numpy.ndarray`, optional
            If ``None``, the resulting Signal data is an array of the same
            `dtype` as the current one filled with zeros. If a numpy array,
            the array must have the correct dimensions.

        dtype : :py:class:`numpy.dtype`, optional
            The desired data-type for the data array when `data` is ``None``,
            e.g., ``numpy.int8``.  The default is the data type of the current
            signal data.
        """
        from dask.array import Array
        if data is not None:
            ref_shape = (self.axes_manager._navigation_shape_in_array
                         if self.axes_manager.navigation_dimension != 0
                         else (1,))
            if data.shape != ref_shape:
                raise ValueError(
                    ("data.shape %s is not equal to the current navigation "
                     "shape in array which is %s") %
                    (str(data.shape), str(ref_shape)))
        else:
            if dtype is None:
                dtype = self.data.dtype
            if self.axes_manager.navigation_dimension == 0:
                data = np.array([0, ], dtype=dtype)
            else:
                data = np.zeros(
                    self.axes_manager._navigation_shape_in_array,
                    dtype=dtype)
        if self.axes_manager.navigation_dimension == 0:
            s = BaseSignal(data)
        elif self.axes_manager.navigation_dimension == 1:
            from hyperspy._signals.signal1d import Signal1D
            s = Signal1D(data,
                         axes=self.axes_manager._get_navigation_axes_dicts())
        elif self.axes_manager.navigation_dimension == 2:
            from hyperspy._signals.signal2d import Signal2D
            s = Signal2D(data,
                         axes=self.axes_manager._get_navigation_axes_dicts())
        else:
            s = BaseSignal(
                data,
                axes=self.axes_manager._get_navigation_axes_dicts())
            s.axes_manager.set_signal_dimension(
                self.axes_manager.navigation_dimension)
        if isinstance(data, Array):
            s = s.as_lazy()
        return s

    def _get_signal_signal(self, data=None, dtype=None):
        """Return a signal with the same axes as the signal space.

        Parameters
        ----------
        data : None or :py:class:`numpy.ndarray`, optional
            If ``None``, the resulting Signal data is an array of the same
            `dtype` as the current one filled with zeros. If a numpy array,
            the array must have the correct dimensions.

        dtype : :py:class:`numpy.dtype`, optional
            The desired data-type for the data array when `data` is ``None``,
            e.g., ``numpy.int8``.  The default is the data type of the current
            signal data.
        """
        from dask.array import Array
        if data is not None:
            ref_shape = (self.axes_manager._signal_shape_in_array
                         if self.axes_manager.signal_dimension != 0
                         else (1,))
            if data.shape != ref_shape:
                raise ValueError(
                    "data.shape %s is not equal to the current signal shape in"
                    " array which is %s" % (str(data.shape), str(ref_shape)))
        else:
            if dtype is None:
                dtype = self.data.dtype
            if self.axes_manager.signal_dimension == 0:
                data = np.array([0, ], dtype=dtype)
            else:
                data = np.zeros(
                    self.axes_manager._signal_shape_in_array,
                    dtype=dtype)

        if self.axes_manager.signal_dimension == 0:
            s = BaseSignal(data)
            s.set_signal_type(self.metadata.Signal.signal_type)
        else:
            s = self.__class__(data,
                               axes=self.axes_manager._get_signal_axes_dicts())
        if isinstance(data, Array):
            s = s.as_lazy()
        return s

    def __iter__(self):
        # Reset AxesManager iteration index
        self.axes_manager.__iter__()
        return self

    def __next__(self):
        next(self.axes_manager)
        return self.get_current_signal()

    def __len__(self):
        nitem = int(self.axes_manager.navigation_size)
        nitem = nitem if nitem > 0 else 1
        return nitem

    def as_signal1D(self, spectral_axis, out=None, optimize=True):
        """Return the Signal as a spectrum.

        The chosen spectral axis is moved to the last index in the
        array and the data is made contiguous for efficient iteration over
        spectra. By default, the method ensures the data is stored optimally,
        hence often making a copy of the data. See
        :py:meth:`~hyperspy.signal.BaseSignal.transpose` for a more general
        method with more options.

        Parameters
        ----------
        spectral_axis %s
        %s
        %s

        See also
        --------
        as_signal2D, transpose, :py:func:`hyperspy.misc.utils.transpose`

        Examples
        --------
        >>> img = hs.signals.Signal2D(np.ones((3,4,5,6)))
        >>> img
        <Signal2D, title: , dimensions: (4, 3, 6, 5)>
        >>> img.as_signal1D(-1+1j)
        <Signal1D, title: , dimensions: (6, 5, 4, 3)>
        >>> img.as_signal1D(0)
        <Signal1D, title: , dimensions: (6, 5, 3, 4)>

        """
        sp = self.transpose(signal_axes=[spectral_axis], optimize=optimize)
        if out is None:
            return sp
        else:
            if out._lazy:
                out.data = sp.data
            else:
                out.data[:] = sp.data
            out.events.data_changed.trigger(obj=out)
    as_signal1D.__doc__ %= (ONE_AXIS_PARAMETER, OUT_ARG,
                            OPTIMIZE_ARG.replace('False', 'True'))

    def as_signal2D(self, image_axes, out=None, optimize=True):
        """Convert a signal to image (
        :py:class:`~hyperspy._signals.signal2d.Signal2D`).

        The chosen image axes are moved to the last indices in the
        array and the data is made contiguous for efficient
        iteration over images.

        Parameters
        ----------
        image_axes : tuple (of int, str or :py:class:`~hyperspy.axes.DataAxis`)
            Select the image axes. Note that the order of the axes matters
            and it is given in the "natural" i.e. `X`, `Y`, `Z`... order.
        %s
        %s

        Raises
        ------
        DataDimensionError
            when `data.ndim` < 2

        See also
        --------
        as_signal1D, transpose, :py:func:`hyperspy.misc.utils.transpose`


        Examples
        --------
        >>> s = hs.signals.Signal1D(np.ones((2,3,4,5)))
        >>> s
        <Signal1D, title: , dimensions: (4, 3, 2, 5)>
        >>> s.as_signal2D((0,1))
        <Signal2D, title: , dimensions: (5, 2, 4, 3)>

        >>> s.to_signal2D((1,2))
        <Signal2D, title: , dimensions: (4, 5, 3, 2)>


        """
        if self.data.ndim < 2:
            raise DataDimensionError(
                "A Signal dimension must be >= 2 to be converted to a Signal2D")
        im = self.transpose(signal_axes=image_axes, optimize=optimize)
        if out is None:
            return im
        else:
            if out._lazy:
                out.data = im.data
            else:
                out.data[:] = im.data
            out.events.data_changed.trigger(obj=out)
    as_signal2D.__doc__ %= (OUT_ARG, OPTIMIZE_ARG.replace('False', 'True'))

    def _assign_subclass(self):
        mp = self.metadata
        self.__class__ = hyperspy.io.assign_signal_subclass(
            dtype=self.data.dtype,
            signal_dimension=self.axes_manager.signal_dimension,
            signal_type=mp.Signal.signal_type
            if "Signal.signal_type" in mp
            else self._signal_type,
            lazy=self._lazy)
        if self._alias_signal_types:  # In case legacy types exist:
            mp.Signal.signal_type = self._signal_type  # set to default!
        self.__init__(**self._to_dictionary(add_models=True))
        if self._lazy:
            self._make_lazy()

    def set_signal_type(self, signal_type=None):
        """Set the signal type or print all known signal types.

        The signal_type attribute specifies the type of data that the signal
        contains e.g. electron energy-loss spectroscopy data,
        photoemission spectroscopy data, etc.

        When setting `signal_type` to a "known" type, HyperSpy converts the
        current signal to the most appropriate
        :py:class:`hyperspy.signal.BaseSignal` subclass. Known signal types are
        signal types that have a specialized
        :py:class:`hyperspy.signal.BaseSignal` subclass associated, usually
        providing specific features for the analysis of that type of signal.

        HyperSpy ships with a minimal set of known signal types. External
        packages can register extra signal types. To print a list of
        registered signal types in the current installation run this method
        without arguments. Note that

<<<<<<< HEAD

        Parameters
        ----------
        signal_type : str, optional
            If no arguments are passed, print a table containing all known
            signal types. Otherwise, set the signal_type to the given signal
            type or to the signal type corresponding to the given signal type
            alias. Setting the signal_type to a known signal type (if exists)
            is highly advisable. If none exists, it is good practice
            to set signal_type to a value that best describes the data signal
            type.

        Examples
        --------

        Calling the method without arguments prints the known signal types:

        >>> s = hs.signals.Signal1D([0, 1, 2, 3])
        >>> s.set_signal_type()
        +--------------------+---------------------+--------------------+----------+
        |    signal_type     |       aliases       |     class name     | package  |
        +--------------------+---------------------+--------------------+----------+
        | DielectricFunction | dielectric function | DielectricFunction | hyperspy |
        |      EDS_SEM       |                     |   EDSSEMSpectrum   | hyperspy |
        |      EDS_TEM       |                     |   EDSTEMSpectrum   | hyperspy |
        |        EELS        |       TEM EELS      |    EELSSpectrum    | hyperspy |
        |      hologram      |                     |   HologramImage    | hyperspy |
        |      MySignal      |                     |      MySignal      | hspy_ext |
        +--------------------+---------------------+--------------------+----------+

        To set the signal_type using the signal_type:

        >>> s.set_signal_type("EELS")
        >>> s
        <EELSSpectrum, title: , dimensions: (|4)>
        >>> s.set_signal_type("EDS_SEM")
        >>> s
        <EDSSEMSpectrum, title: , dimensions: (|4)>

        or any of its aliases:

        >>> s.set_signal_type("TEM EELS")
        >>> s
        <EELSSpectrum, title: , dimensions: (|4)>
=======
        The `signal_type` attribute specifies the kind of data that the signal
        contains e.g. "EELS" for electron energy-loss spectroscopy. There are 
        some methods that are only available for certain kind of signals, so 
        setting this parameter can enable/disable features for a Signal.

        Parameters
        ----------
        signal_type : str
            Should be one of {``'EELS'``, ``'EDS_TEM'``, ``'EDS_SEM'``, or
            ``'DielectricFunction'``}.
            Currently there are special features for "EELS" (electron
            energy-loss spectroscopy), "EDS_TEM" (energy dispersive X-rays of
            thin samples, normally obtained in a transmission electron
            microscope), "EDS_SEM" (energy dispersive X-rays of thick samples,
            normally obtained in a scanning electron microscope) and
            "DielectricFuction". Setting the `signal_type` to the correct
            value is highly advisable when analyzing any signal for which
            HyperSpy provides extra features. Even if HyperSpy does not
            provide extra features for the signal that you are analyzing,
            it is good practice to set `signal_type` to a value that best
            describes the data signal type.
>>>>>>> 6e08bf73
        """
        if signal_type:
            self.metadata.Signal.signal_type = signal_type
            # _assign_subclass takes care of matching aliases with their
            # corresponding signal class
            self._assign_subclass()
        else:
            table = PrettyTable()
            table.field_names = [
                "signal_type",
                "aliases",
                "class name",
                "package"]
            for sclass, sdict in ALL_EXTENSIONS["signals"].items():
                # skip lazy signals and non-data-type specific signals
                if sdict["lazy"] or not sdict["signal_type"]:
                    continue
                aliases = (", ".join(sdict["signal_type_aliases"])
                           if "signal_type_aliases" in sdict
                           else "")
                package = sdict["module"].split(".")[0]
                table.add_row([sdict["signal_type"], aliases, sclass, package])
                table.sortby = "class name"
            return print_html(f_text=table.get_string,
                              f_html=table.get_html_string)

    def set_signal_origin(self, origin):
        """Set the `signal_origin` metadata value.

        The `signal_origin` attribute specifies if the data was obtained
        through experiment or simulation.

        Parameters
        ----------
        origin : str
            Typically ``'experiment'`` or ``'simulation'``
        """
        self.metadata.Signal.signal_origin = origin

    def print_summary_statistics(self, formatter="%.3g", rechunk=True):
        """Prints the five-number summary statistics of the data, the mean, and
        the standard deviation.

        Prints the mean, standard deviation (std), maximum (max), minimum
        (min), first quartile (Q1), median, and third quartile. nans are
        removed from the calculations.

        Parameters
        ----------
        formatter : str
           The number formatter to use for the output
        %s

        See also
        --------
        get_histogram

        """
        _mean, _std, _min, _q1, _q2, _q3, _max = self._calculate_summary_statistics(
            rechunk=rechunk)
        print(underline("Summary statistics"))
        print("mean:\t" + formatter % _mean)
        print("std:\t" + formatter % _std)
        print()
        print("min:\t" + formatter % _min)
        print("Q1:\t" + formatter % _q1)
        print("median:\t" + formatter % _q2)
        print("Q3:\t" + formatter % _q3)
        print("max:\t" + formatter % _max)
    print_summary_statistics.__doc__ %= (RECHUNK_ARG)

    def _calculate_summary_statistics(self, **kwargs):
        data = self.data
        data = data[~np.isnan(data)]
        _mean = np.nanmean(data)
        _std = np.nanstd(data)
        _min = np.nanmin(data)
        _q1 = np.percentile(data, 25)
        _q2 = np.percentile(data, 50)
        _q3 = np.percentile(data, 75)
        _max = np.nanmax(data)
        return _mean, _std, _min, _q1, _q2, _q3, _max

    @property
    def is_rgba(self):
        """
        Whether or not this signal is an RGB + alpha channel `dtype`.
        """
        return rgb_tools.is_rgba(self.data)

    @property
    def is_rgb(self):
        """
        Whether or not this signal is an RGB `dtype`.
        """
        return rgb_tools.is_rgb(self.data)

    @property
    def is_rgbx(self):
        """
        Whether or not this signal is either an RGB or RGB + alpha channel
        `dtype`.
        """
        return rgb_tools.is_rgbx(self.data)

    def add_marker(
            self, marker, plot_on_signal=True, plot_marker=True,
            permanent=False, plot_signal=True, render_figure=True):
        """
        Add one or several markers to the signal or navigator plot and plot
        the signal, if not yet plotted (by default)

        Parameters
        ----------
        marker : :py:mod:`hyperspy.drawing.marker` object or iterable
            The marker or iterable (list, tuple, ...) of markers to add.
            See the :ref:`plot.markers` section in the User Guide if you want
            to add a large number of markers as an iterable, since this will
            be much faster. For signals with navigation dimensions,
            the markers can be made to change for different navigation
            indices. See the examples for info.
        plot_on_signal : bool
            If ``True`` (default), add the marker to the signal.
            If ``False``, add the marker to the navigator
        plot_marker : bool
            If ``True`` (default), plot the marker.
        permanent : bool
            If ``False`` (default), the marker will only appear in the current
            plot. If ``True``, the marker will be added to the
            `metadata.Markers` list, and be plotted with
            ``plot(plot_markers=True)``. If the signal is saved as a HyperSpy
            HDF5 file, the markers will be stored in the HDF5 signal and be
            restored when the file is loaded.

        Examples
        --------
        >>> import scipy.misc
        >>> im = hs.signals.Signal2D(scipy.misc.ascent())
        >>> m = hs.markers.rectangle(x1=150, y1=100, x2=400,
        >>>                                  y2=400, color='red')
        >>> im.add_marker(m)

        Adding to a 1D signal, where the point will change
        when the navigation index is changed:

        >>> s = hs.signals.Signal1D(np.random.random((3, 100)))
        >>> marker = hs.markers.point((19, 10, 60), (0.2, 0.5, 0.9))
        >>> s.add_marker(marker, permanent=True, plot_marker=True)

        Add permanent marker:

        >>> s = hs.signals.Signal2D(np.random.random((100, 100)))
        >>> marker = hs.markers.point(50, 60, color='red')
        >>> s.add_marker(marker, permanent=True, plot_marker=True)

        Add permanent marker to signal with 2 navigation dimensions.
        The signal has navigation dimensions (3, 2), as the dimensions
        gets flipped compared to the output from :py:func:`numpy.random.random`.
        To add a vertical line marker which changes for different navigation
        indices, the list used to make the marker must be a nested list:
        2 lists with 3 elements each (2 x 3):

        >>> s = hs.signals.Signal1D(np.random.random((2, 3, 10)))
        >>> marker = hs.markers.vertical_line([[1, 3, 5], [2, 4, 6]])
        >>> s.add_marker(marker, permanent=True)

        Add permanent marker which changes with navigation position, and
        do not add it to a current plot:

        >>> s = hs.signals.Signal2D(np.random.randint(10, size=(3, 100, 100)))
        >>> marker = hs.markers.point((10, 30, 50), (30, 50, 60), color='red')
        >>> s.add_marker(marker, permanent=True, plot_marker=False)
        >>> s.plot(plot_markers=True) #doctest: +SKIP

        Removing a permanent marker:

        >>> s = hs.signals.Signal2D(np.random.randint(10, size=(100, 100)))
        >>> marker = hs.markers.point(10, 60, color='red')
        >>> marker.name = "point_marker"
        >>> s.add_marker(marker, permanent=True)
        >>> del s.metadata.Markers.point_marker

        Adding many markers as a list:

        >>> from numpy.random import random
        >>> s = hs.signals.Signal2D(np.random.randint(10, size=(100, 100)))
        >>> marker_list = []
        >>> for i in range(100):
        >>>     marker = hs.markers.point(random()*100, random()*100, color='red')
        >>>     marker_list.append(marker)
        >>> s.add_marker(marker_list, permanent=True)

        """
        if isiterable(marker):
            marker_list = marker
        else:
            marker_list = [marker]
        markers_dict = {}
        if permanent:
            if not self.metadata.has_item('Markers'):
                self.metadata.add_node('Markers')
            marker_object_list = []
            for marker_tuple in list(self.metadata.Markers):
                marker_object_list.append(marker_tuple[1])
            name_list = self.metadata.Markers.keys()
        marker_name_suffix = 1
        for m in marker_list:
            marker_data_shape = m._get_data_shape()[::-1]
            if (not (len(marker_data_shape) == 0)) and (
                    marker_data_shape != self.axes_manager.navigation_shape):
                raise ValueError(
                    "Navigation shape of the marker must be 0 or the "
                    "inverse navigation shape as this signal. If the "
                    "navigation dimensions for the signal is (2, 3), "
                    "the marker dimension must be (3, 2).")
            if (m.signal is not None) and (m.signal is not self):
                raise ValueError("Markers can not be added to several signals")
            m._plot_on_signal = plot_on_signal
            if plot_marker:
                if self._plot is None:
                    self.plot()
                if m._plot_on_signal:
                    self._plot.signal_plot.add_marker(m)
                else:
                    if self._plot.navigator_plot is None:
                        self.plot()
                    self._plot.navigator_plot.add_marker(m)
                m.plot(render_figure=False)
            if permanent:
                for marker_object in marker_object_list:
                    if m is marker_object:
                        raise ValueError("Marker already added to signal")
                name = m.name
                temp_name = name
                while temp_name in name_list:
                    temp_name = name + str(marker_name_suffix)
                    marker_name_suffix += 1
                m.name = temp_name
                markers_dict[m.name] = m
                m.signal = self
                marker_object_list.append(m)
                name_list.append(m.name)
            if not plot_marker and not permanent:
                _logger.warning(
                    "plot_marker=False and permanent=False does nothing")
        if permanent:
            self.metadata.Markers = markers_dict
        if plot_marker and render_figure:
            self._render_figure()

    def _render_figure(self, plot=['signal_plot', 'navigation_plot']):
        for p in plot:
            if hasattr(self._plot, p):
                p = getattr(self._plot, p)
                if p.figure.canvas.supports_blit:
                    p.ax.hspy_fig._update_animated()
                else:
                    p.ax.hspy_fig._draw_animated()

    def _plot_permanent_markers(self):
        marker_name_list = self.metadata.Markers.keys()
        markers_dict = self.metadata.Markers.__dict__
        for marker_name in marker_name_list:
            marker = markers_dict[marker_name]['_dtb_value_']
            if marker.plot_marker:
                if marker._plot_on_signal:
                    self._plot.signal_plot.add_marker(marker)
                else:
                    self._plot.navigator_plot.add_marker(marker)
                marker.plot(render_figure=False)
        self._render_figure()

    def add_poissonian_noise(self, keep_dtype=True):
        """Add Poissonian noise to the data

        This method works in-place. The resulting data type is ``int64``. If
        this is different from the original data type a warning is added to the
        log.

        Parameters
        ----------
        keep_dtype : bool
            If ``True``, keep the original data type of the signal data. For
            example, if the data type was initially ``'float64'``, the result of
            the operation (usually ``'int64'``) will be converted to
            ``'float64'``. The default is ``True`` for convenience.

        Note
        ----
        This method uses :py:func:`numpy.random.poisson`
        (or :py:func:`dask.array.random.poisson` for lazy signals) to
        generate the Gaussian noise. In order to seed it,
        you must use :py:func:`numpy.random.seed`.

        """
        kwargs = {}
        if self._lazy:
            from dask.array.random import poisson
            kwargs["chunks"] = self.data.chunks
        else:
            from numpy.random import poisson
        original_dtype = self.data.dtype
        self.data = poisson(lam=self.data, **kwargs)
        if self.data.dtype != original_dtype:
            if keep_dtype:
                _logger.warning(
                    "Changing data type from %s to the original %s." % (
                        self.data.dtype, original_dtype)
                )
                # Don't change the object if possible
                self.data = self.data.astype(original_dtype, copy=False)
            else:
                _logger.warning("The data type changed from %s to %s" % (
                    original_dtype, self.data.dtype
                ))
        self.events.data_changed.trigger(obj=self)

    def add_gaussian_noise(self, std):
        """Add Gaussian noise to the data.

        The operation is performed in-place (*i.e.* the data of the signal
        is modified). This method requires a float data type, otherwise numpy
        raises a :py:exc:`TypeError`.

        Parameters
        ----------
        std : float
            The standard deviation of the Gaussian noise.

        Note
        ----
        This method uses :py:func:`numpy.random.normal` (or
        :py:func:`dask.array.random.normal` for lazy signals) to generate the
        Gaussian noise. In order to seed it, you must use
        :py:func:`numpy.random.seed`.
        """

        kwargs = {}
        if self._lazy:
            from dask.array.random import normal
            kwargs["chunks"] = self.data.chunks
        else:
            from numpy.random import normal
        noise = normal(loc=0, scale=std, size=self.data.shape, **kwargs)
        if self._lazy:
            # With lazy data we can't keep the same array object
            self.data = self.data + noise
        else:
            # Don't change the object
            self.data += noise
        self.events.data_changed.trigger(obj=self)

    def transpose(self, signal_axes=None,
                  navigation_axes=None, optimize=False):
        """Transposes the signal to have the required signal and navigation
        axes.

        Parameters
        ----------
        signal_axes : None, int, or iterable type
            The number (or indices) of axes to convert to signal axes
        navigation_axes : None, int, or iterable type
            The number (or indices) of axes to convert to navigation axes
        %s

        Note
        ----
        With the exception of both axes parameters (`signal_axes` and
        `navigation_axes` getting iterables, generally one has to be ``None``
        (i.e. "floating"). The other one specifies either the required number
        or explicitly the indices of axes to move to the corresponding space.
        If both are iterables, full control is given as long as all axes
        are assigned to one space only.

        See also
        --------
        T, as_signal2D, as_signal1D, :py:func:`hyperspy.misc.utils.transpose`

        Examples
        --------
        >>> # just create a signal with many distinct dimensions
        >>> s = hs.signals.BaseSignal(np.random.rand(1,2,3,4,5,6,7,8,9))
        >>> s
        <BaseSignal, title: , dimensions: (|9, 8, 7, 6, 5, 4, 3, 2, 1)>

        >>> s.transpose() # swap signal and navigation spaces
        <BaseSignal, title: , dimensions: (9, 8, 7, 6, 5, 4, 3, 2, 1|)>

        >>> s.T # a shortcut for no arguments
        <BaseSignal, title: , dimensions: (9, 8, 7, 6, 5, 4, 3, 2, 1|)>

        >>> # roll to leave 5 axes in navigation space
        >>> s.transpose(signal_axes=5)
        <BaseSignal, title: , dimensions: (4, 3, 2, 1|9, 8, 7, 6, 5)>

        >>> # roll leave 3 axes in navigation space
        >>> s.transpose(navigation_axes=3)
        <BaseSignal, title: , dimensions: (3, 2, 1|9, 8, 7, 6, 5, 4)>

        >>> # 3 explicitly defined axes in signal space
        >>> s.transpose(signal_axes=[0, 2, 6])
        <BaseSignal, title: , dimensions: (8, 6, 5, 4, 2, 1|9, 7, 3)>

        >>> # A mix of two lists, but specifying all axes explicitly
        >>> # The order of axes is preserved in both lists
        >>> s.transpose(navigation_axes=[1, 2, 3, 4, 5, 8], signal_axes=[0, 6, 7])
        <BaseSignal, title: , dimensions: (8, 7, 6, 5, 4, 1|9, 3, 2)>

        """

        am = self.axes_manager
        ax_list = am._axes
        if isinstance(signal_axes, int):
            if navigation_axes is not None:
                raise ValueError("The navigation_axes are not None, even "
                                 "though just a number was given for "
                                 "signal_axes")
            if len(ax_list) < signal_axes:
                raise ValueError("Too many signal axes requested")
            if signal_axes < 0:
                raise ValueError("Can't have negative number of signal axes")
            elif signal_axes == 0:
                signal_axes = ()
                navigation_axes = ax_list[::-1]
            else:
                navigation_axes = ax_list[:-signal_axes][::-1]
                signal_axes = ax_list[-signal_axes:][::-1]
        elif iterable_not_string(signal_axes):
            signal_axes = tuple(am[ax] for ax in signal_axes)
            if navigation_axes is None:
                navigation_axes = tuple(ax for ax in ax_list
                                        if ax not in signal_axes)[::-1]
            elif iterable_not_string(navigation_axes):
                # want to keep the order
                navigation_axes = tuple(am[ax] for ax in navigation_axes)
                intersection = set(signal_axes).intersection(navigation_axes)
                if len(intersection):
                    raise ValueError("At least one axis found in both spaces:"
                                     " {}".format(intersection))
                if len(am._axes) != (len(signal_axes) + len(navigation_axes)):
                    raise ValueError("Not all current axes were assigned to a "
                                     "space")
            else:
                raise ValueError("navigation_axes has to be None or an iterable"
                                 " when signal_axes is iterable")
        elif signal_axes is None:
            if isinstance(navigation_axes, int):
                if len(ax_list) < navigation_axes:
                    raise ValueError("Too many navigation axes requested")
                if navigation_axes < 0:
                    raise ValueError(
                        "Can't have negative number of navigation axes")
                elif navigation_axes == 0:
                    navigation_axes = ()
                    signal_axes = ax_list[::-1]
                else:
                    signal_axes = ax_list[navigation_axes:][::-1]
                    navigation_axes = ax_list[:navigation_axes][::-1]
            elif iterable_not_string(navigation_axes):
                navigation_axes = tuple(am[ax] for ax in
                                        navigation_axes)
                signal_axes = tuple(ax for ax in ax_list
                                    if ax not in navigation_axes)[::-1]
            elif navigation_axes is None:
                signal_axes = am.navigation_axes
                navigation_axes = am.signal_axes
            else:
                raise ValueError(
                    "The passed navigation_axes argument is not valid")
        else:
            raise ValueError("The passed signal_axes argument is not valid")
        # translate to axes idx from actual objects for variance
        idx_sig = [ax.index_in_axes_manager for ax in signal_axes]
        idx_nav = [ax.index_in_axes_manager for ax in navigation_axes]
        # From now on we operate with axes in array order
        signal_axes = signal_axes[::-1]
        navigation_axes = navigation_axes[::-1]
        # get data view
        array_order = tuple(
            ax.index_in_array for ax in navigation_axes)
        array_order += tuple(ax.index_in_array for ax in signal_axes)
        newdata = self.data.transpose(array_order)
        res = self._deepcopy_with_new_data(newdata, copy_variance=True)

        # reconfigure the axes of the axesmanager:
        ram = res.axes_manager
        ram._update_trait_handlers(remove=True)
        # _axes are ordered in array order
        ram._axes = [ram._axes[i] for i in array_order]
        for i, ax in enumerate(ram._axes):
            if i < len(navigation_axes):
                ax.navigate = True
            else:
                ax.navigate = False
        ram._update_attributes()
        ram._update_trait_handlers(remove=False)
        res._assign_subclass()
        if res.metadata.has_item("Signal.Noise_properties.variance"):
            var = res.metadata.Signal.Noise_properties.variance
            if isinstance(var, BaseSignal):
                var = var.transpose(signal_axes=idx_sig,
                                    navigation_axes=idx_nav,
                                    optimize=optimize)
                res.metadata.set_item('Signal.Noise_properties.variance', var)
        if optimize:
            res._make_sure_data_is_contiguous()
        if res.metadata.has_item('Markers'):
            # The markers might fail if the navigation dimensions are changed
            # so the safest is simply to not carry them over from the
            # previous signal.
            del res.metadata.Markers

        return res
    transpose.__doc__ %= (OPTIMIZE_ARG)

    @property
    def T(self):
        """The transpose of the signal, with signal and navigation spaces
        swapped. Enables calling
        :py:meth:`~hyperspy.signal.BaseSignal.transpose` with the default
        parameters as a property of a Signal.
        """
        return self.transpose()

    def apply_apodization(self, window='hann',
                          hann_order=None, tukey_alpha=0.5, inplace=False):
        """
        Apply an `apodization window
        <http://mathworld.wolfram.com/ApodizationFunction.html>`_ to a Signal.

        Parameters
        ----------
        window : str, optional
            Select between {``'hann'`` (default), ``'hamming'``, or ``'tukey'``}
        hann_order : None or int, optional
            Only used if ``window='hann'``
            If integer `n` is provided, a Hann window of `n`-th order will be
            used. If ``None``, a first order Hann window is used.
            Higher orders result in more homogeneous intensity distribution.
        tukey_alpha : float, optional
            Only used if ``window='tukey'`` (default is 0.5). From the
            documentation of
            :py:func:`scipy.signal.windows.tukey`:

                - Shape parameter of the Tukey window, representing the
                  fraction of the window inside the cosine tapered region. If
                  zero, the Tukey window is equivalent to a rectangular window.
                  If one, the Tukey window is equivalent to a Hann window.
        inplace : bool, optional
            If ``True``, the apodization is applied in place, *i.e.* the signal
            data  will be substituted by the apodized one (default is
            ``False``).

        Returns
        -------
        out : :py:class:`~hyperspy.signal.BaseSignal` (or subclasses), optional
            If ``inplace=False``, returns the apodized signal of the same
            type as the provided Signal.

        Examples
        --------
        >>> import hyperspy.api as hs
        >>> holo = hs.datasets.example_signals.object_hologram()
        >>> holo.apply_apodization('tukey', tukey_alpha=0.1).plot()
        """

        if window == 'hanning' or window == 'hann':
            if hann_order:
                def window_function(
                    m): return hann_window_nth_order(m, hann_order)
            else:
                def window_function(m): return np.hanning(m)
        elif window == 'hamming':
            def window_function(m): return np.hamming(m)
        elif window == 'tukey':
            def window_function(m): return sp.signal.tukey(m, tukey_alpha)
        else:
            raise ValueError('Wrong type parameter value.')

        windows_1d = []

        axes = np.array(self.axes_manager.signal_indices_in_array)

        for axis, axis_index in zip(self.axes_manager.signal_axes, axes):
            if isinstance(self.data, da.Array):
                chunks = self.data.chunks[axis_index]
                window_da = da.from_array(window_function(axis.size),
                                          chunks=(chunks, ))
                windows_1d.append(window_da)
            else:
                windows_1d.append(window_function(axis.size))

        window_nd = outer_nd(*windows_1d).T

        # Prepare slicing for multiplication window_nd nparray with data with
        # higher dimensionality:
        if inplace:
            slice_w = []

            # Iterate over all dimensions of the data
            for i in range(self.data.ndim):
                if any(
                        i == axes):  # If current dimension represents one of signal axis, all elements in window
                    # along current axis to be subscribed
                    slice_w.append(slice(None))
                else:  # If current dimension is navigation one, new axis is absent in window and should be created
                    slice_w.append(None)

            self.data = self.data * window_nd[tuple(slice_w)]
            self.events.data_changed.trigger(obj=self)
        else:
            return self * window_nd


ARITHMETIC_OPERATORS = (
    "__add__",
    "__sub__",
    "__mul__",
    "__floordiv__",
    "__mod__",
    "__divmod__",
    "__pow__",
    "__lshift__",
    "__rshift__",
    "__and__",
    "__xor__",
    "__or__",
    "__mod__",
    "__truediv__",
)
INPLACE_OPERATORS = (
    "__iadd__",
    "__isub__",
    "__imul__",
    "__itruediv__",
    "__ifloordiv__",
    "__imod__",
    "__ipow__",
    "__ilshift__",
    "__irshift__",
    "__iand__",
    "__ixor__",
    "__ior__",
)
COMPARISON_OPERATORS = (
    "__lt__",
    "__le__",
    "__eq__",
    "__ne__",
    "__ge__",
    "__gt__",
)
UNARY_OPERATORS = (
    "__neg__",
    "__pos__",
    "__abs__",
    "__invert__",
)
for name in ARITHMETIC_OPERATORS + INPLACE_OPERATORS + COMPARISON_OPERATORS:
    exec(
        ("def %s(self, other):\n" % name) +
        ("   return self._binary_operator_ruler(other, \'%s\')\n" %
         name))
    exec("%s.__doc__ = np.ndarray.%s.__doc__" % (name, name))
    exec("setattr(BaseSignal, \'%s\', %s)" % (name, name))
    # The following commented line enables the operators with swapped
    # operands. They should be defined only for commutative operators
    # but for simplicity we don't support this at all atm.

    # exec("setattr(BaseSignal, \'%s\', %s)" % (name[:2] + "r" + name[2:],
    # name))

# Implement unary arithmetic operations
for name in UNARY_OPERATORS:
    exec(
        ("def %s(self):" % name) +
        ("   return self._unary_operator_ruler(\'%s\')" % name))
    exec("%s.__doc__ = int.%s.__doc__" % (name, name))
    exec("setattr(BaseSignal, \'%s\', %s)" % (name, name))<|MERGE_RESOLUTION|>--- conflicted
+++ resolved
@@ -4605,7 +4605,7 @@
     def set_signal_type(self, signal_type=None):
         """Set the signal type or print all known signal types.
 
-        The signal_type attribute specifies the type of data that the signal
+        The ``signal_type`` attribute specifies the type of data that the signal
         contains e.g. electron energy-loss spectroscopy data,
         photoemission spectroscopy data, etc.
 
@@ -4621,7 +4621,6 @@
         registered signal types in the current installation run this method
         without arguments. Note that
 
-<<<<<<< HEAD
 
         Parameters
         ----------
@@ -4666,29 +4665,6 @@
         >>> s.set_signal_type("TEM EELS")
         >>> s
         <EELSSpectrum, title: , dimensions: (|4)>
-=======
-        The `signal_type` attribute specifies the kind of data that the signal
-        contains e.g. "EELS" for electron energy-loss spectroscopy. There are 
-        some methods that are only available for certain kind of signals, so 
-        setting this parameter can enable/disable features for a Signal.
-
-        Parameters
-        ----------
-        signal_type : str
-            Should be one of {``'EELS'``, ``'EDS_TEM'``, ``'EDS_SEM'``, or
-            ``'DielectricFunction'``}.
-            Currently there are special features for "EELS" (electron
-            energy-loss spectroscopy), "EDS_TEM" (energy dispersive X-rays of
-            thin samples, normally obtained in a transmission electron
-            microscope), "EDS_SEM" (energy dispersive X-rays of thick samples,
-            normally obtained in a scanning electron microscope) and
-            "DielectricFuction". Setting the `signal_type` to the correct
-            value is highly advisable when analyzing any signal for which
-            HyperSpy provides extra features. Even if HyperSpy does not
-            provide extra features for the signal that you are analyzing,
-            it is good practice to set `signal_type` to a value that best
-            describes the data signal type.
->>>>>>> 6e08bf73
         """
         if signal_type:
             self.metadata.Signal.signal_type = signal_type
