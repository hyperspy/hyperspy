--- conflicted
+++ resolved
@@ -94,130 +94,4 @@
         if hasattr(self, 'learning_results'):
             simu.learning_results = copy.deepcopy(self.learning_results)
         simu.tmp_parameters = self.tmp_parameters.deepcopy()
-<<<<<<< HEAD
-        return simu
-    
-    @only_interactive
-    def calibrate(self, return_obj = False):
-        '''Calibrate the spectral dimension using a gui
-
-        It displays a window where the new calibration can be set by:
-        * Setting the offset, units and scale directly
-        * Selection a range by dragging the mouse on the spectrum figure and
-        setting the new values for the given range limits
-
-        Notes
-        -----
-        For this method to work the output_dimension must be 1. Set the view
-        accordingly
-        '''
-
-        calibration = SpectrumCalibration(self)
-        calibration.edit_traits()
-        if return_obj is True:
-            return calibration
-
-    def smooth_savitzky_golay(self, polynomial_order = None,
-        number_of_points = None, differential_order = 0):
-        '''Savitzky-Golay data smoothing'''
-        if polynomial_order is not None and number_of_points is not None:
-            for spectrum in self:
-                spectrum.data[:] = utils.sg(self(),
-                                            number_of_points, 
-                                            polynomial_order,
-                                            differential_order)
-        else:
-            smoother = SmoothingSavitzkyGolay(self)
-            smoother.differential_order = differential_order
-            if polynomial_order is not None:
-                smoother.polynomial_order = polynomial_order
-            if number_of_points is not None:
-                smoother.number_of_points = number_of_points
-
-            smoother.edit_traits()
-            
-    def smooth_lowess(self, smoothing_parameter = None,
-        number_of_iterations=None, differential_order = 0):
-        '''Lowess data smoothing'''
-        smoother = SmoothingLowess(self)
-        smoother.differential_order = differential_order
-        if smoothing_parameter is not None:
-            smoother.smoothing_parameter = smoothing_parameter
-        if number_of_iterations is not None:
-            smoother.number_of_iterations = number_of_iterations
-        if smoothing_parameter is None or smoothing_parameter is None:
-            smoother.edit_traits()
-        else:
-            smoother.apply()
-
-    def smooth_tv(self, smoothing_parameter=None, differential_order=0):
-        '''Lowess data smoothing'''
-        smoother = SmoothingTV(self)
-        smoother.differential_order = differential_order
-        if smoothing_parameter is not None:
-            smoother.smoothing_parameter = smoothing_parameter
-        if smoothing_parameter is None:
-            smoother.edit_traits()
-        else:
-            smoother.apply()
-    
-    def filter_butterworth(self, cutoff_frequency_ratio=None, type='low',
-                           order = 2):
-        '''Butterworth filter'''
-        smoother = ButterworthFilter(self)
-        if cutoff_frequency_ratio is not None:
-            smoother.cutoff_frequency_ratio = cutoff_frequency_ratio
-            smoother.apply()
-        else:
-            smoother.edit_traits()
-        
-    @only_interactive
-    def remove_background(self):
-        '''Remove the background using a gui'''
-        br = BackgroundRemoval(self)
-        br.edit_traits()
-
-    @interactive_range_selector    
-    def crop_spectrum(self, left_value = None, right_value = None,):
-        iaxis = self.axes_manager.signal_axes[0].index_in_array
-        self.crop_in_units(axis=iaxis, x1=left_value, x2=right_value)
-    
-    @auto_replot
-    def hanning_taper(self, side='both', channels=None, offset=0):
-        """Hanning taper
-        
-        Parameters
-        ----------
-        side : {'left', 'right', 'both'}
-        channels : {None, int}
-            The number of channels to taper. If None 5% of the total
-            number of channels are tapered.
-        offset : int
-        
-        Returns
-        -------
-        channels
-        
-        """
-        if channels is None:
-            channels = int(round(len(self()) * 0.02))
-            if channels < 20:
-                channels = 20
-        dc = self.data
-        if side == 'left' or side == 'both':
-            dc[..., offset:channels+offset] *= (
-                np.hanning(2*channels)[:channels])
-            dc[...,:offset] *= 0. 
-        if side== 'right' or side == 'both':
-            if offset == 0:
-                rl = None
-            else:
-                rl = -offset
-            dc[..., -channels-offset:rl] *= (
-                np.hanning(2*channels)[-channels:])
-            if offset != 0:
-                dc[..., -offset:] *= 0.
-        return channels
-=======
-        return simu
->>>>>>> faf46f6e
+        return simu