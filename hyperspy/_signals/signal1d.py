--- conflicted
+++ resolved
@@ -1046,7 +1046,8 @@
 
         if not fast:
             model.set_signal_range(signal_range[0], signal_range[1])
-            model.multifit(show_progressbar=show_progressbar)
+            model.multifit(show_progressbar=show_progressbar,
+                           iterpath='serpentine')
             model.reset_signal_range()
 
         if self._lazy:
@@ -1060,16 +1061,6 @@
             except MemoryError:
                 result = self - model.as_signal(
                     show_progressbar=show_progressbar)
-<<<<<<< HEAD
-=======
-        else:
-            model.set_signal_range(signal_range[0], signal_range[1])
-            # HyperSpy 2.0: remove setting iterpath='serpentine'
-            model.multifit(show_progressbar=show_progressbar,
-                           iterpath='serpentine')
-            model.reset_signal_range()
-            result = self - model.as_signal(show_progressbar=show_progressbar)
->>>>>>> deff3fb0
 
         if zero_fill:
             if self._lazy:
@@ -1115,13 +1106,8 @@
             If tuple is given, the a spectrum will be returned.
         background_type : str
             The type of component which should be used to fit the background.
-<<<<<<< HEAD
-            Possible components: PowerLaw, Gaussian, Offset, Polynomial,
-            Lorentzian, SkewNormal.
-=======
-            Possible components:  Gaussian, Lorentzian, Offset, Polynomial,
+            Possible components: Gaussian, Lorentzian, Offset, Polynomial,
              PowerLaw, SkewNormal, Voigt.
->>>>>>> deff3fb0
             If Polynomial is used, the polynomial order can be specified
         polynomial_order : int, default 2
             Specify the polynomial order if a Polynomial background is used.
