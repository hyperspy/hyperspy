# -*- coding: utf-8 -*-
# Copyright 2007-2016 The HyperSpy developers
#
# This file is part of  HyperSpy.
#
#  HyperSpy is free software: you can redistribute it and/or modify
# it under the terms of the GNU General Public License as published by
# the Free Software Foundation, either version 3 of the License, or
# (at your option) any later version.
#
#  HyperSpy is distributed in the hope that it will be useful,
# but WITHOUT ANY WARRANTY; without even the implied warranty of
# MERCHANTABILITY or FITNESS FOR A PARTICULAR PURPOSE.  See the
# GNU General Public License for more details.
#
# You should have received a copy of the GNU General Public License
# along with  HyperSpy.  If not, see <http://www.gnu.org/licenses/>.

import matplotlib.pyplot as plt
import numpy as np
import numpy.ma as ma
import scipy as sp
<<<<<<< HEAD
from scipy.fftpack import fftn, ifftn
import matplotlib.pyplot as plt
import logging
=======
import warnings
from scipy.fftpack import fftn, ifftn
>>>>>>> de60b72d

from hyperspy.defaults_parser import preferences
from hyperspy.external.progressbar import progressbar
from hyperspy.misc.math_tools import symmetrize, antisymmetrize
from hyperspy.signal import BaseSignal
from hyperspy._signals.common_signal2d import CommonSignal2D
from hyperspy.docstrings.plot import BASE_PLOT_DOCSTRING, PLOT2D_DOCSTRING, KWARGS_DOCSTRING


_logger = logging.getLogger(__name__)


def shift_image(im, shift, interpolation_order=1, fill_value=np.nan):
    fractional, integral = np.modf(shift)
    if fractional.any():
        order = interpolation_order
    else:
        # Disable interpolation
        order = 0
    im[:] = sp.ndimage.shift(im, shift, cval=fill_value, order=order)


def triu_indices_minus_diag(n):
    """Returns the indices for the upper-triangle of an (n, n) array
    excluding its diagonal

    Parameters
    ----------
    n : int
        The length of the square array

    """
    ti = np.triu_indices(n)
    isnotdiag = ti[0] != ti[1]
    return ti[0][isnotdiag], ti[1][isnotdiag]


def hanning2d(M, N):
    """
    A 2D hanning window created by outer product.
    """
    return np.outer(np.hanning(M), np.hanning(N))


def sobel_filter(im):
    sx = sp.ndimage.sobel(im, axis=0, mode='constant')
    sy = sp.ndimage.sobel(im, axis=1, mode='constant')
    sob = np.hypot(sx, sy)
    return sob


def fft_correlation(in1, in2, normalize=False):
    """Correlation of two N-dimensional arrays using FFT.

    Adapted from scipy's fftconvolve.

    Parameters
    ----------
    in1, in2 : array
    normalize: bool
        If True performs phase correlation

    """
    s1 = np.array(in1.shape)
    s2 = np.array(in2.shape)
    size = s1 + s2 - 1
    # Use 2**n-sized FFT
    fsize = 2 ** np.ceil(np.log2(size))
    IN1 = fftn(in1, fsize)
    IN1 *= fftn(in2, fsize).conjugate()
    if normalize is True:
        ret = ifftn(np.nan_to_num(IN1 / np.absolute(IN1))).real.copy()
    else:
        ret = ifftn(IN1).real.copy()
    del IN1
    return ret


def estimate_image_shift(ref, image, roi=None, sobel=True,
                         medfilter=True, hanning=True, plot=False,
                         dtype='float', normalize_corr=False,):
    """Estimate the shift in a image using phase correlation

    This method can only estimate the shift by comparing
    bidimensional features that should not change the position
    in the given axis. To decrease the memory usage, the time of
    computation and the accuracy of the results it is convenient
    to select a region of interest by setting the roi keyword.

    Parameters
    ----------

    roi : tuple of ints (top, bottom, left, right)
         Define the region of interest
    sobel : bool
        apply a sobel filter for edge enhancement
    medfilter :  bool
        apply a median filter for noise reduction
    hanning : bool
        Apply a 2d hanning filter
    plot : bool | matplotlib.Figure
        If True, plots the images after applying the filters and the phase
        correlation. If a figure instance, the images will be plotted to the
        given figure.
    reference : \'current\' | \'cascade\'
        If \'current\' (default) the image at the current
        coordinates is taken as reference. If \'cascade\' each image
        is aligned with the previous one.
    dtype : str or dtype
        Typecode or data-type in which the calculations must be
        performed.

    normalize_corr : bool
        If True use phase correlation instead of standard correlation

    Returns
    -------

    shifts: np.array
        containing the estimate shifts
    max_value : float
        The maximum value of the correlation

    """
    # Make a copy of the images to avoid modifying them
    ref = ref.copy().astype(dtype)
    image = image.copy().astype(dtype)
    if roi is not None:
        top, bottom, left, right = roi
    else:
        top, bottom, left, right = [None, ] * 4

    # Select region of interest
    ref = ref[top:bottom, left:right]
    image = image[top:bottom, left:right]

    # Apply filters
    for im in (ref, image):
        if hanning is True:
            im *= hanning2d(*im.shape)
        if medfilter is True:
            im[:] = sp.signal.medfilt(im)
        if sobel is True:
            im[:] = sobel_filter(im)

    phase_correlation = fft_correlation(ref, image,
                                        normalize=normalize_corr)

    # Estimate the shift by getting the coordinates of the maximum
    argmax = np.unravel_index(np.argmax(phase_correlation),
                              phase_correlation.shape)
    threshold = (phase_correlation.shape[0] / 2 - 1,
                 phase_correlation.shape[1] / 2 - 1)
    shift0 = argmax[0] if argmax[0] < threshold[0] else  \
        argmax[0] - phase_correlation.shape[0]
    shift1 = argmax[1] if argmax[1] < threshold[1] else \
        argmax[1] - phase_correlation.shape[1]
    max_val = phase_correlation.max()

    # Plot on demand
    if plot is True or isinstance(plot, plt.Figure):
        if isinstance(plot, plt.Figure):
            f = plot
            axarr = plot.axes
            if len(axarr) < 3:
                for i in range(3):
                    f.add_subplot(1, 3, i)
                axarr = plot.axes
        else:
            f, axarr = plt.subplots(1, 3)
        full_plot = len(axarr[0].images) == 0
        if full_plot:
            axarr[0].set_title('Reference')
            axarr[1].set_title('Image')
            axarr[2].set_title('Phase correlation')
            axarr[0].imshow(ref)
            axarr[1].imshow(image)
            d = (np.array(phase_correlation.shape) - 1) // 2
            extent = [-d[1], d[1], -d[0], d[0]]
            axarr[2].imshow(np.fft.fftshift(phase_correlation),
                            extent=extent)
            plt.show()
        else:
            axarr[0].images[0].set_data(ref)
            axarr[1].images[0].set_data(image)
            axarr[2].images[0].set_data(np.fft.fftshift(phase_correlation))
            # TODO: Renormalize images
            f.canvas.draw()
    # Liberate the memory. It is specially necessary if it is a
    # memory map
    del ref
    del image

    return -np.array((shift0, shift1)), max_val


class Signal2D(BaseSignal, CommonSignal2D):

    """
    """
    _signal_dimension = 2

    def __init__(self, *args, **kw):
        super().__init__(*args, **kw)
        if self.axes_manager.signal_dimension != 2:
            self.axes_manager.set_signal_dimension(2)

    def plot(self,
             colorbar=True,
             scalebar=True,
             scalebar_color="white",
             axes_ticks=None,
             saturated_pixels=0,
             vmin=None,
             vmax=None,
             no_nans=False,
             centre_colormap="auto",
             **kwargs
             ):
        """%s
        %s
        %s

        """
        super(Signal2D, self).plot(
            colorbar=colorbar,
            scalebar=scalebar,
            scalebar_color=scalebar_color,
            axes_ticks=axes_ticks,
            saturated_pixels=saturated_pixels,
            vmin=vmin,
            vmax=vmax,
            no_nans=no_nans,
            centre_colormap=centre_colormap,
            **kwargs
        )
    plot.__doc__ %= BASE_PLOT_DOCSTRING, PLOT2D_DOCSTRING, KWARGS_DOCSTRING

    def create_model(self, dictionary=None):
        """Create a model for the current signal
        Parameters
        __________
        dictionary : {None, dict}, optional
            A dictionary to be used to recreate a model. Usually generated using
            :meth:`hyperspy.model.as_dictionary`
        Returns
        -------
        A Model class
        """
        from hyperspy.models.model2d import Model2D
        return Model2D(self, dictionary=dictionary)

    def estimate_shift2D(self,
                         reference='current',
                         correlation_threshold=None,
                         chunk_size=30,
                         roi=None,
                         normalize_corr=False,
                         sobel=True,
                         medfilter=True,
                         hanning=True,
                         plot=False,
                         dtype='float',
                         show_progressbar=None):
        """Estimate the shifts in a image using phase correlation
        This method can only estimate the shift by comparing
        bidimensional features that should not change position
        between frames. To decrease the memory usage, the time of
        computation and the accuracy of the results it is convenient
        to select a region of interest by setting the roi keyword.
        Parameters
        ----------
        reference : {'current', 'cascade' ,'stat'}
            If 'current' (default) the image at the current
            coordinates is taken as reference. If 'cascade' each image
            is aligned with the previous one. If 'stat' the translation
            of every image with all the rest is estimated and by
            performing statistical analysis on the result the
            translation is estimated.
        correlation_threshold : {None, 'auto', float}
            This parameter is only relevant when `reference` is 'stat'.
            If float, the shift estimations with a maximum correlation
            value lower than the given value are not used to compute
            the estimated shifts. If 'auto' the threshold is calculated
            automatically as the minimum maximum correlation value
            of the automatically selected reference image.
        chunk_size: {None, int}
            If int and `reference`=='stat' the number of images used
            as reference are limited to the given value.
        roi : tuple of ints or floats (left, right, top bottom)
             Define the region of interest. If int(float) the position
             is given axis index(value).
        sobel : bool
            apply a sobel filter for edge enhancement
        medfilter :  bool
            apply a median filter for noise reduction
        hanning : bool
            Apply a 2d hanning filter
        plot : bool or "reuse"
            If True plots the images after applying the filters and
            the phase correlation. If 'reuse', it will also plot the images,
            but it will only use one figure, and continously update the images
            in that figure as it progresses through the stack.
        dtype : str or dtype
            Typecode or data-type in which the calculations must be
            performed.
        show_progressbar : None or bool
            If True, display a progress bar. If None the default is set in
            `preferences`.
        Returns
        -------
        list of applied shifts
        Notes
        -----
        The statistical analysis approach to the translation estimation
        when using `reference`='stat' roughly follows [1]_ . If you use
        it please cite their article.
        References
        ----------
        .. [1] Schaffer, Bernhard, Werner Grogger, and Gerald
        Kothleitner. “Automated Spatial Drift Correction for EFTEM
        Signal2D Series.”
        Ultramicroscopy 102, no. 1 (December 2004): 27–36.
        """
        if show_progressbar is None:
            show_progressbar = preferences.General.show_progressbar
        self._check_signal_dimension_equals_two()
        if roi is not None:
            # Get the indices of the roi
            yaxis = self.axes_manager.signal_axes[1]
            xaxis = self.axes_manager.signal_axes[0]
            roi = tuple([xaxis._get_index(i) for i in roi[2:]] +
                        [yaxis._get_index(i) for i in roi[:2]])

        ref = None if reference == 'cascade' else \
            self.__call__().copy()
        shifts = []
        nrows = None
        images_number = self.axes_manager._max_index + 1
        if plot == 'reuse':
            # Reuse figure for plots
            plot = plt.figure()
        if reference == 'stat':
            nrows = images_number if chunk_size is None else \
                min(images_number, chunk_size)
            pcarray = ma.zeros((nrows, self.axes_manager._max_index + 1,
                                ),
                               dtype=np.dtype([('max_value', np.float),
                                               ('shift', np.int32,
                                                (2,))]))
            nshift, max_value = estimate_image_shift(
                self(),
                self(),
                roi=roi,
                sobel=sobel,
                medfilter=medfilter,
                hanning=hanning,
                normalize_corr=normalize_corr,
                plot=plot,
                dtype=dtype)
            np.fill_diagonal(pcarray['max_value'], max_value)
            pbar_max = nrows * images_number
        else:
            pbar_max = images_number

        # Main iteration loop. Fills the rows of pcarray when reference
        # is stat
        with progressbar(total=pbar_max,
                         disable=not show_progressbar,
                         leave=True) as pbar:
            for i1, im in enumerate(self._iterate_signal()):
                if reference in ['current', 'cascade']:
                    if ref is None:
                        ref = im.copy()
                        shift = np.array([0, 0])
                    nshift, max_val = estimate_image_shift(
                        ref, im, roi=roi, sobel=sobel, medfilter=medfilter,
                        hanning=hanning, plot=plot,
                        normalize_corr=normalize_corr, dtype=dtype)
                    if reference == 'cascade':
                        shift += nshift
                        ref = im.copy()
                    else:
                        shift = nshift
                    shifts.append(shift.copy())
                    pbar.update(1)
                elif reference == 'stat':
                    if i1 == nrows:
                        break
                    # Iterate to fill the columns of pcarray
                    for i2, im2 in enumerate(
                            self._iterate_signal()):
                        if i2 > i1:
                            nshift, max_value = estimate_image_shift(
                                im,
                                im2,
                                roi=roi,
                                sobel=sobel,
                                medfilter=medfilter,
                                hanning=hanning,
                                normalize_corr=normalize_corr,
                                plot=plot,
                                dtype=dtype)

                            pcarray[i1, i2] = max_value, nshift
                        del im2
                        pbar.update(1)
                    del im
        if reference == 'stat':
            # Select the reference image as the one that has the
            # higher max_value in the row
            sqpcarr = pcarray[:, :nrows]
            sqpcarr['max_value'][:] = symmetrize(sqpcarr['max_value'])
            sqpcarr['shift'][:] = antisymmetrize(sqpcarr['shift'])
            ref_index = np.argmax(pcarray['max_value'].min(1))
            self.ref_index = ref_index
            shifts = (pcarray['shift'] +
                      pcarray['shift'][ref_index, :nrows][:, np.newaxis])
            if correlation_threshold is not None:
                if correlation_threshold == 'auto':
                    correlation_threshold = \
                        (pcarray['max_value'].min(0)).max()
                    _logger.info("Correlation threshold = %1.2f",
                                 correlation_threshold)
                shifts[pcarray['max_value'] <
                       correlation_threshold] = ma.masked
                shifts.mask[ref_index, :] = False

            shifts = shifts.mean(0)
        else:
            shifts = np.array(shifts)
            del ref
        return shifts

    def align2D(self, crop=True, fill_value=np.nan, shifts=None, expand=False,
                roi=None,
                sobel=True,
                medfilter=True,
                hanning=True,
                plot=False,
                normalize_corr=False,
                reference='current',
                dtype='float',
                correlation_threshold=None,
                chunk_size=30,
                interpolation_order=1):
        """Align the images in place using user provided shifts or by
        estimating the shifts.
        Please, see `estimate_shift2D` docstring for details
        on the rest of the parameters not documented in the following
        section
        Parameters
        ----------
        crop : bool
            If True, the data will be cropped not to include regions
            with missing data
        fill_value : int, float, nan
            The areas with missing data are filled with the given value.
            Default is nan.
        shifts : None or list of tuples
            If None the shifts are estimated using
            `estimate_shift2D`.
        expand : bool
            If True, the data will be expanded to fit all data after alignment.
            Overrides `crop`.
        interpolation_order: int, default 1.
            The order of the spline interpolation. Default is 1, linear
            interpolation.
        Returns
        -------
        shifts : np.array
            The shifts are returned only if `shifts` is None
        Notes
        -----
        The statistical analysis approach to the translation estimation
        when using `reference`='stat' roughly follows [1]_ . If you use
        it please cite their article.
        References
        ----------
        .. [1] Schaffer, Bernhard, Werner Grogger, and Gerald
        Kothleitner. “Automated Spatial Drift Correction for EFTEM
        Signal2D Series.”
        Ultramicroscopy 102, no. 1 (December 2004): 27–36.
        """
        self._check_signal_dimension_equals_two()
        if shifts is None:
            shifts = self.estimate_shift2D(
                roi=roi,
                sobel=sobel,
                medfilter=medfilter,
                hanning=hanning,
                plot=plot,
                reference=reference,
                dtype=dtype,
                correlation_threshold=correlation_threshold,
                normalize_corr=normalize_corr,
                chunk_size=chunk_size)
            return_shifts = True
        else:
            return_shifts = False
        if not np.any(shifts):
            # The shift array if filled with zeros, nothing to do.
            return

        if expand:
            # Expand to fit all valid data
            left, right = (int(np.floor(shifts[:, 1].min())) if
                           shifts[:, 1].min() < 0 else 0,
                           int(np.ceil(shifts[:, 1].max())) if
                           shifts[:, 1].max() > 0 else 0)
            top, bottom = (int(np.floor(shifts[:, 0].min())) if
                           shifts[:, 0].min() < 0 else 0,
                           int(np.ceil(shifts[:, 0].max())) if
                           shifts[:, 0].max() > 0 else 0)
            xaxis = self.axes_manager.signal_axes[0]
            yaxis = self.axes_manager.signal_axes[1]
            padding = []
            for i in range(self.data.ndim):
                if i == xaxis.index_in_array:
                    padding.append((right, -left))
                elif i == yaxis.index_in_array:
                    padding.append((bottom, -top))
                else:
                    padding.append((0, 0))
            self.data = np.pad(self.data, padding, mode='constant',
                               constant_values=(fill_value,))
            if left < 0:
                xaxis.offset += left * xaxis.scale
            if np.any((left < 0, right > 0)):
                xaxis.size += right - left
            if top < 0:
                yaxis.offset += top * yaxis.scale
            if np.any((top < 0, bottom > 0)):
                yaxis.size += bottom - top

        # Translate with sub-pixel precision if necesary
        for im, shift in zip(self._iterate_signal(),
                             shifts):
            if np.any(shift):
                shift_image(im, -shift,
                            fill_value=fill_value,
                            interpolation_order=interpolation_order)
                del im

        if crop and not expand:
            # Crop the image to the valid size
            shifts = -shifts
            bottom, top = (int(np.floor(shifts[:, 0].min())) if
                           shifts[:, 0].min() < 0 else None,
                           int(np.ceil(shifts[:, 0].max())) if
                           shifts[:, 0].max() > 0 else 0)
            right, left = (int(np.floor(shifts[:, 1].min())) if
                           shifts[:, 1].min() < 0 else None,
                           int(np.ceil(shifts[:, 1].max())) if
                           shifts[:, 1].max() > 0 else 0)
            self.crop_image(top, bottom, left, right)
            shifts = -shifts

        self.events.data_changed.trigger(obj=self)
        if return_shifts:
            return shifts

    def crop_image(self, top=None, bottom=None,
                   left=None, right=None):
        """Crops an image in place.

        top, bottom, left, right : int or float

            If int the values are taken as indices. If float the values are
            converted to indices.

        See also:
        ---------
        crop

        """
        self._check_signal_dimension_equals_two()
        self.crop(self.axes_manager.signal_axes[1].index_in_axes_manager,
                  top,
                  bottom)
        self.crop(self.axes_manager.signal_axes[0].index_in_axes_manager,
                  left,
                  right)

    def add_ramp(self, ramp_x, ramp_y, offset=0):
        """Add a linear ramp to the signal.

        Parameters
        ----------
        ramp_x: float
            Slope of the ramp in x-direction.
        ramp_y: float
            Slope of the ramp in y-direction.
        offset: float, optional
            Offset of the ramp at the signal fulcrum.
        Notes
        -----
            The fulcrum of the linear ramp is at the origin and the slopes are given in units of
            the axis with the according scale taken into account. Both are available via the
            `axes_manager` of the signal.

        """
        yy, xx = np.indices(self.axes_manager._signal_shape_in_array)
        ramp = offset * np.ones(self.data.shape, dtype=self.data.dtype)
        ramp += ramp_x * xx
        ramp += ramp_y * yy
        self.data += ramp<|MERGE_RESOLUTION|>--- conflicted
+++ resolved
@@ -20,14 +20,8 @@
 import numpy as np
 import numpy.ma as ma
 import scipy as sp
-<<<<<<< HEAD
+import logging
 from scipy.fftpack import fftn, ifftn
-import matplotlib.pyplot as plt
-import logging
-=======
-import warnings
-from scipy.fftpack import fftn, ifftn
->>>>>>> de60b72d
 
 from hyperspy.defaults_parser import preferences
 from hyperspy.external.progressbar import progressbar
