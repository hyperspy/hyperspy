# -*- coding: utf-8 -*-
# Copyright 2007-2016 The HyperSpy developers
#
# This file is part of  HyperSpy.
#
#  HyperSpy is free software: you can redistribute it and/or modify
# it under the terms of the GNU General Public License as published by
# the Free Software Foundation, either version 3 of the License, or
# (at your option) any later version.
#
#  HyperSpy is distributed in the hope that it will be useful,
# but WITHOUT ANY WARRANTY; without even the implied warranty of
# MERCHANTABILITY or FITNESS FOR A PARTICULAR PURPOSE.  See the
# GNU General Public License for more details.
#
# You should have received a copy of the GNU General Public License
# along with  HyperSpy.  If not, see <http://www.gnu.org/licenses/>.

import matplotlib.pyplot as plt
import numpy as np
import numpy.ma as ma
import dask.array as da
import scipy as sp
import logging
from scipy.fftpack import fftn, ifftn
from skimage.feature.register_translation import _upsampled_dft

from hyperspy.defaults_parser import preferences
from hyperspy.external.progressbar import progressbar
from hyperspy.misc.math_tools import symmetrize, antisymmetrize
from hyperspy.signal import BaseSignal
from hyperspy._signals.lazy import LazySignal
from hyperspy._signals.common_signal2d import CommonSignal2D
from hyperspy.docstrings.plot import (
    BASE_PLOT_DOCSTRING, PLOT2D_DOCSTRING, KWARGS_DOCSTRING)


_logger = logging.getLogger(__name__)


def shift_image(im, shift=0, interpolation_order=1, fill_value=np.nan):
    if np.any(shift):
        fractional, integral = np.modf(shift)
        if fractional.any():
            order = interpolation_order
        else:
            # Disable interpolation
            order = 0
        return sp.ndimage.shift(im, shift, cval=fill_value, order=order)
    else:
        return im


def triu_indices_minus_diag(n):
    """Returns the indices for the upper-triangle of an (n, n) array
    excluding its diagonal

    Parameters
    ----------
    n : int
        The length of the square array

    """
    ti = np.triu_indices(n)
    isnotdiag = ti[0] != ti[1]
    return ti[0][isnotdiag], ti[1][isnotdiag]


def hanning2d(M, N):
    """
    A 2D hanning window created by outer product.
    """
    return np.outer(np.hanning(M), np.hanning(N))


def sobel_filter(im):
    sx = sp.ndimage.sobel(im, axis=0, mode='constant')
    sy = sp.ndimage.sobel(im, axis=1, mode='constant')
    sob = np.hypot(sx, sy)
    return sob


def fft_correlation(in1, in2, normalize=False):
    """Correlation of two N-dimensional arrays using FFT.

    Adapted from scipy's fftconvolve.

    Parameters
    ----------
    in1, in2 : array
    normalize: bool
        If True performs phase correlation

    """
    s1 = np.array(in1.shape)
    s2 = np.array(in2.shape)
    size = s1 + s2 - 1
    # Use 2**n-sized FFT
    fsize = 2 ** np.ceil(np.log2(size))
    fprod = fftn(in1, fsize)
    fprod *= fftn(in2, fsize).conjugate()
    if normalize is True:
        fprod = np.nan_to_num(fprod / np.absolute(fprod))
    ret = ifftn(fprod).real.copy()
    return ret, fprod


def estimate_image_shift(ref, image, roi=None, sobel=True,
                         medfilter=True, hanning=True, plot=False,
                         dtype='float', normalize_corr=False,
<<<<<<< HEAD
                         sub_pixel_factor=1):
=======
                         return_maxval=True):
>>>>>>> 4121b4b3
    """Estimate the shift in a image using phase correlation

    This method can only estimate the shift by comparing
    bidimensional features that should not change the position
    in the given axis. To decrease the memory usage, the time of
    computation and the accuracy of the results it is convenient
    to select a region of interest by setting the roi keyword.

    Parameters
    ----------

    ref : 2D numpy.ndarray
        Reference image
    image : 2D numpy.ndarray
        Image to register
    roi : tuple of ints (top, bottom, left, right)
         Define the region of interest
    sobel : bool
        apply a sobel filter for edge enhancement
    medfilter :  bool
        apply a median filter for noise reduction
    hanning : bool
        Apply a 2d hanning filter
    plot : bool
        If True plots the images after applying the filters and
        the phase correlation
    dtype : str or dtype
        Typecode or data-type in which the calculations must be
        performed.
    normalize_corr : bool
        If True use phase correlation instead of standard correlation
    sub_pixel_factor : float
        Estimate shifts with a sub-pixel accuracy of 1/sub_pixel_factor parts
        of a pixel. Default is 1, i.e. no sub-pixel accuracy.

    Returns
    -------

    shifts: np.array
        containing the estimate shifts
    max_value : float
        The maximum value of the correlation

    """
<<<<<<< HEAD

=======
    if isinstance(ref, da.Array):
        ref = np.array(ref)
    if isinstance(image, da.Array):
        image = np.array(image)
>>>>>>> 4121b4b3
    # Make a copy of the images to avoid modifying them
    ref = ref.copy().astype(dtype)
    image = image.copy().astype(dtype)
    if roi is not None:
        top, bottom, left, right = roi
    else:
        top, bottom, left, right = [None, ] * 4

    # Select region of interest
    ref = ref[top:bottom, left:right]
    image = image[top:bottom, left:right]

    # Apply filters
    for im in (ref, image):
        if hanning is True:
            im *= hanning2d(*im.shape)
        if medfilter is True:
            im[:] = sp.signal.medfilt(im)
        if sobel is True:
            im[:] = sobel_filter(im)
    phase_correlation, image_product = fft_correlation(
        ref, image, normalize=normalize_corr)

    # Estimate the shift by getting the coordinates of the maximum
    argmax = np.unravel_index(np.argmax(phase_correlation),
                              phase_correlation.shape)
    threshold = (phase_correlation.shape[0] / 2 - 1,
                 phase_correlation.shape[1] / 2 - 1)
    shift0 = argmax[0] if argmax[0] < threshold[0] else  \
        argmax[0] - phase_correlation.shape[0]
    shift1 = argmax[1] if argmax[1] < threshold[1] else \
        argmax[1] - phase_correlation.shape[1]
    max_val = phase_correlation.max()
    shifts = np.array((shift0, shift1))

    # The following code is more or less copied from
    # skimage.feature.register_feature, to gain access to the maximum value:
    if sub_pixel_factor != 1:
        # Initial shift estimate in upsampled grid
        shifts = np.round(shifts * sub_pixel_factor) / sub_pixel_factor
        upsampled_region_size = np.ceil(sub_pixel_factor * 1.5)
        # Center of output array at dftshift + 1
        dftshift = np.fix(upsampled_region_size / 2.0)
        sub_pixel_factor = np.array(sub_pixel_factor, dtype=np.float64)
        normalization = (image_product.size * sub_pixel_factor ** 2)
        # Matrix multiply DFT around the current shift estimate
        sample_region_offset = dftshift - shifts*sub_pixel_factor
        correlation = _upsampled_dft(image_product.conj(),
                                     upsampled_region_size,
                                     sub_pixel_factor,
                                     sample_region_offset).conj()
        correlation /= normalization
        # Locate maximum and map back to original pixel grid
        maxima = np.array(np.unravel_index(
            np.argmax(np.abs(correlation)),
            correlation.shape),
            dtype=np.float64)
        maxima -= dftshift
        shifts = shifts + maxima / sub_pixel_factor
        max_val = correlation.max()

    # Plot on demand
    if plot is True:
        f, axarr = plt.subplots(1, 3)
        axarr[0].imshow(ref)
        axarr[1].imshow(image)
        axarr[2].imshow(phase_correlation)
        axarr[0].set_title('Reference')
        axarr[1].set_title('Signal')
        if normalize_corr:
            axarr[2].set_title('Phase correlation')
        else:
            axarr[2].set_title('Correlation')
        plt.show()
    # Liberate the memory. It is specially necessary if it is a
    # memory map
    del ref
    del image
<<<<<<< HEAD

    return -shifts, max_val
=======
    if return_maxval:
        return -np.array((shift0, shift1)), max_val
    else:
        return -np.array((shift0, shift1))
>>>>>>> 4121b4b3


class Signal2D(BaseSignal, CommonSignal2D):

    """
    """
    _signal_dimension = 2
    _lazy = False

    def __init__(self, *args, **kw):
        super().__init__(*args, **kw)
        if self.axes_manager.signal_dimension != 2:
            self.axes_manager.set_signal_dimension(2)

    def plot(self,
             colorbar=True,
             scalebar=True,
             scalebar_color="white",
             axes_ticks=None,
             saturated_pixels=0,
             vmin=None,
             vmax=None,
             no_nans=False,
             centre_colormap="auto",
             **kwargs
             ):
        """%s
        %s
        %s

        """
        super(Signal2D, self).plot(
            colorbar=colorbar,
            scalebar=scalebar,
            scalebar_color=scalebar_color,
            axes_ticks=axes_ticks,
            saturated_pixels=saturated_pixels,
            vmin=vmin,
            vmax=vmax,
            no_nans=no_nans,
            centre_colormap=centre_colormap,
            **kwargs
        )
    plot.__doc__ %= BASE_PLOT_DOCSTRING, PLOT2D_DOCSTRING, KWARGS_DOCSTRING

    def create_model(self, dictionary=None):
        """Create a model for the current signal
        Parameters
        __________
        dictionary : {None, dict}, optional
            A dictionary to be used to recreate a model. Usually generated
            using :meth:`hyperspy.model.as_dictionary`
        Returns
        -------
        A Model class
        """
        from hyperspy.models.model2d import Model2D
        return Model2D(self, dictionary=dictionary)

    def estimate_shift2D(self,
                         reference='current',
                         correlation_threshold=None,
                         chunk_size=30,
                         roi=None,
                         normalize_corr=False,
                         sobel=True,
                         medfilter=True,
                         hanning=True,
                         plot=False,
                         dtype='float',
                         show_progressbar=None,
                         sub_pixel_factor=1):
        """Estimate the shifts in a image using phase correlation

        This method can only estimate the shift by comparing
        bidimensional features that should not change position
        between frames. To decrease the memory usage, the time of
        computation and the accuracy of the results it is convenient
        to select a region of interest by setting the roi keyword.

        Parameters
        ----------

        reference : {'current', 'cascade' ,'stat'}
            If 'current' (default) the image at the current
            coordinates is taken as reference. If 'cascade' each image
            is aligned with the previous one. If 'stat' the translation
            of every image with all the rest is estimated and by
            performing statistical analysis on the result the
            translation is estimated.
        correlation_threshold : {None, 'auto', float}
            This parameter is only relevant when `reference` is 'stat'.
            If float, the shift estimations with a maximum correlation
            value lower than the given value are not used to compute
            the estimated shifts. If 'auto' the threshold is calculated
            automatically as the minimum maximum correlation value
            of the automatically selected reference image.
        chunk_size: {None, int}
            If int and `reference`=='stat' the number of images used
            as reference are limited to the given value.
        roi : tuple of ints or floats (left, right, top bottom)
             Define the region of interest. If int(float) the position
             is given axis index(value).
        sobel : bool
            apply a sobel filter for edge enhancement
        medfilter :  bool
            apply a median filter for noise reduction
        hanning : bool
            Apply a 2d hanning filter
        plot : bool
            If True plots the images after applying the filters and
            the phase correlation
        dtype : str or dtype
            Typecode or data-type in which the calculations must be
            performed.
        show_progressbar : None or bool
            If True, display a progress bar. If None the default is set in
            `preferences`.
        sub_pixel_factor : float
            Estimate shifts with a sub-pixel accuracy of 1/sub_pixel_factor
            parts of a pixel. Default is 1, i.e. no sub-pixel accuracy.

        Returns
        -------

        list of applied shifts

        Notes
        -----

        The statistical analysis approach to the translation estimation
        when using `reference`='stat' roughly follows [1]_ . If you use
        it please cite their article.

        References
        ----------

        .. [1] Schaffer, Bernhard, Werner Grogger, and Gerald
        Kothleitner. “Automated Spatial Drift Correction for EFTEM
        Image Series.”
        Ultramicroscopy 102, no. 1 (December 2004): 27–36.

        """
        if show_progressbar is None:
            show_progressbar = preferences.General.show_progressbar
        self._check_signal_dimension_equals_two()
        if roi is not None:
            # Get the indices of the roi
            yaxis = self.axes_manager.signal_axes[1]
            xaxis = self.axes_manager.signal_axes[0]
            roi = tuple([xaxis._get_index(i) for i in roi[2:]] +
                        [yaxis._get_index(i) for i in roi[:2]])

        ref = None if reference == 'cascade' else \
            self.__call__().copy()
        shifts = []
        nrows = None
        images_number = self.axes_manager._max_index + 1
        if reference == 'stat':
            nrows = images_number if chunk_size is None else \
                min(images_number, chunk_size)
            pcarray = ma.zeros((nrows, self.axes_manager._max_index + 1,
                                ),
                               dtype=np.dtype([('max_value', np.float),
                                               ('shift', np.int32,
                                                (2,))]))
            nshift, max_value = estimate_image_shift(
                self(),
                self(),
                roi=roi,
                sobel=sobel,
                medfilter=medfilter,
                hanning=hanning,
                normalize_corr=normalize_corr,
                plot=plot,
                dtype=dtype,
                sub_pixel_factor=sub_pixel_factor)
            np.fill_diagonal(pcarray['max_value'], max_value)
            pbar_max = nrows * images_number
        else:
            pbar_max = images_number

        # Main iteration loop. Fills the rows of pcarray when reference
        # is stat
        with progressbar(total=pbar_max,
                         disable=not show_progressbar,
                         leave=True) as pbar:
            for i1, im in enumerate(self._iterate_signal()):
                if reference in ['current', 'cascade']:
                    if ref is None:
                        ref = im.copy()
                        shift = np.array([0, 0])
                    nshift, max_val = estimate_image_shift(
                        ref, im, roi=roi, sobel=sobel, medfilter=medfilter,
                        hanning=hanning, plot=plot,
                        normalize_corr=normalize_corr, dtype=dtype,
                        sub_pixel_factor=sub_pixel_factor)
                    if reference == 'cascade':
                        shift += nshift
                        ref = im.copy()
                    else:
                        shift = nshift
                    shifts.append(shift.copy())
                    pbar.update(1)
                elif reference == 'stat':
                    if i1 == nrows:
                        break
                    # Iterate to fill the columns of pcarray
                    for i2, im2 in enumerate(
                            self._iterate_signal()):
                        if i2 > i1:
                            nshift, max_value = estimate_image_shift(
                                im,
                                im2,
                                roi=roi,
                                sobel=sobel,
                                medfilter=medfilter,
                                hanning=hanning,
                                normalize_corr=normalize_corr,
                                plot=plot,
                                dtype=dtype,
                                sub_pixel_factor=sub_pixel_factor)

                            pcarray[i1, i2] = max_value, nshift
                        del im2
                        pbar.update(1)
                    del im
        if reference == 'stat':
            # Select the reference image as the one that has the
            # higher max_value in the row
            sqpcarr = pcarray[:, :nrows]
            sqpcarr['max_value'][:] = symmetrize(sqpcarr['max_value'])
            sqpcarr['shift'][:] = antisymmetrize(sqpcarr['shift'])
            ref_index = np.argmax(pcarray['max_value'].min(1))
            self.ref_index = ref_index
            shifts = (pcarray['shift'] +
                      pcarray['shift'][ref_index, :nrows][:, np.newaxis])
            if correlation_threshold is not None:
                if correlation_threshold == 'auto':
                    correlation_threshold = \
                        (pcarray['max_value'].min(0)).max()
                    _logger.info("Correlation threshold = %1.2f",
                                 correlation_threshold)
                shifts[pcarray['max_value'] <
                       correlation_threshold] = ma.masked
                shifts.mask[ref_index, :] = False

            shifts = shifts.mean(0)
        else:
            shifts = np.array(shifts)
            del ref
        return shifts

    def align2D(self, crop=True, fill_value=np.nan, shifts=None, expand=False,
                roi=None,
                sobel=True,
                medfilter=True,
                hanning=True,
                plot=False,
                normalize_corr=False,
                reference='current',
                dtype='float',
                correlation_threshold=None,
                chunk_size=30,
                interpolation_order=1,
<<<<<<< HEAD
                sub_pixel_factor=1):
=======
                show_progressbar=None):
>>>>>>> 4121b4b3
        """Align the images in place using user provided shifts or by
        estimating the shifts.

        Please, see `estimate_shift2D` docstring for details
        on the rest of the parameters not documented in the following
        section

        Parameters
        ----------
        crop : bool
            If True, the data will be cropped not to include regions
            with missing data
        fill_value : int, float, nan
            The areas with missing data are filled with the given value.
            Default is nan.
        shifts : None or list of tuples
            If None the shifts are estimated using
            `estimate_shift2D`.
        expand : bool
            If True, the data will be expanded to fit all data after alignment.
            Overrides `crop`.
        interpolation_order: int, default 1.
            The order of the spline interpolation. Default is 1, linear
            interpolation.

        Returns
        -------
        shifts : np.array
            The shifts are returned only if `shifts` is None

        Notes
        -----

        The statistical analysis approach to the translation estimation
        when using `reference`='stat' roughly follows [1]_ . If you use
        it please cite their article.

        References
        ----------

        .. [1] Schaffer, Bernhard, Werner Grogger, and Gerald
        Kothleitner. “Automated Spatial Drift Correction for EFTEM
        Image Series.”
        Ultramicroscopy 102, no. 1 (December 2004): 27–36.

        """
        self._check_signal_dimension_equals_two()
        if show_progressbar is None:
            show_progressbar = preferences.General.show_progressbar
        if shifts is None:
            shifts = self.estimate_shift2D(
                roi=roi,
                sobel=sobel,
                medfilter=medfilter,
                hanning=hanning,
                plot=plot,
                reference=reference,
                dtype=dtype,
                correlation_threshold=correlation_threshold,
                normalize_corr=normalize_corr,
                chunk_size=chunk_size,
<<<<<<< HEAD
                sub_pixel_factor=sub_pixel_factor)
=======
                show_progressbar=show_progressbar)
>>>>>>> 4121b4b3
            return_shifts = True
        else:
            return_shifts = False
        if not np.any(shifts):
            # The shift array if filled with zeros, nothing to do.
            return

        if expand:
            # Expand to fit all valid data
            left, right = (int(np.floor(shifts[:, 1].min())) if
                           shifts[:, 1].min() < 0 else 0,
                           int(np.ceil(shifts[:, 1].max())) if
                           shifts[:, 1].max() > 0 else 0)
            top, bottom = (int(np.floor(shifts[:, 0].min())) if
                           shifts[:, 0].min() < 0 else 0,
                           int(np.ceil(shifts[:, 0].max())) if
                           shifts[:, 0].max() > 0 else 0)
            xaxis = self.axes_manager.signal_axes[0]
            yaxis = self.axes_manager.signal_axes[1]
            padding = []
            for i in range(self.data.ndim):
                if i == xaxis.index_in_array:
                    padding.append((right, -left))
                elif i == yaxis.index_in_array:
                    padding.append((bottom, -top))
                else:
                    padding.append((0, 0))
            self.data = np.pad(self.data, padding, mode='constant',
                               constant_values=(fill_value,))
            if left < 0:
                xaxis.offset += left * xaxis.scale
            if np.any((left < 0, right > 0)):
                xaxis.size += right - left
            if top < 0:
                yaxis.offset += top * yaxis.scale
            if np.any((top < 0, bottom > 0)):
                yaxis.size += bottom - top

        # Translate with sub-pixel precision if necesary
        self._map_iterate(shift_image, iterating_kwargs=(('shift', -shifts),),
                          fill_value=fill_value,
                          interpolation_order=interpolation_order,
                          show_progressbar=show_progressbar)
        if crop and not expand:
            # Crop the image to the valid size
            shifts = -shifts
            bottom, top = (int(np.floor(shifts[:, 0].min())) if
                           shifts[:, 0].min() < 0 else None,
                           int(np.ceil(shifts[:, 0].max())) if
                           shifts[:, 0].max() > 0 else 0)
            right, left = (int(np.floor(shifts[:, 1].min())) if
                           shifts[:, 1].min() < 0 else None,
                           int(np.ceil(shifts[:, 1].max())) if
                           shifts[:, 1].max() > 0 else 0)
            self.crop_image(top, bottom, left, right)
            shifts = -shifts

        self.events.data_changed.trigger(obj=self)
        if return_shifts:
            return shifts

    def crop_image(self, top=None, bottom=None,
                   left=None, right=None):
        """Crops an image in place.

        top, bottom, left, right : int or float

            If int the values are taken as indices. If float the values are
            converted to indices.

        See also:
        ---------
        crop

        """
        self._check_signal_dimension_equals_two()
        self.crop(self.axes_manager.signal_axes[1].index_in_axes_manager,
                  top,
                  bottom)
        self.crop(self.axes_manager.signal_axes[0].index_in_axes_manager,
                  left,
                  right)

    def add_ramp(self, ramp_x, ramp_y, offset=0):
        """Add a linear ramp to the signal.

        Parameters
        ----------
        ramp_x: float
            Slope of the ramp in x-direction.
        ramp_y: float
            Slope of the ramp in y-direction.
        offset: float, optional
            Offset of the ramp at the signal fulcrum.
        Notes
        -----
            The fulcrum of the linear ramp is at the origin and the slopes are given in units of
            the axis with the according scale taken into account. Both are available via the
            `axes_manager` of the signal.

        """
        yy, xx = np.indices(self.axes_manager._signal_shape_in_array)
        if self._lazy:
            import dask.array as da
            ramp = offset * da.ones(self.data.shape, dtype=self.data.dtype, 
                                    chunks=self.data.chunks)
        else:
            ramp = offset * np.ones(self.data.shape, dtype=self.data.dtype)
        ramp += ramp_x * xx
        ramp += ramp_y * yy
        self.data += ramp


class LazySignal2D(LazySignal, Signal2D):

    _lazy = True

    def __init__(self, *args, **kwargs):
        super().__init__(*args, **kwargs)<|MERGE_RESOLUTION|>--- conflicted
+++ resolved
@@ -108,11 +108,8 @@
 def estimate_image_shift(ref, image, roi=None, sobel=True,
                          medfilter=True, hanning=True, plot=False,
                          dtype='float', normalize_corr=False,
-<<<<<<< HEAD
-                         sub_pixel_factor=1):
-=======
+                         sub_pixel_factor=1,
                          return_maxval=True):
->>>>>>> 4121b4b3
     """Estimate the shift in a image using phase correlation
 
     This method can only estimate the shift by comparing
@@ -157,14 +154,10 @@
         The maximum value of the correlation
 
     """
-<<<<<<< HEAD
-
-=======
     if isinstance(ref, da.Array):
         ref = np.array(ref)
     if isinstance(image, da.Array):
         image = np.array(image)
->>>>>>> 4121b4b3
     # Make a copy of the images to avoid modifying them
     ref = ref.copy().astype(dtype)
     image = image.copy().astype(dtype)
@@ -243,15 +236,10 @@
     # memory map
     del ref
     del image
-<<<<<<< HEAD
-
-    return -shifts, max_val
-=======
     if return_maxval:
-        return -np.array((shift0, shift1)), max_val
+        return -shifts, max_val
     else:
-        return -np.array((shift0, shift1))
->>>>>>> 4121b4b3
+        return -shifts
 
 
 class Signal2D(BaseSignal, CommonSignal2D):
@@ -517,11 +505,8 @@
                 correlation_threshold=None,
                 chunk_size=30,
                 interpolation_order=1,
-<<<<<<< HEAD
-                sub_pixel_factor=1):
-=======
+                sub_pixel_factor=1,
                 show_progressbar=None):
->>>>>>> 4121b4b3
         """Align the images in place using user provided shifts or by
         estimating the shifts.
 
@@ -583,11 +568,8 @@
                 correlation_threshold=correlation_threshold,
                 normalize_corr=normalize_corr,
                 chunk_size=chunk_size,
-<<<<<<< HEAD
-                sub_pixel_factor=sub_pixel_factor)
-=======
+                sub_pixel_factor=sub_pixel_factor, 
                 show_progressbar=show_progressbar)
->>>>>>> 4121b4b3
             return_shifts = True
         else:
             return_shifts = False
