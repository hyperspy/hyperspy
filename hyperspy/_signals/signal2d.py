# -*- coding: utf-8 -*-
# Copyright 2007-2016 The HyperSpy developers
#
# This file is part of  HyperSpy.
#
#  HyperSpy is free software: you can redistribute it and/or modify
# it under the terms of the GNU General Public License as published by
# the Free Software Foundation, either version 3 of the License, or
# (at your option) any later version.
#
#  HyperSpy is distributed in the hope that it will be useful,
# but WITHOUT ANY WARRANTY; without even the implied warranty of
# MERCHANTABILITY or FITNESS FOR A PARTICULAR PURPOSE.  See the
# GNU General Public License for more details.
#
# You should have received a copy of the GNU General Public License
# along with  HyperSpy.  If not, see <http://www.gnu.org/licenses/>.

import matplotlib.pyplot as plt
import numpy as np
import numpy.ma as ma
import dask.array as da
import scipy as sp
import logging
from scipy.fftpack import fftn, ifftn
import copy
from skimage.feature import peak_local_max
import scipy.ndimage as ndi

from hyperspy.defaults_parser import preferences
from hyperspy.external.progressbar import progressbar
from hyperspy.misc.math_tools import symmetrize, antisymmetrize
from hyperspy.signal import BaseSignal
from hyperspy._signals.lazy import LazySignal
from hyperspy._signals.common_signal2d import CommonSignal2D
from hyperspy.docstrings.plot import (
    BASE_PLOT_DOCSTRING, PLOT2D_DOCSTRING, KWARGS_DOCSTRING)


_logger = logging.getLogger(__name__)


def shift_image(im, shift=0, interpolation_order=1, fill_value=np.nan):
    if np.any(shift):
        fractional, integral = np.modf(shift)
        if fractional.any():
            order = interpolation_order
        else:
            # Disable interpolation
            order = 0
        return sp.ndimage.shift(im, shift, cval=fill_value, order=order)
    else:
        return im


def triu_indices_minus_diag(n):
    """Returns the indices for the upper-triangle of an (n, n) array
    excluding its diagonal

    Parameters
    ----------
    n : int
        The length of the square array

    """
    ti = np.triu_indices(n)
    isnotdiag = ti[0] != ti[1]
    return ti[0][isnotdiag], ti[1][isnotdiag]


def hanning2d(M, N):
    """
    A 2D hanning window created by outer product.
    """
    return np.outer(np.hanning(M), np.hanning(N))


def sobel_filter(im):
    sx = sp.ndimage.sobel(im, axis=0, mode='constant')
    sy = sp.ndimage.sobel(im, axis=1, mode='constant')
    sob = np.hypot(sx, sy)
    return sob


def fft_correlation(in1, in2, normalize=False):
    """Correlation of two N-dimensional arrays using FFT.

    Adapted from scipy's fftconvolve.

    Parameters
    ----------
    in1, in2 : array
    normalize: bool
        If True performs phase correlation

    """
    s1 = np.array(in1.shape)
    s2 = np.array(in2.shape)
    size = s1 + s2 - 1
    # Use 2**n-sized FFT
    fsize = (2 ** np.ceil(np.log2(size))).astype("int")
    IN1 = fftn(in1, fsize)
    IN1 *= fftn(in2, fsize).conjugate()
    if normalize is True:
        ret = ifftn(np.nan_to_num(IN1 / np.absolute(IN1))).real.copy()
    else:
        ret = ifftn(IN1).real.copy()
    del IN1
    return ret


def estimate_image_shift(ref, image, roi=None, sobel=True,
                         medfilter=True, hanning=True, plot=False,
                         dtype='float', normalize_corr=False,
                         return_maxval=True):
    """Estimate the shift in a image using phase correlation

    This method can only estimate the shift by comparing
    bidimensional features that should not change the position
    in the given axis. To decrease the memory usage, the time of
    computation and the accuracy of the results it is convenient
    to select a region of interest by setting the roi keyword.

    Parameters
    ----------

    roi : tuple of ints (top, bottom, left, right)
         Define the region of interest
    sobel : bool
        apply a sobel filter for edge enhancement
    medfilter :  bool
        apply a median filter for noise reduction
    hanning : bool
        Apply a 2d hanning filter
    plot : bool | matplotlib.Figure
        If True, plots the images after applying the filters and the phase
        correlation. If a figure instance, the images will be plotted to the
        given figure.
    reference : \'current\' | \'cascade\'
        If \'current\' (default) the image at the current
        coordinates is taken as reference. If \'cascade\' each image
        is aligned with the previous one.
    dtype : str or dtype
        Typecode or data-type in which the calculations must be
        performed.

    normalize_corr : bool
        If True use phase correlation instead of standard correlation

    Returns
    -------

    shifts: np.array
        containing the estimate shifts
    max_value : float
        The maximum value of the correlation

    """
    ref, image = da.compute(ref, image)
    # Make a copy of the images to avoid modifying them
    ref = ref.copy().astype(dtype)
    image = image.copy().astype(dtype)
    if roi is not None:
        top, bottom, left, right = roi
    else:
        top, bottom, left, right = [None, ] * 4

    # Select region of interest
    ref = ref[top:bottom, left:right]
    image = image[top:bottom, left:right]

    # Apply filters
    for im in (ref, image):
        if hanning is True:
            im *= hanning2d(*im.shape)
        if medfilter is True:
            im[:] = sp.signal.medfilt(im)
        if sobel is True:
            im[:] = sobel_filter(im)

    phase_correlation = fft_correlation(ref, image,
                                        normalize=normalize_corr)

    # Estimate the shift by getting the coordinates of the maximum
    argmax = np.unravel_index(np.argmax(phase_correlation),
                              phase_correlation.shape)
    threshold = (phase_correlation.shape[0] / 2 - 1,
                 phase_correlation.shape[1] / 2 - 1)
    shift0 = argmax[0] if argmax[0] < threshold[0] else  \
        argmax[0] - phase_correlation.shape[0]
    shift1 = argmax[1] if argmax[1] < threshold[1] else \
        argmax[1] - phase_correlation.shape[1]
    max_val = phase_correlation.max()

    # Plot on demand
    if plot is True or isinstance(plot, plt.Figure):
        if isinstance(plot, plt.Figure):
            f = plot
            axarr = plot.axes
            if len(axarr) < 3:
                for i in range(3):
                    f.add_subplot(1, 3, i)
                axarr = plot.axes
        else:
            f, axarr = plt.subplots(1, 3)
        full_plot = len(axarr[0].images) == 0
        if full_plot:
            axarr[0].set_title('Reference')
            axarr[1].set_title('Image')
            axarr[2].set_title('Phase correlation')
            axarr[0].imshow(ref)
            axarr[1].imshow(image)
            d = (np.array(phase_correlation.shape) - 1) // 2
            extent = [-d[1], d[1], -d[0], d[0]]
            axarr[2].imshow(np.fft.fftshift(phase_correlation),
                            extent=extent)
            plt.show()
        else:
            axarr[0].images[0].set_data(ref)
            axarr[1].images[0].set_data(image)
            axarr[2].images[0].set_data(np.fft.fftshift(phase_correlation))
            # TODO: Renormalize images
            f.canvas.draw()
    # Liberate the memory. It is specially necessary if it is a
    # memory map
    del ref
    del image
    if return_maxval:
        return -np.array((shift0, shift1)), max_val
    else:
        return -np.array((shift0, shift1))


class Signal2D(BaseSignal, CommonSignal2D):

    """
    """
    _signal_dimension = 2
    _lazy = False

    def __init__(self, *args, **kw):
        super().__init__(*args, **kw)
        if self.axes_manager.signal_dimension != 2:
            self.axes_manager.set_signal_dimension(2)

    def plot(self,
             colorbar=True,
             scalebar=True,
             scalebar_color="white",
             axes_ticks=None,
             saturated_pixels=0,
             vmin=None,
             vmax=None,
             no_nans=False,
             centre_colormap="auto",
             **kwargs
             ):
        """%s
        %s
        %s

        """
        super(Signal2D, self).plot(
            colorbar=colorbar,
            scalebar=scalebar,
            scalebar_color=scalebar_color,
            axes_ticks=axes_ticks,
            saturated_pixels=saturated_pixels,
            vmin=vmin,
            vmax=vmax,
            no_nans=no_nans,
            centre_colormap=centre_colormap,
            **kwargs
        )
    plot.__doc__ %= BASE_PLOT_DOCSTRING, PLOT2D_DOCSTRING, KWARGS_DOCSTRING

    def create_model(self, dictionary=None):
        """Create a model for the current signal
        Parameters
        __________
        dictionary : {None, dict}, optional
            A dictionary to be used to recreate a model. Usually generated using
            :meth:`hyperspy.model.as_dictionary`
        Returns
        -------
        A Model class
        """
        from hyperspy.models.model2d import Model2D
        return Model2D(self, dictionary=dictionary)

    def estimate_shift2D(self,
                         reference='current',
                         correlation_threshold=None,
                         chunk_size=30,
                         roi=None,
                         normalize_corr=False,
                         sobel=True,
                         medfilter=True,
                         hanning=True,
                         plot=False,
                         dtype='float',
                         show_progressbar=None):
        """Estimate the shifts in a image using phase correlation
        This method can only estimate the shift by comparing
        bidimensional features that should not change position
        between frames. To decrease the memory usage, the time of
        computation and the accuracy of the results it is convenient
        to select a region of interest by setting the roi keyword.
        Parameters
        ----------
        reference : {'current', 'cascade' ,'stat'}
            If 'current' (default) the image at the current
            coordinates is taken as reference. If 'cascade' each image
            is aligned with the previous one. If 'stat' the translation
            of every image with all the rest is estimated and by
            performing statistical analysis on the result the
            translation is estimated.
        correlation_threshold : {None, 'auto', float}
            This parameter is only relevant when `reference` is 'stat'.
            If float, the shift estimations with a maximum correlation
            value lower than the given value are not used to compute
            the estimated shifts. If 'auto' the threshold is calculated
            automatically as the minimum maximum correlation value
            of the automatically selected reference image.
        chunk_size: {None, int}
            If int and `reference`=='stat' the number of images used
            as reference are limited to the given value.
        roi : tuple of ints or floats (left, right, top bottom)
             Define the region of interest. If int(float) the position
             is given axis index(value).
        sobel : bool
            apply a sobel filter for edge enhancement
        medfilter :  bool
            apply a median filter for noise reduction
        hanning : bool
            Apply a 2d hanning filter
        plot : bool or "reuse"
            If True plots the images after applying the filters and
            the phase correlation. If 'reuse', it will also plot the images,
            but it will only use one figure, and continously update the images
            in that figure as it progresses through the stack.
        dtype : str or dtype
            Typecode or data-type in which the calculations must be
            performed.
        show_progressbar : None or bool
            If True, display a progress bar. If None the default is set in
            `preferences`.
        Returns
        -------
        list of applied shifts
        Notes
        -----
        The statistical analysis approach to the translation estimation
        when using `reference`='stat' roughly follows [1]_ . If you use
        it please cite their article.
        References
        ----------
        .. [1] Schaffer, Bernhard, Werner Grogger, and Gerald
        Kothleitner. “Automated Spatial Drift Correction for EFTEM
        Signal2D Series.”
        Ultramicroscopy 102, no. 1 (December 2004): 27–36.
        """
        if show_progressbar is None:
            show_progressbar = preferences.General.show_progressbar
        self._check_signal_dimension_equals_two()
        if roi is not None:
            # Get the indices of the roi
            yaxis = self.axes_manager.signal_axes[1]
            xaxis = self.axes_manager.signal_axes[0]
            roi = tuple([xaxis._get_index(i) for i in roi[2:]] +
                        [yaxis._get_index(i) for i in roi[:2]])

        ref = None if reference == 'cascade' else \
            self.__call__().copy()
        shifts = []
        nrows = None
        images_number = self.axes_manager._max_index + 1
        if plot == 'reuse':
            # Reuse figure for plots
            plot = plt.figure()
        if reference == 'stat':
            nrows = images_number if chunk_size is None else \
                min(images_number, chunk_size)
            pcarray = ma.zeros((nrows, self.axes_manager._max_index + 1,
                                ),
                               dtype=np.dtype([('max_value', np.float),
                                               ('shift', np.int32,
                                                (2,))]))
            nshift, max_value = estimate_image_shift(
                self(),
                self(),
                roi=roi,
                sobel=sobel,
                medfilter=medfilter,
                hanning=hanning,
                normalize_corr=normalize_corr,
                plot=plot,
                dtype=dtype)
            np.fill_diagonal(pcarray['max_value'], max_value)
            pbar_max = nrows * images_number
        else:
            pbar_max = images_number

        # Main iteration loop. Fills the rows of pcarray when reference
        # is stat
        with progressbar(total=pbar_max,
                         disable=not show_progressbar,
                         leave=True) as pbar:
            for i1, im in enumerate(self._iterate_signal()):
                if reference in ['current', 'cascade']:
                    if ref is None:
                        ref = im.copy()
                        shift = np.array([0, 0])
                    nshift, max_val = estimate_image_shift(
                        ref, im, roi=roi, sobel=sobel, medfilter=medfilter,
                        hanning=hanning, plot=plot,
                        normalize_corr=normalize_corr, dtype=dtype)
                    if reference == 'cascade':
                        shift += nshift
                        ref = im.copy()
                    else:
                        shift = nshift
                    shifts.append(shift.copy())
                    pbar.update(1)
                elif reference == 'stat':
                    if i1 == nrows:
                        break
                    # Iterate to fill the columns of pcarray
                    for i2, im2 in enumerate(
                            self._iterate_signal()):
                        if i2 > i1:
                            nshift, max_value = estimate_image_shift(
                                im,
                                im2,
                                roi=roi,
                                sobel=sobel,
                                medfilter=medfilter,
                                hanning=hanning,
                                normalize_corr=normalize_corr,
                                plot=plot,
                                dtype=dtype)

                            pcarray[i1, i2] = max_value, nshift
                        del im2
                        pbar.update(1)
                    del im
        if reference == 'stat':
            # Select the reference image as the one that has the
            # higher max_value in the row
            sqpcarr = pcarray[:, :nrows]
            sqpcarr['max_value'][:] = symmetrize(sqpcarr['max_value'])
            sqpcarr['shift'][:] = antisymmetrize(sqpcarr['shift'])
            ref_index = np.argmax(pcarray['max_value'].min(1))
            self.ref_index = ref_index
            shifts = (pcarray['shift'] +
                      pcarray['shift'][ref_index, :nrows][:, np.newaxis])
            if correlation_threshold is not None:
                if correlation_threshold == 'auto':
                    correlation_threshold = \
                        (pcarray['max_value'].min(0)).max()
                    _logger.info("Correlation threshold = %1.2f",
                                 correlation_threshold)
                shifts[pcarray['max_value'] <
                       correlation_threshold] = ma.masked
                shifts.mask[ref_index, :] = False

            shifts = shifts.mean(0)
        else:
            shifts = np.array(shifts)
            del ref
        return shifts

    def align2D(self, crop=True, fill_value=np.nan, shifts=None, expand=False,
                roi=None,
                sobel=True,
                medfilter=True,
                hanning=True,
                plot=False,
                normalize_corr=False,
                reference='current',
                dtype='float',
                correlation_threshold=None,
                chunk_size=30,
                interpolation_order=1,
                show_progressbar=None,
                parallel=None):
        """Align the images in place using user provided shifts or by
        estimating the shifts.
        Please, see `estimate_shift2D` docstring for details
        on the rest of the parameters not documented in the following
        section
        Parameters
        ----------
        crop : bool
            If True, the data will be cropped not to include regions
            with missing data
        fill_value : int, float, nan
            The areas with missing data are filled with the given value.
            Default is nan.
        shifts : None or list of tuples
            If None the shifts are estimated using
            `estimate_shift2D`.
        expand : bool
            If True, the data will be expanded to fit all data after alignment.
            Overrides `crop`.
        interpolation_order: int, default 1.
            The order of the spline interpolation. Default is 1, linear
            interpolation.
        parallel : {None, bool}
        Returns
        -------
        shifts : np.array
            The shifts are returned only if `shifts` is None
        Notes
        -----
        The statistical analysis approach to the translation estimation
        when using `reference`='stat' roughly follows [1]_ . If you use
        it please cite their article.
        References
        ----------
        .. [1] Schaffer, Bernhard, Werner Grogger, and Gerald
        Kothleitner. “Automated Spatial Drift Correction for EFTEM
        Signal2D Series.”
        Ultramicroscopy 102, no. 1 (December 2004): 27–36.
        """
        self._check_signal_dimension_equals_two()
        if show_progressbar is None:
            show_progressbar = preferences.General.show_progressbar
        if shifts is None:
            shifts = self.estimate_shift2D(
                roi=roi,
                sobel=sobel,
                medfilter=medfilter,
                hanning=hanning,
                plot=plot,
                reference=reference,
                dtype=dtype,
                correlation_threshold=correlation_threshold,
                normalize_corr=normalize_corr,
                chunk_size=chunk_size,
                show_progressbar=show_progressbar)
            return_shifts = True
        else:
            return_shifts = False
        if not np.any(shifts):
            # The shift array if filled with zeros, nothing to do.
            return

        if expand:
            # Expand to fit all valid data
            left, right = (int(np.floor(shifts[:, 1].min())) if
                           shifts[:, 1].min() < 0 else 0,
                           int(np.ceil(shifts[:, 1].max())) if
                           shifts[:, 1].max() > 0 else 0)
            top, bottom = (int(np.floor(shifts[:, 0].min())) if
                           shifts[:, 0].min() < 0 else 0,
                           int(np.ceil(shifts[:, 0].max())) if
                           shifts[:, 0].max() > 0 else 0)
            xaxis = self.axes_manager.signal_axes[0]
            yaxis = self.axes_manager.signal_axes[1]
            padding = []
            for i in range(self.data.ndim):
                if i == xaxis.index_in_array:
                    padding.append((right, -left))
                elif i == yaxis.index_in_array:
                    padding.append((bottom, -top))
                else:
                    padding.append((0, 0))
            self.data = np.pad(self.data, padding, mode='constant',
                               constant_values=(fill_value,))
            if left < 0:
                xaxis.offset += left * xaxis.scale
            if np.any((left < 0, right > 0)):
                xaxis.size += right - left
            if top < 0:
                yaxis.offset += top * yaxis.scale
            if np.any((top < 0, bottom > 0)):
                yaxis.size += bottom - top

        # Translate with sub-pixel precision if necesary
        self._map_iterate(shift_image, iterating_kwargs=(('shift', -shifts),),
                          fill_value=fill_value,
                          ragged=False,
                          parallel=parallel,
                          interpolation_order=interpolation_order,
                          show_progressbar=show_progressbar)
        if crop and not expand:
            # Crop the image to the valid size
            shifts = -shifts
            bottom, top = (int(np.floor(shifts[:, 0].min())) if
                           shifts[:, 0].min() < 0 else None,
                           int(np.ceil(shifts[:, 0].max())) if
                           shifts[:, 0].max() > 0 else 0)
            right, left = (int(np.floor(shifts[:, 1].min())) if
                           shifts[:, 1].min() < 0 else None,
                           int(np.ceil(shifts[:, 1].max())) if
                           shifts[:, 1].max() > 0 else 0)
            self.crop_image(top, bottom, left, right)
            shifts = -shifts

        self.events.data_changed.trigger(obj=self)
        if return_shifts:
            return shifts

    def crop_image(self, top=None, bottom=None,
                   left=None, right=None):
        """Crops an image in place.

        top, bottom, left, right : int or float

            If int the values are taken as indices. If float the values are
            converted to indices.

        See also:
        ---------
        crop

        """
        self._check_signal_dimension_equals_two()
        self.crop(self.axes_manager.signal_axes[1].index_in_axes_manager,
                  top,
                  bottom)
        self.crop(self.axes_manager.signal_axes[0].index_in_axes_manager,
                  left,
                  right)

    def add_ramp(self, ramp_x, ramp_y, offset=0):
        """Add a linear ramp to the signal.

        Parameters
        ----------
        ramp_x: float
            Slope of the ramp in x-direction.
        ramp_y: float
            Slope of the ramp in y-direction.
        offset: float, optional
            Offset of the ramp at the signal fulcrum.
        Notes
        -----
            The fulcrum of the linear ramp is at the origin and the slopes are given in units of
            the axis with the according scale taken into account. Both are available via the
            `axes_manager` of the signal.

        """
        yy, xx = np.indices(self.axes_manager._signal_shape_in_array)
        if self._lazy:
            import dask.array as da
            ramp = offset * da.ones(self.data.shape, dtype=self.data.dtype,
                                    chunks=self.data.chunks)
        else:
            ramp = offset * np.ones(self.data.shape, dtype=self.data.dtype)
        ramp += ramp_x * xx
        ramp += ramp_y * yy
        self.data += ramp

<<<<<<< HEAD

class LazySignal2D(LazySignal, Signal2D):

    _lazy = True

    def __init__(self, *args, **kwargs):
        super().__init__(*args, **kwargs)
=======
    def find_peaks2D(self, method='skimage', *args, **kwargs):
        """Find peaks in a 2D signal/image.
        Function to locate the positive peaks in an image using various, user
        specified, methods. Returns a structured array containing the peak
        positions.
        Parameters
        ---------
        method : str
                 Select peak finding algorithm to implement. Available methods
                 are:
                     'max' - simple local maximum search
                     'skimage' - call the peak finder implemented in
                                 scikit-image which uses a maximum filter
                     'minmax' - finds peaks by comparing maximum filter results
                                with minimum filter, calculates centers of mass
                     'zaefferer' - based on gradient thresholding and refinement
                                   by local region of interest optimisation
                     'stat' - statistical approach requiring no free params.
                     'massiel' - finds peaks in each direction and compares the
                                 positions where these coincide.
                     'laplacian_of_gaussians' - a blob finder implemented in
                                                `scikit-image` which uses the
                                                laplacian of Gaussian matrices
                                                approach.
                     'difference_of_gaussians' - a blob finder implemented in
                                                 `scikit-image` which uses
                                                 the difference of Gaussian
                                                 matrices approach.
        *args : associated with above methods
        **kwargs : associated with above methods.
        Returns
        -------
        peaks: structured array of shape _navigation_shape_in_array in which
               each cell contains an array with dimensions (npeaks, 2) that
               contains the x, y pixel coordinates of peaks found in each image.
        """
        arr_shape = (self.axes_manager._navigation_shape_in_array
                     if self.axes_manager.navigation_size > 0
                     else [1, ])
        peaks = np.zeros(arr_shape, dtype=object)
        method_dict = {
            'skimage': peak_local_max,
            'max': find_peaks_max,
            'minmax': find_peaks_minmax,
            'zaefferer': find_peaks_zaefferer,
            'stat': find_peaks_stat,
            'laplacian_of_gaussians':  find_peaks_log,
            'difference_of_gaussians': find_peaks_dog,
        }
        if method in method_dict:
            method = method_dict[method]
        else:
            raise NotImplementedError("The method `{}` is not implemented. "
                                      "See documentation for available "
                                      "implementations.".format(method))
        for z, indices in zip(self._iterate_signal(),
                              self.axes_manager._array_indices_generator()):
            peaks[indices] = method(z, *args, **kwargs)

        return peaks

    def find_peaks2D_interactive(self):
        from hyperspy.gui import peakfinder2D
        """
        Find peaks using an interactive tool.

        Notes
        -----
        Requires `ipywidgets` and `traitlets` to be installed.

        """
        peakfinder = peakfinder2D.PeakFinderUIIPYW()
        peakfinder.interactive(self)


NO_PEAKS = np.array([[np.nan, np.nan]])


def clean_peaks(peaks):
    if len(peaks) == 0:
        return NO_PEAKS
    else:
        return peaks


def find_peaks_minmax(z, separation=5., threshold=10.):
    """
    Method to locate the positive peaks in an image by comparing maximum
    and minimum filtered images.
    Parameters
    ----------
    z : ndarray
        Matrix of image intensities.
    separation : float
        Expected distance between peaks.
    threshold : float
        Minimum difference between maximum and minimum filtered images.
    Returns
    -------
    peaks: array with dimensions (npeaks, 2) that contains the x, y coordinates
           for each peak found in the image.
    """
    data_max = ndi.filters.maximum_filter(z, separation)
    maxima = (z == data_max)
    data_min = ndi.filters.minimum_filter(z, separation)
    diff = ((data_max - data_min) > threshold)
    maxima[diff == 0] = 0
    labeled, num_objects = ndi.label(maxima)
    peaks = np.array(
        ndi.center_of_mass(z, labeled, range(1, num_objects + 1)))

    return clean_peaks(peaks)


def find_peaks_max(z, alpha=3., size=10):
    """Method to locate positive peaks in an image by local maximum searching.

    Parameters
    ----------
    alpha : float
        Only maxima above `alpha * sigma` are found, where `sigma` is the
        standard deviation of the image.
    size : int
        When a peak is found, all pixels in a square region of side `size` are
        set to zero so that no further peaks can be found in that region.

    Returns
    -------
    peaks : numpy.ndarray
        (n_peaks, 2)
        Peak pixel coordinates.

    """
    # preallocate lots of peak storage
    k_arr = []
    # copy image
    image_temp = copy.deepcopy(z)
    peak_ct = 0
    # calculate standard deviation of image for thresholding
    sigma = np.std(z)
    while True:
        k = np.argmax(image_temp)
        j, i = np.unravel_index(k, image_temp.shape)
        if image_temp[j, i] >= alpha * sigma:
            k_arr.append([j, i])
            # masks peaks already identified.
            x = np.arange(i - size, i + size)
            y = np.arange(j - size, j + size)
            xv, yv = np.meshgrid(x, y)
            # clip to handle peaks near image edge
            image_temp[yv.clip(0, image_temp.shape[0] - 1),
                       xv.clip(0, image_temp.shape[1] - 1)] = 0
            peak_ct += 1
        else:
            break
    peaks = np.array(k_arr)
    return clean_peaks(peaks)


def find_peaks_zaefferer(z, grad_threshold=0.1, window_size=40,
                         distance_cutoff=50):
    """Method to locate positive peaks in an image based on gradient
    thresholding and subsequent refinement within masked regions.

    Parameters
    ----------
    z : ndarray
        Matrix of image intensities.
    grad_threshold : float
        The minimum gradient required to begin a peak search.
    window_size : int
        The size of the square window within which a peak search is
        conducted. If odd, will round down to even.
    distance_cutoff : float
        The maximum distance a peak may be from the initial
        high-gradient point.

    Returns
    -------
    peaks : numpy.ndarray
        (n_peaks, 2)
        Peak pixel coordinates.
    Notes
    -----
    Implemented as described in Zaefferer "New developments of computer-aided
    crystallographic analysis in transmission electron microscopy" J. Ap. Cryst.
    This version by Ben Martineau (2016)
    """

    def box(x, y, window_size, x_max, y_max):
        """Produces a list of coordinates in the box about (x, y)."""
        a = int(window_size / 2)
        x_min = max(0, x - a)
        x_max = min(x_max, x + a)
        y_min = max(0, y - a)
        y_max = min(y_max, y + a)
        return np.array(
            np.meshgrid(range(x_min, x_max), range(y_min, y_max))).reshape(
            2, -1).T

    def get_max(image, box):
        """Finds the coordinates of the maximum of 'image' in 'box'."""
        vals = image[box[:, 0], box[:, 1]]
        max_position = box[np.argmax(vals)]
        return max_position

    def distance(x, y):
        """Calculates the distance between two points."""
        v = x - y
        return np.sqrt(np.sum(np.square(v)))

    def gradient(image):
        """Calculates the square of the 2-d partial gradient.

        Parameters
        ----------
        image : ndarray

        Returns
        -------
        ndarray

        """
        gradient_of_image = np.gradient(image)
        gradient_of_image = gradient_of_image[0] ** 2 + gradient_of_image[
                                                            1] ** 2
        return gradient_of_image

    # Generate an ordered list of matrix coordinates.
    if len(z.shape) != 2:
        raise ValueError("'z' should be a 2-d image matrix.")
    z = z / np.max(z)
    coordinates = np.indices(z.data.shape).reshape(2, -1).T
    # Calculate the gradient at every point.
    image_gradient = gradient(z)
    # Boolean matrix of high-gradient points.
    gradient_is_above_threshold = image_gradient >= grad_threshold
    peaks = []
    for coordinate in coordinates[gradient_is_above_threshold.flatten()]:
        # Iterate over coordinates where the gradient is high enough.
        b = box(coordinate[0], coordinate[1], window_size, z.shape[0],
                z.shape[1])
        p_old = np.array([0, 0])
        p_new = get_max(z, b)
        while np.all(p_old != p_new):
            p_old = p_new
            b = box(p_old[0], p_old[1], window_size, z.shape[0], z.shape[1])
            p_new = get_max(z, b)
            if distance(coordinate, p_new) > distance_cutoff:
                break
            peaks.append(tuple(p_new))
    peaks = np.array([np.array(p) for p in set(peaks)])
    return clean_peaks(peaks)


def find_peaks_stat(z, alpha=1., window_radius=10, convergence_ratio=0.05):
    """
    Method to locate positive peaks in an image based on statistical refinement
    and difference with respect to mean intensity.
    Parameters
    ----------
    z : ndarray
        Array of image intensities.
    alpha : float
        Only maxima above `alpha * sigma` are found, where `sigma` is the
        local, rolling standard deviation of the image.
    window_radius : int
        The pixel radius of the circular window for the calculation of the
        rolling mean and standard deviation.
    convergence_ratio : float
        The algorithm will stop finding peaks when the proportion of new peaks
        being found is less than `convergence_ratio`.
    Returns
    -------
    ndarray
        (n_peaks, 2)
        Array of peak coordinates.
    Notes
    -----
    Implemented as described in the PhD thesis of Thomas White (2009) the
    algorithm was developed by Gordon Ball during a summer project in
    Cambridge.
    This version by Ben Martineau (2016), with minor modifications to the
    original where methods were ambiguous or unclear.
    """
    from scipy.ndimage.filters import generic_filter
    from scipy.ndimage.filters import uniform_filter
    from sklearn.cluster import DBSCAN

    def normalize(image):
        """Scales the image to intensities between 0 and 1."""
        return image / np.max(image)

    def _local_stat(image, radius, func):
        """Calculates rolling method 'func' over a circular kernel."""
        x, y = np.ogrid[-radius:radius + 1, -radius:radius + 1]
        kernel = np.hypot(x, y) < radius
        stat = generic_filter(image, func, footprint=kernel)
        return stat

    def local_mean(image, radius):
        """Calculates rolling mean over a circular kernel."""
        return _local_stat(image, radius, np.mean)

    def local_std(image, radius):
        """Calculates rolling standard deviation over a circular kernel."""
        return _local_stat(image, radius, np.std)

    def single_pixel_desensitize(image):
        """Reduces single-pixel anomalies by nearest-neighbor smoothing."""
        kernel = np.array([[0.5, 1, 0.5], [1, 1, 1], [0.5, 1, 0.5]])
        smoothed_image = generic_filter(image, np.mean, footprint=kernel)
        return smoothed_image

    def stat_binarise(image):
        """Peaks more than one standard deviation from the mean set to one."""
        image_rolling_mean = local_mean(image, window_radius)
        image_rolling_std = local_std(image, window_radius)
        image = single_pixel_desensitize(image)
        binarised_image = np.zeros(image.shape)
        stat_mask = image > (image_rolling_mean + alpha * image_rolling_std)
        binarised_image[stat_mask] = 1
        return binarised_image

    def smooth(image):
        """Image convolved twice using a uniform 3x3 kernel."""
        image = uniform_filter(image, size=3)
        image = uniform_filter(image, size=3)
        return image

    def half_binarise(image):
        """Image binarised about values of one-half intensity."""
        binarised_image = np.where(image > 0.5, 1, 0)
        return binarised_image

    def separate_peaks(binarised_image):
        """Identify adjacent 'on' coordinates via DBSCAN."""
        bi = binarised_image.astype('bool')
        coordinates = np.indices(bi.shape).reshape(2, -1).T[
            bi.flatten()]
        db = DBSCAN(2, 3)
        peaks = []
        labeled_points = db.fit_predict(coordinates)
        for peak_label in list(set(labeled_points)):
            peaks.append(coordinates[labeled_points == peak_label])
        return peaks

    def _peak_find_once(image):
        """Smooth, binarise, and find peaks according to main algorithm."""
        image = smooth(image)
        image = half_binarise(image)
        peaks = separate_peaks(image)
        return image, peaks

    def stat_peak_finder(image):
        """Find peaks in image. Algorithm stages in comments."""
        image = normalize(image)  # 1
        image = stat_binarise(image)  # 2, 3
        n_peaks = np.infty  # Initial number of peaks
        image, peaks = _peak_find_once(image)  # 4-6
        m_peaks = len(peaks)  # Actual number of peaks
        while (n_peaks - m_peaks) / n_peaks > convergence_ratio:  # 8
            n_peaks = m_peaks
            image, peaks = _peak_find_once(image)
            m_peaks = len(peaks)
        peak_centers = np.array(
            [np.mean(peak, axis=0) for peak in peaks])  # 7
        return peak_centers

    return clean_peaks(stat_peak_finder(z))


def find_peaks_dog(z, min_sigma=1., max_sigma=50, sigma_ratio=1.6,
                   threshold=0.2, overlap=0.5):
    """
    Finds peaks via the difference of Gaussian Matrices method from
    `scikit-image`.

    Parameters
    ----------
    z : ndarray
        2-d array of intensities
    min_sigma, max_sigma, sigma_ratio, threshold, overlap :
        Additional parameters to be passed to the algorithm. See `blob_dog`
        documentation for details:
        http://scikit-image.org/docs/dev/api/skimage.feature.html#blob-dog

    Returns
    -------
    ndarray
        (n_peaks, 2)
        Array of peak coordinates.

    Notes
    -----
    While highly effective at finding even very faint peaks, this method is
        sensitive to fluctuations in intensity near the edges of the image.

    """
    from skimage.feature import blob_dog
    z = z / np.max(z)
    blobs = blob_dog(z, min_sigma=min_sigma, max_sigma=max_sigma,
                     sigma_ratio=sigma_ratio, threshold=threshold,
                     overlap=overlap)
    try:
        centers = blobs[:, :2]
    except IndexError:
        return NO_PEAKS
    clean_centers = []
    for center in centers:
        if len(np.intersect1d(center, (0, 1) + z.shape + tuple(
                        c - 1 for c in z.shape))) > 0:
            continue
        clean_centers.append(center)
    return np.array(clean_centers)


def find_peaks_log(z, min_sigma=1, max_sigma=50., num_sigma=10.,
                   threshold=0.2, overlap=0.5, log_scale=False):
    """
    Finds peaks via the Laplacian of Gaussian Matrices method from
    `scikit-image`.

    Parameters
    ----------
    z : ndarray
        Array of image intensities.
    min_sigma, max_sigma, num_sigma, threshold, overlap, log_scale :
        Additional parameters to be passed to the algorithm. See
        `blob_log` documentation for details:
        http://scikit-image.org/docs/dev/api/skimage.feature.html#blob-log

    Returns
    -------
    ndarray
        (n_peaks, 2)
        Array of peak coordinates.

    """
    from skimage.feature import blob_log
    z = z / np.max(z)
    blobs = blob_log(z, min_sigma=min_sigma, max_sigma=max_sigma,
                     num_sigma=num_sigma, threshold=threshold, overlap=overlap,
                     log_scale=log_scale)
    # Attempt to return only peak positions. If no peaks exist, return an
    # empty array.
    try:
        centers = blobs[:, :2]
    except IndexError:
        return NO_PEAKS
    return centers
>>>>>>> 2f8183f6
<|MERGE_RESOLUTION|>--- conflicted
+++ resolved
@@ -653,15 +653,6 @@
         ramp += ramp_y * yy
         self.data += ramp
 
-<<<<<<< HEAD
-
-class LazySignal2D(LazySignal, Signal2D):
-
-    _lazy = True
-
-    def __init__(self, *args, **kwargs):
-        super().__init__(*args, **kwargs)
-=======
     def find_peaks2D(self, method='skimage', *args, **kwargs):
         """Find peaks in a 2D signal/image.
         Function to locate the positive peaks in an image using various, user
@@ -1113,4 +1104,11 @@
     except IndexError:
         return NO_PEAKS
     return centers
->>>>>>> 2f8183f6
+
+
+class LazySignal2D(LazySignal, Signal2D):
+
+    _lazy = True
+
+    def __init__(self, *args, **kwargs):
+        super().__init__(*args, **kwargs)