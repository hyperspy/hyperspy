# -*- coding: utf-8 -*-
# Copyright 2007-2016 The HyperSpy developers
#
# This file is part of  HyperSpy.
#
#  HyperSpy is free software: you can redistribute it and/or modify
# it under the terms of the GNU General Public License as published by
# the Free Software Foundation, either version 3 of the License, or
# (at your option) any later version.
#
#  HyperSpy is distributed in the hope that it will be useful,
# but WITHOUT ANY WARRANTY; without even the implied warranty of
# MERCHANTABILITY or FITNESS FOR A PARTICULAR PURPOSE.  See the
# GNU General Public License for more details.
#
# You should have received a copy of the GNU General Public License
# along with  HyperSpy.  If not, see <http://www.gnu.org/licenses/>.

import logging
from functools import partial
import warnings

import numpy as np
import dask.array as da
import dask.delayed as dd
from dask import threaded
from dask.diagnostics import ProgressBar
from itertools import product

from ..signal import BaseSignal
from ..misc.utils import multiply, dummy_context_manager
from ..external.progressbar import progressbar
from ..external.astroML.histtools import dasky_histogram
from hyperspy.misc.array_tools import _requires_linear_rebin
from hyperspy.exceptions import VisibleDeprecationWarning

_logger = logging.getLogger(__name__)

lazyerror = NotImplementedError('This method is not available in lazy signals')


def to_array(thing, chunks=None):
    """Accepts BaseSignal, dask or numpy arrays and always produces either
    numpy or dask array.

    Parameters
    ----------
    thing : {BaseSignal, dask.array.Array, numpy.ndarray}
        the thing to be converted
    chunks : {None, tuple of tuples}
        If None, the returned value is a numpy array. Otherwise returns dask
        array with the chunks as specified.

    Returns
    -------
    res : {numpy.ndarray, dask.array.Array}
    """
    if thing is None:
        return None
    if isinstance(thing, BaseSignal):
        thing = thing.data
    if chunks is None:
        if isinstance(thing, da.Array):
            thing = thing.compute()
        if isinstance(thing, np.ndarray):
            return thing
        else:
            raise ValueError
    else:
        if isinstance(thing, np.ndarray):
            thing = da.from_array(thing, chunks=chunks)
        if isinstance(thing, da.Array):
            if thing.chunks != chunks:
                thing = thing.rechunk(chunks)
            return thing
        else:
            raise ValueError


class LazySignal(BaseSignal):
    """A Lazy Signal instance that delays computation until explicitly saved
    (assuming storing the full result of computation in memory is not feasible)
    """
    _lazy = True

    def compute(self, progressbar=True):
        """Attempt to store the full signal in memory.."""
        if progressbar:
            cm = ProgressBar
        else:
            cm = dummy_context_manager
        with cm():
            self.data = self.data.compute()
        self._lazy = False
        self._assign_subclass()

    def _get_dask_chunks(self, axis=None, dtype=None):
        """Returns dask chunks
        Aims:
            - Have at least one signal (or specified axis) in a single chunk,
            or as many as fit in memory
        Parameters
        ----------
        axis : {int, string, None, axis, tuple}
            If axis is None (default), returns chunks for current data shape so
            that at least one signal is in the chunk. If an axis is specified,
            only that particular axis is guaranteed to be "not sliced".
        dtype : {string, np.dtype}
            The dtype of target chunks.
        Returns
        -------
        Tuple of tuples, dask chunks
        """
        dc = self.data
        dcshape = dc.shape
        for _axis in self.axes_manager._axes:
            if _axis.index_in_array < len(dcshape):
                _axis.size = int(dcshape[_axis.index_in_array])

        if axis is not None:
            need_axes = self.axes_manager[axis]
            if not np.iterable(need_axes):
                need_axes = [need_axes, ]
        else:
            need_axes = self.axes_manager.signal_axes

        if dtype is None:
            dtype = dc.dtype
        elif not isinstance(dtype, np.dtype):
            dtype = np.dtype(dtype)
        typesize = max(dtype.itemsize, dc.dtype.itemsize)
        want_to_keep = multiply([ax.size for ax in need_axes]) * typesize

        # @mrocklin reccomends to have around 100MB chunks, so we do that:
        num_that_fit = int(100. * 2.**20 / want_to_keep)

        # want to have at least one "signal" per chunk
        if num_that_fit < 2:
            chunks = [tuple(1 for _ in range(i)) for i in dc.shape]
            for ax in need_axes:
                chunks[ax.index_in_array] = dc.shape[ax.index_in_array],
            return tuple(chunks)

        sizes = [
            ax.size for ax in self.axes_manager._axes if ax not in need_axes
        ]
        indices = [
            ax.index_in_array for ax in self.axes_manager._axes
            if ax not in need_axes
        ]

        while True:
            if multiply(sizes) <= num_that_fit:
                break

            i = np.argmax(sizes)
            sizes[i] = np.floor(sizes[i] / 2)
        chunks = []
        ndim = len(dc.shape)
        for i in range(ndim):
            if i in indices:
                size = float(dc.shape[i])
                split_array = np.array_split(
                    np.arange(size), np.ceil(size / sizes[indices.index(i)]))
                chunks.append(tuple(len(sp) for sp in split_array))
            else:
                chunks.append((dc.shape[i], ))
        return tuple(chunks)

    def _make_lazy(self, axis=None, rechunk=False, dtype=None):
        self.data = self._lazy_data(axis=axis, rechunk=rechunk, dtype=dtype)

    def change_dtype(self, dtype, rechunk=True):
        from hyperspy.misc import rgb_tools
        if not isinstance(dtype, np.dtype) and (dtype not in
                                                rgb_tools.rgb_dtypes):
            dtype = np.dtype(dtype)
            self._make_lazy(rechunk=rechunk, dtype=dtype)
        super().change_dtype(dtype)
    change_dtype.__doc__ = BaseSignal.change_dtype.__doc__

    def _lazy_data(self, axis=None, rechunk=True, dtype=None):
        if isinstance(self.data, da.Array):
            res = self.data
<<<<<<< HEAD
            if rechunk:
                new_chunks = self._get_dask_chunks(axis=axis, dtype=dtype)
                if self.data.chunks != new_chunks:
                    res = self.data.rechunk(new_chunks)
=======
            if self.data.chunks != new_chunks and rechunk:
                _logger.info(
                    "Rechunking.\nOriginal chunks: %s\nFinal chunks: %s " %
                    (self.data.chunks, new_chunks))
                res = self.data.rechunk(new_chunks)
>>>>>>> 3a2e1af4
        else:
            if isinstance(self.data, np.ma.masked_array):
                data = np.where(self.data.mask, np.nan, self.data)
            else:
                data = self.data
            chunks = self._get_dask_chunks(axis=axis, dtype=dtype)
            res = da.from_array(data, chunks=chunks)
        assert isinstance(res, da.Array)
        return res

    def _apply_function_on_data_and_remove_axis(self, function, axes,
                                                out=None, rechunk=True):
        def get_dask_function(numpy_name):
            # Translate from the default numpy to dask functions
            translations = {'amax': 'max', 'amin': 'min'}
            if numpy_name in translations:
                numpy_name = translations[numpy_name]
            return getattr(da, numpy_name)

        function = get_dask_function(function.__name__)
        axes = self.axes_manager[axes]
        if not np.iterable(axes):
            axes = (axes, )
        ar_axes = tuple(ax.index_in_array for ax in axes)
        if len(ar_axes) == 1:
            ar_axes = ar_axes[0]
<<<<<<< HEAD
        current_data = self._lazy_data(axis=axes, rechunk=rechunk)
=======
        # Optimize chunking for task

        # Find the axes that will not be reduced
        nr_axes = [
            axis for axis in self.axes_manager._axes if axis not in axes]
        # Find if any of those axes are signal axes
        intersection = set(self.axes_manager.signal_axes) & set(nr_axes)
        # If any of the non-reduced axes is a signal axis or there a no axes that won't be reduced,
        # we set the standard chunking
        # for the current signal and navigation axes configuration that, in most situation,
        # will lead to no changes in chunking
        chunking_axes = []
        if intersection or not nr_axes:
            chunking_axes = None
        else:
            # Only navigation axes will not be reduced. Fit as many as possible in a chunk until
            # reaching the reccomended 100MB / chunk value
            axes_size = 0
            typesize = self.data.dtype.itemsize / 1e6  # in MB
            i = 0
            while axes_size < 100:
                chunking_axes.append(nr_axes[i])
                axes_size += chunking_axes[-1].size * typesize

        # Get the (rechunked if needed) data
        current_data = self._lazy_data(axis=chunking_axes)
        # Apply reducing function
>>>>>>> 3a2e1af4
        new_data = function(current_data, axis=ar_axes)
        if not new_data.ndim:
            new_data = new_data.reshape((1, ))
        if out:
            if out.data.shape == new_data.shape:
                out.data = new_data
                out.events.data_changed.trigger(obj=out)
            else:
                raise ValueError(
                    "The output shape %s does not match  the shape of "
                    "`out` %s" % (new_data.shape, out.data.shape))
        else:
            s = self._deepcopy_with_new_data(new_data)
            s._remove_axis([ax.index_in_axes_manager for ax in axes])
            return s

    def rebin(self, new_shape=None, scale=None,
              crop=False, out=None, rechunk=True):
        factors = self._validate_rebin_args_and_get_factors(
            new_shape=new_shape,
            scale=scale)
        if _requires_linear_rebin(arr=self.data, scale=factors):
            if new_shape:
                raise NotImplementedError(
                    "Lazy rebin requires that the new shape is a divisor "
                    "of the original signal shape e.g. if original shape "
                    "(10| 6), new_shape=(5| 3) is valid, (3 | 4) is not.")
            else:
                raise NotImplementedError(
                    "Lazy rebin requires scale to be integer and divisor of the "
                    "original signal shape")
        axis = {ax.index_in_array: ax
                for ax in self.axes_manager._axes}[factors.argmax()]
        self._make_lazy(axis=axis, rechunk=rechunk)
        return super().rebin(new_shape=new_shape,
                             scale=scale, crop=crop, out=out)
    rebin.__doc__ = BaseSignal.rebin.__doc__

    def __array__(self, dtype=None):
        return self.data.__array__(dtype=dtype)

    def _make_sure_data_is_contiguous(self, log=None):
        self._make_lazy(rechunk=True)

    def diff(self, axis, order=1, out=None, rechunk=True):
        arr_axis = self.axes_manager[axis].index_in_array

        def dask_diff(arr, n, axis):
            # assume arr is da.Array already
            n = int(n)
            if n == 0:
                return arr
            if n < 0:
                raise ValueError("order must be positive")
            nd = len(arr.shape)
            slice1 = [slice(None)] * nd
            slice2 = [slice(None)] * nd
            slice1[axis] = slice(1, None)
            slice2[axis] = slice(None, -1)
            slice1 = tuple(slice1)
            slice2 = tuple(slice2)
            if n > 1:
                return dask_diff(arr[slice1] - arr[slice2], n - 1, axis=axis)
            else:
                return arr[slice1] - arr[slice2]

        current_data = self._lazy_data(axis=axis, rechunk=rechunk)
        new_data = dask_diff(current_data, order, arr_axis)
        if not new_data.ndim:
            new_data = new_data.reshape((1, ))

        s = out or self._deepcopy_with_new_data(new_data)
        if out:
            if out.data.shape == new_data.shape:
                out.data = new_data
            else:
                raise ValueError(
                    "The output shape %s does not match  the shape of "
                    "`out` %s" % (new_data.shape, out.data.shape))
        axis2 = s.axes_manager[axis]
        new_offset = self.axes_manager[axis].offset + (order * axis2.scale / 2)
        axis2.offset = new_offset
        s.get_dimensions_from_data()
        if out is None:
            return s
        else:
            out.events.data_changed.trigger(obj=out)

    diff.__doc__ = BaseSignal.diff.__doc__

    def integrate_simpson(self, axis, out=None, rechunk=True):
        axis = self.axes_manager[axis]
        from scipy import integrate
        axis = self.axes_manager[axis]
        data = self._lazy_data(axis=axis, rechunk=rechunk)
        new_data = data.map_blocks(
            integrate.simps,
            x=axis.axis,
            axis=axis.index_in_array,
            drop_axis=axis.index_in_array,
            dtype=data.dtype)
        s = out or self._deepcopy_with_new_data(new_data)
        if out:
            if out.data.shape == new_data.shape:
                out.data = new_data
                out.events.data_changed.trigger(obj=out)
            else:
                raise ValueError(
                    "The output shape %s does not match  the shape of "
                    "`out` %s" % (new_data.shape, out.data.shape))
        else:
            s._remove_axis(axis.index_in_axes_manager)
            return s

    integrate_simpson.__doc__ = BaseSignal.integrate_simpson.__doc__

    def valuemax(self, axis, out=None):
        idx = self.indexmax(axis)
        old_data = idx.data
        data = old_data.map_blocks(
            lambda x: self.axes_manager[axis].index2value(x))
        if out is None:
            idx.data = data
            return idx
        else:
            out.data = data
            out.events.data_changed.trigger(obj=out)

    valuemax.__doc__ = BaseSignal.valuemax.__doc__

    def valuemin(self, axis, out=None):
        idx = self.indexmin(axis)
        old_data = idx.data
        data = old_data.map_blocks(
            lambda x: self.axes_manager[axis].index2value(x))
        if out is None:
            idx.data = data
            return idx
        else:
            out.data = data
            out.events.data_changed.trigger(obj=out)

    valuemin.__doc__ = BaseSignal.valuemin.__doc__

    def get_histogram(self, bins='freedman', out=None, rechunk=True, **kwargs):
        if 'range_bins' in kwargs:
            _logger.warning("'range_bins' argument not supported for lazy "
                            "signals")
            del kwargs['range_bins']
        from hyperspy.signals import Signal1D
        data = self._lazy_data(rechunk=rechunk).flatten()
        hist, bin_edges = dasky_histogram(data, bins=bins, **kwargs)
        if out is None:
            hist_spec = Signal1D(hist)
            hist_spec._lazy = True
            hist_spec._assign_subclass()
        else:
            hist_spec = out
            # we always overwrite the data because the computation is lazy ->
            # the result signal is lazy. Assume that the `out` is already lazy
            hist_spec.data = hist
        hist_spec.axes_manager[0].scale = bin_edges[1] - bin_edges[0]
        hist_spec.axes_manager[0].offset = bin_edges[0]
        hist_spec.axes_manager[0].size = hist.shape[-1]
        hist_spec.axes_manager[0].name = 'value'
        hist_spec.metadata.General.title = (
            self.metadata.General.title + " histogram")
        hist_spec.metadata.Signal.binned = True
        if out is None:
            return hist_spec
        else:
            out.events.data_changed.trigger(obj=out)

    get_histogram.__doc__ = BaseSignal.get_histogram.__doc__

    @staticmethod
    def _estimate_poissonian_noise_variance(dc, gain_factor, gain_offset,
                                            correlation_factor):
        variance = (dc * gain_factor + gain_offset) * correlation_factor
        # The lower bound of the variance is the gaussian noise.
        variance = da.clip(variance, gain_offset * correlation_factor, np.inf)
        return variance

    # def _get_navigation_signal(self, data=None, dtype=None):
    # return super()._get_navigation_signal(data=data, dtype=dtype).as_lazy()

    # _get_navigation_signal.__doc__ = BaseSignal._get_navigation_signal.__doc__

    # def _get_signal_signal(self, data=None, dtype=None):
    #     return super()._get_signal_signal(data=data, dtype=dtype).as_lazy()

    # _get_signal_signal.__doc__ = BaseSignal._get_signal_signal.__doc__

    def _calculate_summary_statistics(self, rechunk=True):
        data = self._lazy_data(rechunk=rechunk)
        _raveled = data.ravel()
        _mean, _std, _min, _q1, _q2, _q3, _max = da.compute(
            da.nanmean(data),
            da.nanstd(data),
            da.nanmin(data),
            da.percentile(_raveled, [25, ]),
            da.percentile(_raveled, [50, ]),
            da.percentile(_raveled, [75, ]),
            da.nanmax(data), )
        return _mean, _std, _min, _q1, _q2, _q3, _max

    def _map_all(self, function, inplace=True, **kwargs):
        calc_result = dd(function)(self.data, **kwargs)
        if inplace:
            self.data = da.from_delayed(calc_result, shape=self.data.shape,
                                        dtype=self.data.dtype)
            return None
        return self._deepcopy_with_new_data(calc_result)

    def _map_iterate(self,
                     function,
                     iterating_kwargs=(),
                     show_progressbar=None,
                     parallel=None,
                     ragged=None,
                     inplace=True,
                     **kwargs):
        if ragged not in (True, False):
            raise ValueError('"ragged" kwarg has to be bool for lazy signals')
        _logger.debug("Entering '_map_iterate'")

        size = max(1, self.axes_manager.navigation_size)
        from hyperspy.misc.utils import (create_map_objects,
                                         map_result_construction)
        func, iterators = create_map_objects(function, size, iterating_kwargs,
                                             **kwargs)
        iterators = (self._iterate_signal(), ) + iterators
        res_shape = self.axes_manager._navigation_shape_in_array
        # no navigation
        if not len(res_shape) and ragged:
            res_shape = (1,)

        all_delayed = [dd(func)(data) for data in zip(*iterators)]

        if ragged:
            sig_shape = ()
            sig_dtype = np.dtype('O')
        else:
            one_compute = all_delayed[0].compute()
            sig_shape = one_compute.shape
            sig_dtype = one_compute.dtype
        pixels = [
            da.from_delayed(
                res, shape=sig_shape, dtype=sig_dtype) for res in all_delayed
        ]

        for step in reversed(res_shape):
            _len = len(pixels)
            starts = range(0, _len, step)
            ends = range(step, _len + step, step)
            pixels = [
                da.stack(
                    pixels[s:e], axis=0) for s, e in zip(starts, ends)
            ]
        result = pixels[0]
        res = map_result_construction(
            self, inplace, result, ragged, sig_shape, lazy=True)
        return res

    def _iterate_signal(self):
        if self.axes_manager.navigation_size < 2:
            yield self()
            return
        nav_dim = self.axes_manager.navigation_dimension
        sig_dim = self.axes_manager.signal_dimension
        nav_indices = self.axes_manager.navigation_indices_in_array[::-1]
        nav_lengths = np.atleast_1d(
            np.array(self.data.shape)[list(nav_indices)])
        getitem = [slice(None)] * (nav_dim + sig_dim)
        data = self._lazy_data()
        for indices in product(*[range(l) for l in nav_lengths]):
            for res, ind in zip(indices, nav_indices):
                getitem[ind] = res
            yield data[tuple(getitem)]

    def _block_iterator(self,
                        flat_signal=True,
                        get=threaded.get,
                        navigation_mask=None,
                        signal_mask=None):
        """A function that allows iterating lazy signal data by blocks,
        defining the dask.Array.

        Parameters
        ----------
        flat_signal: bool
            returns each block flattened, such that the shape (for the
            particular block) is (navigation_size, signal_size), with
            optionally masked elements missing. If false, returns
            the equivalent of s.inav[{blocks}].data, where masked elements are
            set to np.nan or 0.
        get : dask scheduler
            the dask scheduler to use for computations;
            default `dask.threaded.get`
        navigation_mask : {BaseSignal, numpy array, dask array}
            The navigation locations marked as True are not returned (flat) or
            set to NaN or 0.
        signal_mask : {BaseSignal, numpy array, dask array}
            The signal locations marked as True are not returned (flat) or set
            to NaN or 0.

        """
        self._make_lazy()
        data = self._data_aligned_with_axes
        nav_chunks = data.chunks[:self.axes_manager.navigation_dimension]
        indices = product(*[range(len(c)) for c in nav_chunks])
        signalsize = self.axes_manager.signal_size
        sig_reshape = (signalsize,) if signalsize else ()
        data = data.reshape((self.axes_manager.navigation_shape[::-1] +
                             sig_reshape))

        if signal_mask is None:
            signal_mask = slice(None) if flat_signal else \
                np.zeros(self.axes_manager.signal_size, dtype='bool')
        else:
            try:
                signal_mask = to_array(signal_mask).ravel()
            except ValueError:
                # re-raise with a message
                raise ValueError("signal_mask has to be a signal, numpy or"
                                 " dask array, but "
                                 "{} was given".format(type(signal_mask)))
            if flat_signal:
                signal_mask = ~signal_mask

        if navigation_mask is None:
            nav_mask = da.zeros(
                self.axes_manager.navigation_shape[::-1],
                chunks=nav_chunks,
                dtype='bool')
        else:
            try:
                nav_mask = to_array(navigation_mask, chunks=nav_chunks)
            except ValueError:
                # re-raise with a message
                raise ValueError("navigation_mask has to be a signal, numpy or"
                                 " dask array, but "
                                 "{} was given".format(type(navigation_mask)))
        if flat_signal:
            nav_mask = ~nav_mask
        for ind in indices:
            chunk = get(data.dask,
                        (data.name, ) + ind + (0,) * bool(signalsize))
            n_mask = get(nav_mask.dask, (nav_mask.name, ) + ind)
            if flat_signal:
                yield chunk[n_mask, ...][..., signal_mask]
            else:
                chunk = chunk.copy()
                value = np.nan if np.can_cast('float', chunk.dtype) else 0
                chunk[n_mask, ...] = value
                chunk[..., signal_mask] = value
                yield chunk.reshape(chunk.shape[:-1] +
                                    self.axes_manager.signal_shape[::-1])

    def decomposition(self,
                      normalize_poissonian_noise=False,
                      algorithm='svd',
                      output_dimension=None,
                      signal_mask=None,
                      navigation_mask=None,
                      get=threaded.get,
                      num_chunks=None,
                      reproject=True,
                      bounds=False,
                      **kwargs):
        """Perform Incremental (Batch) decomposition on the data, keeping n
        significant components.

        Parameters
        ----------
        normalize_poissonian_noise : bool
            If True, scale the SI to normalize Poissonian noise
        algorithm : str
            One of ('svd', 'PCA', 'ORPCA', 'ONMF'). By default 'svd',
            lazy SVD decomposition from dask.
        output_dimension : int
            the number of significant components to keep. If None, keep all
            (only valid for SVD)
        get : dask scheduler
            the dask scheduler to use for computations;
            default `dask.threaded.get`
        num_chunks : int
            the number of dask chunks to pass to the decomposition model.
            More chunks require more memory, but should run faster. Will be
            increased to contain atleast output_dimension signals.
        navigation_mask : {BaseSignal, numpy array, dask array}
            The navigation locations marked as True are not used in the
            decompostion.
        signal_mask : {BaseSignal, numpy array, dask array}
            The signal locations marked as True are not used in the
            decomposition.
        reproject : bool
            Reproject data on the learnt components (factors) after learning.
        **kwargs
            passed to the partial_fit/fit functions.

        Notes
        -----
        Various algorithm parameters and their default values:
            ONMF:
                lambda1=1,
                kappa=1,
                robust=False,
                store_r=False
                batch_size=None
            ORPCA:
                fast=True,
                lambda1=None,
                lambda2=None,
                method=None,
                learning_rate=None,
                init=None,
                training_samples=None,
                momentum=None
            PCA:
                batch_size=None,
                copy=True,
                white=False


        """
        if bounds:
            msg = (
                "The `bounds` keyword is deprecated and will be removed "
                "in v2.0. Since version > 1.3 this has no effect.")
            warnings.warn(msg, VisibleDeprecationWarning)
        explained_variance = None
        explained_variance_ratio = None
        _al_data = self._data_aligned_with_axes
        nav_chunks = _al_data.chunks[:self.axes_manager.navigation_dimension]
        sig_chunks = _al_data.chunks[self.axes_manager.navigation_dimension:]

        num_chunks = 1 if num_chunks is None else num_chunks
        blocksize = np.min([multiply(ar) for ar in product(*nav_chunks)])
        nblocks = multiply([len(c) for c in nav_chunks])
        if algorithm != "svd" and output_dimension is None:
            raise ValueError("With the %s the output_dimension "
                             "must be specified" % algorithm)
        if output_dimension and blocksize / output_dimension < num_chunks:
            num_chunks = np.ceil(blocksize / output_dimension)
        blocksize *= num_chunks
        # LEARN
        if algorithm == 'PCA':
            from sklearn.decomposition import IncrementalPCA
            obj = IncrementalPCA(n_components=output_dimension)
            method = partial(obj.partial_fit, **kwargs)
            reproject = True

        elif algorithm == 'ORPCA':
            from hyperspy.learn.rpca import ORPCA
            kwg = {'fast': True}
            kwg.update(kwargs)
            obj = ORPCA(output_dimension, **kwg)
            method = partial(obj.fit, iterating=True)

        elif algorithm == 'ONMF':
            from hyperspy.learn.onmf import ONMF
            batch_size = kwargs.pop('batch_size', None)
            obj = ONMF(output_dimension, **kwargs)
            method = partial(obj.fit, batch_size=batch_size)
        elif algorithm != "svd":
            raise ValueError('algorithm not known')

        original_data = self.data
        try:
            if normalize_poissonian_noise:
                data = self._data_aligned_with_axes
                ndim = self.axes_manager.navigation_dimension
                sdim = self.axes_manager.signal_dimension
                nm = da.logical_not(
                    da.zeros(
                        self.axes_manager.navigation_shape[::-1],
                        chunks=nav_chunks)
                    if navigation_mask is None else to_array(
                        navigation_mask, chunks=nav_chunks))
                sm = da.logical_not(
                    da.zeros(
                        self.axes_manager.signal_shape[::-1],
                        chunks=sig_chunks)
                    if signal_mask is None else to_array(
                        signal_mask, chunks=sig_chunks))
                ndim = self.axes_manager.navigation_dimension
                sdim = self.axes_manager.signal_dimension
                bH, aG = da.compute(
                    data.sum(axis=range(ndim)),
                    data.sum(axis=range(ndim, ndim + sdim)))
                bH = da.where(sm, bH, 1)
                aG = da.where(nm, aG, 1)

                raG = da.sqrt(aG)
                rbH = da.sqrt(bH)

                coeff = raG[(..., ) + (None, ) * rbH.ndim] *\
                    rbH[(None, ) * raG.ndim + (...,)]
                coeff.map_blocks(np.nan_to_num)
                coeff = da.where(coeff == 0, 1, coeff)
                data = data / coeff
                self.data = data

            # LEARN
            if algorithm == "svd":
                reproject = False
                from dask.array.linalg import svd
                try:
                    self._unfolded4decomposition = self.unfold()
                    # TODO: implement masking
                    if navigation_mask or signal_mask:
                        raise NotImplemented(
                            "Masking is not yet implemented for lazy SVD."
                        )
                    U, S, V = svd(self.data)
                    factors = V.T
                    explained_variance = S ** 2 / self.data.shape[0]
                    loadings = U * S
                finally:
                    if self._unfolded4decomposition is True:
                        self.fold()
                        self._unfolded4decomposition is False
            else:
                this_data = []
                try:
                    for chunk in progressbar(
                            self._block_iterator(
                                flat_signal=True,
                                get=get,
                                signal_mask=signal_mask,
                                navigation_mask=navigation_mask),
                            total=nblocks,
                            leave=True,
                            desc='Learn'):
                        this_data.append(chunk)
                        if len(this_data) == num_chunks:
                            thedata = np.concatenate(this_data, axis=0)
                            method(thedata)
                            this_data = []
                    if len(this_data):
                        thedata = np.concatenate(this_data, axis=0)
                        method(thedata)
                except KeyboardInterrupt:
                    pass

            # GET ALREADY CALCULATED RESULTS
            if algorithm == 'PCA':
                explained_variance = obj.explained_variance_
                explained_variance_ratio = obj.explained_variance_ratio_
                factors = obj.components_.T

            elif algorithm == 'ORPCA':
                _, _, U, S, V = obj.finish()
                factors = U * S
                loadings = V
                explained_variance = S**2 / len(factors)

            elif algorithm == 'ONMF':
                factors, loadings = obj.finish()
                loadings = loadings.T

            # REPROJECT
            if reproject:
                if algorithm == 'PCA':
                    method = obj.transform

                    def post(a): return np.concatenate(a, axis=0)
                elif algorithm == 'ORPCA':
                    method = obj.project
                    obj.R = []

                    def post(a): return obj.finish()[4]
                elif algorithm == 'ONMF':
                    method = obj.project

                    def post(a): return np.concatenate(a, axis=1).T

                _map = map(lambda thing: method(thing),
                           self._block_iterator(
                               flat_signal=True,
                               get=get,
                               signal_mask=signal_mask,
                               navigation_mask=navigation_mask))
                H = []
                try:
                    for thing in progressbar(
                            _map, total=nblocks, desc='Project'):
                        H.append(thing)
                except KeyboardInterrupt:
                    pass
                loadings = post(H)

            if explained_variance is not None and \
                    explained_variance_ratio is None:
                explained_variance_ratio = \
                    explained_variance / explained_variance.sum()

            # RESHUFFLE "blocked" LOADINGS
            ndim = self.axes_manager.navigation_dimension
            if algorithm != "svd":  # Only needed for online algorithms
                try:
                    loadings = _reshuffle_mixed_blocks(
                        loadings,
                        ndim,
                        (output_dimension,),
                        nav_chunks).reshape((-1, output_dimension))
                except ValueError:
                    # In case the projection step was not finished, it's left
                    # as scrambled
                    pass
        finally:
            self.data = original_data

        target = self.learning_results
        target.decomposition_algorithm = algorithm
        target.output_dimension = output_dimension
        if algorithm != "svd":
            target._object = obj
        target.factors = factors
        target.loadings = loadings
        target.explained_variance = explained_variance
        target.explained_variance_ratio = explained_variance_ratio

        # Rescale the results if the noise was normalized
        if normalize_poissonian_noise is True:
            target.factors = target.factors * rbH.ravel()[:, np.newaxis]
            target.loadings = target.loadings * raG.ravel()[:, np.newaxis]


def _reshuffle_mixed_blocks(array, ndim, sshape, nav_chunks):
    """Reshuffles dask block-shuffled array

    Parameters
    ----------
    array : np.ndarray
        the array to reshuffle
    ndim : int
        the number of navigation (shuffled) dimensions
    sshape : tuple of ints
        The shape
    """
    splits = np.cumsum([multiply(ar)
                        for ar in product(*nav_chunks)][:-1]).tolist()
    if splits:
        all_chunks = [
            ar.reshape(shape + sshape)
            for shape, ar in zip(
                product(*nav_chunks), np.split(array, splits))
        ]

        def split_stack_list(what, step, axis):
            total = len(what)
            if total != step:
                return [
                    np.concatenate(
                        what[i:i + step], axis=axis)
                    for i in range(0, total, step)
                ]
            else:
                return np.concatenate(what, axis=axis)

        for chunks, axis in zip(nav_chunks[::-1], range(ndim - 1, -1, -1)):
            step = len(chunks)
            all_chunks = split_stack_list(all_chunks, step, axis)
        return all_chunks
    else:
        return array<|MERGE_RESOLUTION|>--- conflicted
+++ resolved
@@ -182,18 +182,13 @@
     def _lazy_data(self, axis=None, rechunk=True, dtype=None):
         if isinstance(self.data, da.Array):
             res = self.data
-<<<<<<< HEAD
             if rechunk:
                 new_chunks = self._get_dask_chunks(axis=axis, dtype=dtype)
                 if self.data.chunks != new_chunks:
                     res = self.data.rechunk(new_chunks)
-=======
-            if self.data.chunks != new_chunks and rechunk:
-                _logger.info(
-                    "Rechunking.\nOriginal chunks: %s\nFinal chunks: %s " %
-                    (self.data.chunks, new_chunks))
-                res = self.data.rechunk(new_chunks)
->>>>>>> 3a2e1af4
+                    _logger.info(
+                        "Rechunking.\nOriginal chunks: %s\nFinal chunks: %s " %
+                        (self.data.chunks, new_chunks))
         else:
             if isinstance(self.data, np.ma.masked_array):
                 data = np.where(self.data.mask, np.nan, self.data)
@@ -220,9 +215,6 @@
         ar_axes = tuple(ax.index_in_array for ax in axes)
         if len(ar_axes) == 1:
             ar_axes = ar_axes[0]
-<<<<<<< HEAD
-        current_data = self._lazy_data(axis=axes, rechunk=rechunk)
-=======
         # Optimize chunking for task
 
         # Find the axes that will not be reduced
@@ -248,9 +240,8 @@
                 axes_size += chunking_axes[-1].size * typesize
 
         # Get the (rechunked if needed) data
-        current_data = self._lazy_data(axis=chunking_axes)
+        current_data = self._lazy_data(axis=chunking_axes, rechunk=rechunk)
         # Apply reducing function
->>>>>>> 3a2e1af4
         new_data = function(current_data, axis=ar_axes)
         if not new_data.ndim:
             new_data = new_data.reshape((1, ))
