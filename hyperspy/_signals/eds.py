--- conflicted
+++ resolved
@@ -153,11 +153,7 @@
                 xray_lines_not_in_range.append(xray_line)
         return xray_lines_in_range, xray_lines_not_in_range
 
-<<<<<<< HEAD
-    def sum(self, axis, out=None):
-=======
-    def sum(self, axis=None):
->>>>>>> 222d1b9f
+    def sum(self, axis=None, out=None):
         """Sum the data over the given axis.
 
         Parameters
