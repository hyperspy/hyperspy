--- conflicted
+++ resolved
@@ -552,20 +552,12 @@
 
         intensities = []
         # test 1D Spectrum (0D problem)
-<<<<<<< HEAD
-            # signal_to_index = self.axes_manager.navigation_dimension - 2
-        for Xray_line in xray_lines:
-            line_energy, line_FWHM = self._get_line_energy(Xray_line,
-                                                           FWHM_MnKa='auto')
-            det = integration_window_factor * line_FWHM / 2.        
-=======
         # signal_to_index = self.axes_manager.navigation_dimension - 2
         for Xray_line in xray_lines:
             line_energy, line_FWHM = self._get_line_energy(Xray_line,
                                                            FWHM_MnKa='auto')
             element, line = utils_eds._get_element_and_line(Xray_line)
             det = integration_window_factor * line_FWHM / 2.
->>>>>>> 8841121e
             img = self[..., line_energy - det:line_energy + det
                        ].integrate1D(-1)
             img.metadata.General.title = (
