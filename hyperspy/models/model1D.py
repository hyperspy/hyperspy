# -*- coding: utf-8 -*-
# Copyright 2007-2016 The HyperSpy developers
#
# This file is part of  HyperSpy.
#
#  HyperSpy is free software: you can redistribute it and/or modify
# it under the terms of the GNU General Public License as published by
# the Free Software Foundation, either version 3 of the License, or
# (at your option) any later version.
#
#  HyperSpy is distributed in the hope that it will be useful,
# but WITHOUT ANY WARRANTY; without even the implied warranty of
# MERCHANTABILITY or FITNESS FOR A PARTICULAR PURPOSE.  See the
# GNU General Public License for more details.
#
# You should have received a copy of the GNU General Public License
# along with  HyperSpy.  If not, see <http://www.gnu.org/licenses/>.

import copy

import numpy as np
from contextlib import contextmanager

from hyperspy.model import BaseModel, ModelComponents, ModelSpecialSlicers
import hyperspy.drawing.spectrum
from hyperspy.drawing.utils import on_figure_window_close
from hyperspy._signals.eels import Spectrum
from hyperspy.axes import generate_axis
from hyperspy.exceptions import WrongObjectError
from hyperspy.decorators import interactive_range_selector
from hyperspy.drawing.widgets import VerticalLineWidget, LabelWidget
from hyperspy.gui.tools import ComponentFit
from hyperspy.events import EventSupressor


class Model1D(BaseModel):

    """Model and data fitting for one dimensional signals.

    A model is constructed as a linear combination of :mod:`components` that
    are added to the model using :meth:`append` or :meth:`extend`. There
    are many predifined components available in the in the :mod:`components`
    module. If needed, new components can be created easily using the code of
    existing components as a template.

    Once defined, the model can be fitted to the data using :meth:`fit` or
    :meth:`multifit`. Once the optimizer reaches the convergence criteria or
    the maximum number of iterations the new value of the component parameters
    are stored in the components.

    It is possible to access the components in the model by their name or by
    the index in the model. An example is given at the end of this docstring.

    Attributes
    ----------

    spectrum : Spectrum instance
        It contains the data to fit.
    chisq : A Signal of floats
        Chi-squared of the signal (or np.nan if not yet fit)
    dof : A Signal of integers
        Degrees of freedom of the signal (0 if not yet fit)
    red_chisq : Signal instance
        Reduced chi-squared.
    components : `ModelComponents` instance
        The components of the model are attributes of this class. This provides
        a convinient way to access the model components when working in IPython
        as it enables tab completion.

    Methods
    -------

    append
        Append one component to the model.
    extend
        Append multiple components to the model.
    remove
        Remove component from model.
    as_signal
        Generate a Spectrum instance (possible multidimensional)
        from the model.
    store_current_values
        Store the value of the parameters at the current position.
    fetch_stored_values
        fetch stored values of the parameters.
    update_plot
        Force a plot update. (In most cases the plot should update
        automatically.)
    set_signal_range, remove_signal range, reset_signal_range,
    add signal_range.
        Customize the signal range to fit.
    fit, multifit
        Fit the model to the data at the current position or the
        full dataset.
    save_parameters2file, load_parameters_from_file
        Save/load the parameter values to/from a file.
    plot
        Plot the model and the data.
    enable_plot_components, disable_plot_components
        Plot each component separately. (Use after `plot`.)
    set_current_values_to
        Set the current value of all the parameters of the given component as
        the value for all the dataset.
    export_results
        Save the value of the parameters in separate files.
    plot_results
        Plot the value of all parameters at all positions.
    print_current_values
        Print the value of the parameters at the current position.
    enable_adjust_position, disable_adjust_position
        Enable/disable interactive adjustment of the position of the components
        that have a well defined position. (Use after `plot`).
    fit_component
        Fit just the given component in the given signal range, that can be
        set interactively.
    set_parameters_not_free, set_parameters_free
        Fit the `free` status of several components and parameters at once.
    set_parameters_value
        Set the value of a parameter in components in a model to a specified
        value.
    as_dictionary
        Exports the model to a dictionary that can be saved in a file.

    Examples
    --------
    In the following example we create a histogram from a normal distribution
    and fit it with a gaussian component. It demonstrates how to create
    a model from a :class:`~._signals.spectrum.Spectrum` instance, add
    components to it, adjust the value of the parameters of the components,
    fit the model to the data and access the components in the model.

    >>> s = hs.signals.Spectrum(
            np.random.normal(scale=2, size=10000)).get_histogram()
    >>> g = hs.model.components.Gaussian()
    >>> m = s.create_model()
    >>> m.append(g)
    >>> m.print_current_values()
    Components	Parameter	Value
    Gaussian
                sigma	1.000000
                A	1.000000
                centre	0.000000
    >>> g.centre.value = 3
    >>> m.print_current_values()
    Components	Parameter	Value
    Gaussian
                sigma	1.000000
                A	1.000000
                centre	3.000000
    >>> g.sigma.value
    1.0
    >>> m.fit()
    >>> g.sigma.value
    1.9779042300856682
    >>> m[0].sigma.value
    1.9779042300856682
    >>> m["Gaussian"].centre.value
    -0.072121936813224569

    """

    def __init__(self, spectrum, dictionary=None):
<<<<<<< HEAD
        super(Model1D, self).__init__()
        self.spectrum = spectrum
        self.signal = self.spectrum
=======
        self.signal = spectrum
>>>>>>> 8c436afa
        self.axes_manager = self.signal.axes_manager
        self._plot = None
        self._position_widgets = {}
        self._adjust_position_all = None
        self._plot_components = False
        self._suspend_update = False
        self._model_line = None
        self._adjust_position_all = None
        self.axis = self.axes_manager.signal_axes[0]
        self.axes_manager.events.indices_changed.connect(
            self.fetch_stored_values, [])
        self.channel_switches = np.array([True] * len(self.axis.axis))
        self.chisq = spectrum._get_navigation_signal()
        self.chisq.change_dtype("float")
        self.chisq.data.fill(np.nan)
        self.chisq.metadata.General.title = (
            self.signal.metadata.General.title + ' chi-squared')
        self.dof = self.chisq._deepcopy_with_new_data(
            np.zeros_like(self.chisq.data, dtype='int'))
        self.dof.metadata.General.title = (
            self.signal.metadata.General.title + ' degrees of freedom')
        self.free_parameters_boundaries = None
        self._low_loss = None
        self.convolved = False
        self.components = ModelComponents(self)
        if dictionary is not None:
            self._load_dictionary(dictionary)
        self.inav = ModelSpecialSlicers(self, True)
        self.isig = ModelSpecialSlicers(self, False)
        self._whitelist = {
            'channel_switches': None,
            'convolved': None,
            'free_parameters_boundaries': None,
            'low_loss': ('sig', None),
            'chisq.data': None,
            'dof.data': None}
        self._slicing_whitelist = {
            'channel_switches': 'isig',
            'low_loss': 'inav',
            'chisq.data': 'inav',
            'dof.data': 'inav'}

    @property
    def signal(self):
        return self._signal

    @signal.setter
    def signal(self, value):
        if isinstance(value, Spectrum):
            self._signal = value
        else:
            raise WrongObjectError(str(type(value)), 'Spectrum')

    @property
    def low_loss(self):
        return self._low_loss

    @low_loss.setter
    def low_loss(self, value):
        if value is not None:
            if (value.axes_manager.navigation_shape !=
                    self.signal.axes_manager.navigation_shape):
                raise ValueError('The low-loss does not have '
                                 'the same navigation dimension as the '
                                 'core-loss')
            self._low_loss = value
            self.set_convolution_axis()
            self.convolved = True
        else:
            self._low_loss = value
            self.convolution_axis = None
            self.convolved = False

    # Extend the list methods to call the _touch when the model is modified

    def set_convolution_axis(self):
        """
        Creates an axis to use to generate the data of the model in the precise
        scale to obtain the correct axis and origin after convolution with the
        lowloss spectrum.
        """
        ll_axis = self.low_loss.axes_manager.signal_axes[0]
        dimension = self.axis.size + ll_axis.size - 1
        step = self.axis.scale
        knot_position = ll_axis.size - ll_axis.value2index(0) - 1
        self.convolution_axis = generate_axis(self.axis.offset, step,
                                              dimension, knot_position)

    def append(self, thing):
        super(Model1D, self).append(thing)
        if self._plot_components:
            self._plot_component(thing)
        if self._adjust_position_all:
            self._make_position_adjuster(thing, self._adjust_position_all[0],
                                         self._adjust_position_all[1])

    def remove(self, things):
        things = self._get_component(things)
        if not np.iterable(things):
            things = [things]
        for thing in things:
            parameter = thing._position
            if parameter in self._position_widgets:
                for pw in reversed(self._position_widgets[parameter]):
                    pw.close()
            if hasattr(thing, '_model_plot_line'):
                line = thing._model_plot_line
                line.close()
        super(Model1D, self).remove(things)
        self._disconnect_parameters2update_plot(things)

    remove.__doc__ = BaseModel.remove.__doc__

    def _connect_parameters2update_plot(self, components):
        if self._plot_active is False:
            return
        for i, component in enumerate(components):
            component.events.active_changed.connect(
                self._model_line.update, [])
            for parameter in component.parameters:
                parameter.events.value_changed.connect(
                    self._model_line.update, [])
        if self._plot_components is True:
            self._connect_component_lines()

    def _disconnect_parameters2update_plot(self, components):
        if self._model_line is None:
            return
        for component in components:
            component.events.active_changed.disconnect(self._model_line.update)
            for parameter in component.parameters:
                parameter.events.value_changed.disconnect(
                    self._model_line.update)
        if self._plot_components is True:
            self._disconnect_component_lines()

    def update_plot(self, *args, **kwargs):
        """Update model plot.

        The updating can be suspended using `suspend_update`.

        See Also
        --------
        suspend_update

        """
        if self._plot_active is True and self._suspend_update is False:
            try:
                self._update_model_line()
                for component in [component for component in self if
                                  component.active is True]:
                    self._update_component_line(component)
            except:
                self._disconnect_parameters2update_plot(components=self)

    @contextmanager
    def suspend_update(self, update_on_resume=True):
        """Prevents plot from updating until 'with' clause completes.

        See Also
        --------
        update_plot
        """

        es = EventSupressor()
        es.add(self.axes_manager.events.indices_changed)
        if self._model_line:
            f = self._model_line.update
            for c in self:
                es.add(c.events, f)
                for p in c.parameters:
                    es.add(p.events, f)
        for c in self:
            if hasattr(c, '_model_plot_line'):
                f = c._model_plot_line.update
                es.add(c.events, f)
                for p in c.parameters:
                    es.add(p.events, f)

        old = self._suspend_update
        self._suspend_update = True
        with es.suppress():
            yield
        self._suspend_update = old

        if update_on_resume is True:
            self.update_plot()

    def _update_model_line(self):
        if (self._plot_active is True and
                self._model_line is not None):
            self._model_line.update()

    def __call__(self, non_convolved=False, onlyactive=False):
        """Returns the corresponding model for the current coordinates

        Parameters
        ----------
        non_convolved : bool
            If True it will return the deconvolved model
        only_active : bool
            If True, only the active components will be used to build the
            model.

        cursor: 1 or 2

        Returns
        -------
        numpy array
        """

        if self.convolved is False or non_convolved is True:
            axis = self.axis.axis[self.channel_switches]
            sum_ = np.zeros(len(axis))
            if onlyactive is True:
                for component in self:
                    if component.active:
                        sum_ += component.function(axis)
            else:
                for component in self:
                    sum_ += component.function(axis)
            to_return = sum_

        else:  # convolved
            sum_convolved = np.zeros(len(self.convolution_axis))
            sum_ = np.zeros(len(self.axis.axis))
            for component in self:  # Cut the parameters list
                if onlyactive:
                    if component.active:
                        if component.convolved:
                            sum_convolved += component.function(
                                self.convolution_axis)
                        else:
                            sum_ += component.function(self.axis.axis)
                else:
                    if component.convolved:
                        sum_convolved += component.function(
                            self.convolution_axis)
                    else:
                        sum_ += component.function(self.axis.axis)

            to_return = sum_ + np.convolve(
                self.low_loss(self.axes_manager),
                sum_convolved, mode="valid")
            to_return = to_return[self.channel_switches]
        if self.signal.metadata.Signal.binned is True:
            to_return *= self.signal.axes_manager[-1].scale
        return to_return

    def _errfunc(self, param, y, weights=None):
        if weights is None:
            weights = 1.
        errfunc = self._model_function(param) - y
        return errfunc * weights

    def _set_signal_range_in_pixels(self, i1=None, i2=None):
        """Use only the selected spectral range in the fitting routine.

        Parameters
        ----------
        i1 : Int
        i2 : Int

        Notes
        -----
        To use the full energy range call the function without arguments.
        """

        self.backup_channel_switches = copy.copy(self.channel_switches)
        self.channel_switches[:] = False
        self.channel_switches[i1:i2] = True
        self.update_plot()

    @interactive_range_selector
    def set_signal_range(self, x1=None, x2=None):
        """Use only the selected spectral range defined in its own units in the
        fitting routine.

        Parameters
        ----------
        E1 : None or float
        E2 : None or float

        Notes
        -----
        To use the full energy range call the function without arguments.
        """
        i1, i2 = self.axis.value_range_to_indices(x1, x2)
        self._set_signal_range_in_pixels(i1, i2)

    def _remove_signal_range_in_pixels(self, i1=None, i2=None):
        """Removes the data in the given range from the data range that
        will be used by the fitting rountine

        Parameters
        ----------
        x1 : None or float
        x2 : None or float
        """
        self.channel_switches[i1:i2] = False
        self.update_plot()

    @interactive_range_selector
    def remove_signal_range(self, x1=None, x2=None):
        """Removes the data in the given range from the data range that
        will be used by the fitting rountine

        Parameters
        ----------
        x1 : None or float
        x2 : None or float

        """
        i1, i2 = self.axis.value_range_to_indices(x1, x2)
        self._remove_signal_range_in_pixels(i1, i2)

    def reset_signal_range(self):
        """Resets the data range"""
        self._set_signal_range_in_pixels()

    def _add_signal_range_in_pixels(self, i1=None, i2=None):
        """Adds the data in the given range from the data range that
        will be used by the fitting rountine

        Parameters
        ----------
        x1 : None or float
        x2 : None or float
        """
        self.channel_switches[i1:i2] = True
        self.update_plot()

    @interactive_range_selector
    def add_signal_range(self, x1=None, x2=None):
        """Adds the data in the given range from the data range that
        will be used by the fitting rountine

        Parameters
        ----------
        x1 : None or float
        x2 : None or float

        """
        i1, i2 = self.axis.value_range_to_indices(x1, x2)
        self._add_signal_range_in_pixels(i1, i2)

    def reset_the_signal_range(self):
        self.channel_switches[:] = True
        self.update_plot()

    def _jacobian(self, param, y, weights=None):
        if weights is None:
            weights = 1.
        if self.convolved is True:
            counter = 0
            grad = np.zeros(len(self.axis.axis))
            for component in self:  # Cut the parameters list
                if component.active:
                    component.fetch_values_from_array(
                        param[
                            counter:counter +
                            component._nfree_param],
                        onlyfree=True)
                    if component.convolved:
                        for parameter in component.free_parameters:
                            par_grad = np.convolve(
                                parameter.grad(self.convolution_axis),
                                self.low_loss(self.axes_manager),
                                mode="valid")
                            if parameter._twins:
                                for par in parameter._twins:
                                    np.add(par_grad, np.convolve(
                                        par.grad(
                                            self.convolution_axis),
                                        self.low_loss(self.axes_manager),
                                        mode="valid"), par_grad)
                            grad = np.vstack((grad, par_grad))
                    else:
                        for parameter in component.free_parameters:
                            par_grad = parameter.grad(self.axis.axis)
                            if parameter._twins:
                                for par in parameter._twins:
                                    np.add(par_grad, par.grad(
                                        self.axis.axis), par_grad)
                            grad = np.vstack((grad, par_grad))
                    counter += component._nfree_param
            to_return = grad[1:, self.channel_switches] * weights
        else:
            axis = self.axis.axis[self.channel_switches]
            counter = 0
            grad = axis
            for component in self:  # Cut the parameters list
                if component.active:
                    component.fetch_values_from_array(
                        param[
                            counter:counter +
                            component._nfree_param],
                        onlyfree=True)
                    for parameter in component.free_parameters:
                        par_grad = parameter.grad(axis)
                        if parameter._twins:
                            for par in parameter._twins:
                                np.add(par_grad, par.grad(
                                    axis), par_grad)
                        grad = np.vstack((grad, par_grad))
                    counter += component._nfree_param
            to_return = grad[1:, :] * weights
        if self.signal.metadata.Signal.binned is True:
            to_return *= self.signal.axes_manager[-1].scale
        return to_return

    def _function4odr(self, param, x):
        return self._model_function(param)

    def _jacobian4odr(self, param, x):
        return self._jacobian(param, x)

    def _poisson_likelihood_function(self, param, y, weights=None):
        """Returns the likelihood function of the model for the given
        data and parameters
        """
        mf = self._model_function(param)
        with np.errstate(invalid='ignore'):
            return -(y * np.log(mf) - mf).sum()

    def _gradient_ml(self, param, y, weights=None):
        mf = self._model_function(param)
        return -(self._jacobian(param, y) * (y / mf - 1)).sum(1)

    def _gradient_ls(self, param, y, weights=None):
        gls = (2 * self._errfunc(param, y, weights) *
               self._jacobian(param, y)).sum(1)
        return gls

    def plot(self, plot_components=False):
        """Plots the current spectrum to the screen and a map with a
        cursor to explore the SI.

        Parameters
        ----------
        plot_components : bool
            If True, add a line per component to the signal figure.

        """

        # If new coordinates are assigned
        self.signal.plot()
        _plot = self.signal._plot
        l1 = _plot.signal_plot.ax_lines[0]
        color = l1.line.get_color()
        l1.set_line_properties(color=color, type='scatter')

        l2 = hyperspy.drawing.spectrum.SpectrumLine()
        l2.data_function = self._model2plot
        l2.set_line_properties(color='blue', type='line')
        # Add the line to the figure
        _plot.signal_plot.add_line(l2)
        l2.plot()
        on_figure_window_close(_plot.signal_plot.figure,
                               self._close_plot)

        self._model_line = l2
        self._plot = self.signal._plot
        self._connect_parameters2update_plot(self)
        if plot_components is True:
            self.enable_plot_components()
        else:
            # If we were plotted before, make sure we reset state here
            self.disable_plot_components()
        # If we were plotted before, make sure we reset state here
        self.disable_adjust_position()

    @staticmethod
    def _connect_component_line(component):
        if hasattr(component, "_model_plot_line"):
            f = component._model_plot_line.update
            component.events.active_changed.connect(f, [])
            for parameter in component.parameters:
                parameter.events.value_changed.connect(f, [])

    @staticmethod
    def _disconnect_component_line(component):
        if hasattr(component, "_model_plot_line"):
            f = component._model_plot_line.update
            component.events.active_changed.disconnect(f)
            for parameter in component.parameters:
                parameter.events.value_changed.disconnect(f)

    def _connect_component_lines(self):
        for component in self:
            if component.active:
                self._connect_component_line(component)

    def _disconnect_component_lines(self):
        for component in self:
            if component.active:
                self._disconnect_component_line(component)

    def _plot_component(self, component):
        line = hyperspy.drawing.spectrum.SpectrumLine()
        line.data_function = component._component2plot
        # Add the line to the figure
        self._plot.signal_plot.add_line(line)
        line.plot()
        component._model_plot_line = line
        self._connect_component_line(component)

    @staticmethod
    def _update_component_line(component):
        if hasattr(component, "_model_plot_line"):
            component._model_plot_line.update()

    def _disable_plot_component(self, component):
        self._disconnect_component_line(component)
        if hasattr(component, "_model_plot_line"):
            component._model_plot_line.close()
            del component._model_plot_line
        self._plot_components = False

    def _close_plot(self):
        if self._plot_components is True:
            self.disable_plot_components()
        self._disconnect_parameters2update_plot(components=self)
        self._model_line = None

    def enable_plot_components(self):
        if self._plot is None or self._plot_components:
            return
        self._plot_components = True
        for component in [component for component in self if
                          component.active]:
            self._plot_component(component)

    def disable_plot_components(self):
        if self._plot is None:
            return
        for component in self:
            self._disable_plot_component(component)
        self._plot_components = False

    def enable_adjust_position(
            self, components=None, fix_them=True, show_label=True):
        """Allow changing the *x* position of component by dragging
        a vertical line that is plotted in the signal model figure

        Parameters
        ----------
        components : {None, list of components}
            If None, the position of all the active components of the
            model that has a well defined *x* position with a value
            in the axis range will get a position adjustment line.
            Otherwise the feature is added only to the given components.
            The components can be specified by name, index or themselves.
        fix_them : bool
            If True the position parameter of the components will be
            temporarily fixed until adjust position is disable.
            This can
            be useful to iteratively adjust the component positions and
            fit the model.
        show_label : bool, optional
            If True, a label showing the component name is added to the
            plot next to the vertical line.

        See also
        --------
        disable_adjust_position

        """
        if (self._plot is None or
                self._plot.is_active() is False):
            self.plot()
        if self._position_widgets:
            self.disable_adjust_position()
        on_figure_window_close(self._plot.signal_plot.figure,
                               self.disable_adjust_position)
        if components:
            components = [self._get_component(x) for x in components]
        else:
            self._adjust_position_all = (fix_them, show_label)

        components = components if components else self
        if not components:
            # The model does not have components so we do nothing
            return
        components = [
            component for component in components if component.active]
        for component in components:
            self._make_position_adjuster(component, fix_them, show_label)

    def _make_position_adjuster(self, component, fix_it, show_label):
        if (component._position is None or component._position.twin):
            return
        axis = self.axes_manager.signal_axes[0]
        # Create the vertical line and labels
        widgets = [VerticalLineWidget(self.axes_manager)]
        if show_label:
            label = LabelWidget(self.axes_manager)
            label.string = component._get_short_description().replace(
                ' component', '')
            widgets.append(label)

        self._position_widgets[component._position] = widgets
        for w in widgets:
            # Setup widget
            w.axes = (axis,)
            w.snap_position = False
            w.position = (component._position.value,)
            w.set_mpl_ax(self._plot.signal_plot.ax)
            # Create widget -> parameter connection
            w.events.moved.connect(self._on_widget_moved, {'obj': 'widget'})
            # Create parameter -> widget connection
            component._position.events.value_changed.connect(
                w._set_position, dict(value='position'))
            # Map relation for close event
            w.events.closed.connect(self._on_position_widget_close,
                                    {'obj': 'widget'})

    def _reverse_lookup_position_widget(self, widget):
        for parameter, widgets in self._position_widgets.items():
            if widget in widgets:
                return parameter
        raise KeyError()

    def _on_widget_moved(self, widget):
        parameter = self._reverse_lookup_position_widget(widget)
        es = EventSupressor()
        for w in self._position_widgets[parameter]:
            es.add((w.events.moved, w._set_position))
        with es.suppress():
            parameter.value = widget.position[0]

    def _on_position_widget_close(self, widget):
        widget.events.closed.disconnect(self._on_position_widget_close)
        parameter = self._reverse_lookup_position_widget(widget)
        self._position_widgets[parameter].remove(widget)
        if len(self._position_widgets[parameter]) == 0:
            self._position_widgets.pop(parameter)
        parameter.events.value_changed.disconnect(widget._set_position)
        widget.events.moved.disconnect(self._on_widget_moved)

    def disable_adjust_position(self):
        """Disables the interactive adjust position feature

        See also
        --------
        enable_adjust_position

        """
        self._adjust_position_all = False
        for pws in list(self._position_widgets.values()):
            # Iteration works on a copied collection, so changes during
            # iteration should be ok
            for pw in reversed(pws):    # pws is reference, so work in reverse
                pw.close()

    def fit_component(
            self,
            component,
            signal_range="interactive",
            estimate_parameters=True,
            fit_independent=False,
            only_current=True,
            **kwargs):
        """Fit just the given component in the given signal range.

        This method is useful to obtain starting parameters for the
        components. Any keyword arguments are passed to the fit method.

        Parameters
        ----------
        component : component instance
            The component must be in the model, otherwise an exception
            is raised. The component can be specified by name, index or itself.
        signal_range : {'interactive', (left_value, right_value), None}
            If 'interactive' the signal range is selected using the span
             selector on the spectrum plot. The signal range can also
             be manually specified by passing a tuple of floats. If None
             the current signal range is used.
        estimate_parameters : bool, default True
            If True will check if the component has an
            estimate_parameters function, and use it to estimate the
            parameters in the component.
        fit_independent : bool, default False
            If True, all other components are disabled. If False, all other
            component paramemeters are fixed.

        Examples
        --------
        Signal range set interactivly

        >>> g1 = hs.model.components.Gaussian()
        >>> m.append(g1)
        >>> m.fit_component(g1)

        Signal range set through direct input

        >>> m.fit_component(g1, signal_range=(50,100))
        """
        component = self._get_component(component)
        cf = ComponentFit(self, component, signal_range,
                          estimate_parameters, fit_independent,
                          only_current, **kwargs)
        if signal_range == "interactive":
            cf.edit_traits()
        else:
            cf.apply()<|MERGE_RESOLUTION|>--- conflicted
+++ resolved
@@ -160,13 +160,8 @@
     """
 
     def __init__(self, spectrum, dictionary=None):
-<<<<<<< HEAD
         super(Model1D, self).__init__()
-        self.spectrum = spectrum
-        self.signal = self.spectrum
-=======
         self.signal = spectrum
->>>>>>> 8c436afa
         self.axes_manager = self.signal.axes_manager
         self._plot = None
         self._position_widgets = {}
