"""

Functions that operate of Signal instances and other goodies.

    stack
        Stack Signal instances.

Subpackages:

    material
        Tools related to the material under study.
    plot
        Tools for plotting.
    eds
        Tools for energy-dispersive X-ray data analysis.


"""
import hyperspy.utils.material
import hyperspy.utils.eds
import hyperspy.utils.plot

from hyperspy.misc.utils import stack
<<<<<<< HEAD
from hyperspy import roi
=======
from hyperspy.interactive import interactive
>>>>>>> 07d77078
<|MERGE_RESOLUTION|>--- conflicted
+++ resolved
@@ -21,8 +21,5 @@
 import hyperspy.utils.plot
 
 from hyperspy.misc.utils import stack
-<<<<<<< HEAD
 from hyperspy import roi
-=======
-from hyperspy.interactive import interactive
->>>>>>> 07d77078
+from hyperspy.interactive import interactive