--- conflicted
+++ resolved
@@ -4,11 +4,7 @@
 -------
 
 >>> import scipy.misc
-<<<<<<< HEAD
->>> im = hs.signals.Image(scipy.misc.ascent())
-=======
->>> im = hs.signals.Signal2D(scipy.misc.lena())
->>>>>>> 9fe04d03
+>>> im = hs.signals.Signal2D(scipy.misc.ascent())
 >>> m = hs.plot.markers.rectangle(x1=150, y1=100, x2=400, y2=400, color='red')
 >>> im.add_marker(m)
 
