# -*- coding: utf-8 -*-
# Copyright 2007-2011 The HyperSpy developers
#
# This file is part of  HyperSpy.
#
#  HyperSpy is free software: you can redistribute it and/or modify
# it under the terms of the GNU General Public License as published by
# the Free Software Foundation, either version 3 of the License, or
# (at your option) any later version.
#
#  HyperSpy is distributed in the hope that it will be useful,
# but WITHOUT ANY WARRANTY; without even the implied warranty of
# MERCHANTABILITY or FITNESS FOR A PARTICULAR PURPOSE.  See the
# GNU General Public License for more details.
#
# You should have received a copy of the GNU General Public License
# along with  HyperSpy.  If not, see <http://www.gnu.org/licenses/>.


from scipy.interpolate import splev

from hyperspy.component import Component


class Spline(Component):

    def __init__(self, tck):
        Component.__init__(self, ('c', 'dump'))
<<<<<<< HEAD
        self._tck = tck
        self._init_par = ['_tck']
=======
        self._whitelist['_init_tck'] = tck
>>>>>>> a7efa3f2
        self.t, self.c.value, self.k = tck
        self.dump.free = False

    def function(self, x):
        return splev(x, (self.t, self.c.value, 3))<|MERGE_RESOLUTION|>--- conflicted
+++ resolved
@@ -26,12 +26,7 @@
 
     def __init__(self, tck):
         Component.__init__(self, ('c', 'dump'))
-<<<<<<< HEAD
-        self._tck = tck
-        self._init_par = ['_tck']
-=======
         self._whitelist['_init_tck'] = tck
->>>>>>> a7efa3f2
         self.t, self.c.value, self.k = tck
         self.dump.free = False
 
