# -*- coding: utf-8 -*-
# Copyright 2007-2011 The Hyperspy developers
#
# This file is part of  Hyperspy.
#
#  Hyperspy is free software: you can redistribute it and/or modify
# it under the terms of the GNU General Public License as published by
# the Free Software Foundation, either version 3 of the License, or
# (at your option) any later version.
#
#  Hyperspy is distributed in the hope that it will be useful,
# but WITHOUT ANY WARRANTY; without even the implied warranty of
# MERCHANTABILITY or FITNESS FOR A PARTICULAR PURPOSE.  See the
# GNU General Public License for more details.
#
# You should have received a copy of the GNU General Public License
# along with  Hyperspy.  If not, see <http://www.gnu.org/licenses/>.

import copy
import os
import tempfile
import warnings
import numbers
import numpy as np
import numpy.linalg
import scipy.odr as odr
from scipy.optimize import (leastsq,
                            fmin,
                            fmin_cg,
                            fmin_ncg,
                            fmin_bfgs,
                            fmin_cobyla,
                            fmin_l_bfgs_b,
                            fmin_tnc,
                            fmin_powell)
from traits.trait_errors import TraitError
import traits.api as t

from hyperspy import components
from hyperspy import messages
from hyperspy.signal import Signal
import hyperspy.drawing.spectrum
from hyperspy.axes import AxesManager
from hyperspy.drawing.utils import on_figure_window_close
from hyperspy.misc import progressbar
from hyperspy.signal import Signal
from hyperspy._signals.eels import EELSSpectrum, Spectrum
from hyperspy.defaults_parser import preferences
from hyperspy.axes import generate_axis
from hyperspy.exceptions import WrongObjectError
from hyperspy.decorators import interactive_range_selector
from hyperspy.misc.mpfit.mpfit import mpfit
from hyperspy.axes import AxesManager
from hyperspy.drawing.widgets import (DraggableVerticalLine,
                                      DraggableLabel)
from hyperspy.gui.tools import ComponentFit
from hyperspy.component import Component
from hyperspy.signal import Signal

weights_deprecation_warning = (
    'The `weights` argument is deprecated and will be removed '
    'in the next release. ')


class Model(list):

    """One-dimensional model and data fitting.

    A model is constructed as a linear combination of :mod:`components` that
    are added to the model using :meth:`append` or :meth:`extend`. There
    are many predifined components available in the in the :mod:`components`
    module. If needed, new components can easyly created using the code of
    existing components as a template.

    Once defined, the model can be fitted to the data using :meth:`fit` or
    :meth:`multifit`. Once the optimizer reaches the convergence criteria or
    the maximum number of iterations the new value of the component parameters
    are stored in the components.

    It is possible to access the components in the model by their name or by
    the index in the model. An example is given at the end of this docstring.

    Attributes
    ----------

<<<<<<< HEAD
    spectrum : Spectrum instance or dictionary of a model
=======
    spectrum : Spectrum instance or a dictionary of model
>>>>>>> 9a42a596
        It contains the data to fit.
    chisq : A Signal of floats
        Chi-squared of the signal (or np.nan if not yet fit)
    dof : A Signal of integers
        Degrees of freedom of the signal (0 if not yet fit)
    red_chisq

    Methods
    -------

    append
        Append one component to the model.
    extend
        Append multiple components to the model.
    remove
        Remove component from model.
    as_signal
        Generate a Spectrum instance (possible multidimensional)
        from the model.
    store_current_values
        Store the value of the parameters at the current position.
    fetch_stored_values
        Fetch stored values of the parameters.
    update_plot
        Force a plot update. (In most cases the plot should update
        automatically.)
    set_signal_range, remove_signal range, reset_signal_range,
    add signal_range.
        Customize the signal range to fit.
    fit, multifit
        Fit the model to the data at the current position or the
        full dataset.
    save_parameters2file, load_parameters_from_file
        Save/load the parameter values to/from a file.
    plot
        Plot the model and the data.
    enable_plot_components, disable_plot_components
        Plot each component separately. (Use after `plot`.)
    set_current_values_to
        Set the current value of all the parameters of the given component as
        the value for all the dataset.
    export_results
        Save the value of the parameters in separate files.
    plot_results
        Plot the value of all parameters at all positions.
    print_current_values
        Print the value of the parameters at the current position.
    enable_adjust_position, disable_adjust_position
        Enable/disable interactive adjustment of the position of the components
        that have a well defined position. (Use after `plot`).
    fit_component
        Fit just the given component in the given signal range, that can be
        set interactively.
    set_parameters_not_free, set_parameters_free
        Fit the `free` status of several components and parameters at once.
    set_parameters_value
        Set the value of a parameter in components in a model to a specified
        value.

    Examples
    --------
    In the following example we create a histogram from a normal distribution
    and fit it with a gaussian component. It demonstrates how to create
    a model from a :class:`~._signals.spectrum.Spectrum` instance, add
    components to it, adjust the value of the parameters of the components,
    fit the model to the data and access the components in the model.

    >>> s = signals.Spectrum(np.random.normal(scale=2, size=10000)).get_histogram()
    >>> g = components.Gaussian()
    >>> m = create_model(s)
    >>> m.append(g)
    >>> m.print_current_values()
    Components	Parameter	Value
    Gaussian
                sigma	1.000000
                A	1.000000
                centre	0.000000
    >>> g.centre.value = 3
    >>> m.print_current_values()
    Components	Parameter	Value
    Gaussian
                sigma	1.000000
                A	1.000000
                centre	3.000000
    >>> g.sigma.value
    1.0
    >>> m.fit()
    >>> g.sigma.value
    1.9779042300856682
    >>> m[0].sigma.value
    1.9779042300856682
    >>> m["Gaussian"].centre.value
    -0.072121936813224569

    """

    _firstimetouch = True

    def __init__(self, spectrum, **kwds):

        self._plot = None
<<<<<<< HEAD
        self._position_widgets = []
=======
>>>>>>> 9a42a596
        if isinstance(spectrum, dict):
            self._load_dictionary(spectrum)
        else:
            kwds['spectrum'] = spectrum
            self._load_dictionary(kwds)

<<<<<<< HEAD
    def __hash__(self):
        # This is needed to simulate a hashable object so that PySide does not
        # raise an exception when using windows.connect
        return id(self)

    def _load_dictionary(self, dic):
        """Load data from dictionary.

        Parameters
        ----------
        dic : dictionary
            A dictionary containing at least a 'spectrum' keyword with either
            a spectrum itself, or a dictionary created with spectrum._to_dictionary()
            Additionally the dictionary can containt the following items:
            spectrum : Signal type or dictionary
                Either a signal itself, or a dictionary created from one
            axes_manager : dictionary (optional)
                Dictionary to define the axes (see the
                documentation of the AxesManager class for more details).
            free_parameters_boundaries : list (optional)
                A list of free parameters boundaries
            low_loss : (optional)
            convolved : boolean (optional)
            components : dictionary (optional)
                Dictionary, with information about components of the model
                (see the documentation of component.to_dictionary() method)
            chisq : dictionary
                A dictionary of signal of chi-squared
            dof : dictionary
                A dictionary of signal of degrees-of-freedom
        """

        if isinstance(dic['spectrum'], dict):
            self.spectrum = Spectrum(**dic['spectrum'])
        else:
            self.spectrum = dic['spectrum']

=======
    def _load_dictionary(self, dic):
        """Load data from dictionary.

        Parameters
        ----------
        dic : dictionary
            A dictionary containing at least a 'spectrum' keyword with either
            a spectrum itself, or a dictionary created with spectrum._to_dictionary()
            Additionally the dictionary can containt the following items:
            spectrum : Signal type or dictionary
                Either a signal itself, or a dictionary created from one
            axes_manager : dictionary (optional)
                Dictionary to define the axes (see the
                documentation of the AxesManager class for more details).
            free_parameters_boundaries : list (optional)
                A list of free parameters boundaries
            low_loss : (optional)
            convolved : boolean (optional)
            components : dictionary (optional)
                Dictionary, with information about components of the model
                (see the documentation of component.to_dictionary() method)
        """

        if isinstance(dic['spectrum'], dict):
            self.spectrum = Spectrum(**dic['spectrum'])
        else:
            self.spectrum = dic['spectrum']

>>>>>>> 9a42a596
        self.axes_manager = self.spectrum.axes_manager
        self.axis = self.axes_manager.signal_axes[0]
        self.axes_manager.connect(self.fetch_stored_values)
        self.channel_switches = np.array([True] * len(self.axis.axis))
<<<<<<< HEAD
=======

        if 'free_parameters_boundaries' in dic:
            self.free_parameters_boundaries = copy.deepcopy(
                dic['free_parameters_boundaries'])
        else:
            self.free_parameters_boundaries = None

        if 'low_loss' in dic:
            if dic['low_loss'] is not None:
                self._low_loss = Signal(**dic['low_loss'])
            else:
                self._low_loss = None
        else:
            self._low_loss = None

        if 'convolved' in dic:
            self.convolved = dic['convolved']
        else:
            self.convolved = False

        if 'components' in dic:
            while len(self) != 0:
                self.remove(self[0])
            id_dict = {}

            for c in dic['components']:
                if '_init_par' in c:
                    tmp = []
                    for i in c['_init_par']:
                        if i == 'spectrum':
                            tmp.append(Spectrum(**c[i]))
                        else:
                            tmp.append(c[i])
                    self.append(getattr(components, c['_id_name'])(*tmp))
                else:
                    self.append(getattr(components, c['_id_name'])())
                id_dict.update(self[-1]._load_dictionary(c))
            # deal with twins:
            for c in dic['components']:
                for p in c['parameters']:
                    for t in p['_twins']:
                        id_dict[t].twin = id_dict[p['id']]

    def __hash__(self):
        # This is needed to simulate a hashable object so that PySide does not
        # raise an exception when using windows.connect
        return id(self)
>>>>>>> 9a42a596

        if 'chisq' in dic:
            self.chisq = Signal(**dic['chisq'])
        else:
            self.chisq = self.spectrum._get_navigation_signal()
            self.chisq.change_dtype("float")
            self.chisq.data.fill(np.nan)
            self.chisq.metadata.General.title = self.spectrum.metadata.General.title + \
                ' chi-squared'

        if 'dof' in dic:
            self.dof = Signal(**dic['dof'])
        else:
            self.dof = self.chisq._deepcopy_with_new_data(
                np.zeros_like(self.chisq.data, dtype='int'))
            self.dof.metadata.General.title = self.spectrum.metadata.General.title + \
                ' degrees of freedom'

        if 'free_parameters_boundaries' in dic:
            self.free_parameters_boundaries = copy.deepcopy(
                dic['free_parameters_boundaries'])
        else:
            self.free_parameters_boundaries = None

        if 'low_loss' in dic:
            if dic['low_loss'] is not None:
                self._low_loss = Signal(**dic['low_loss'])
            else:
                self._low_loss = None
        else:
            self._low_loss = None

        if 'convolved' in dic:
            self.convolved = dic['convolved']
        else:
            self.convolved = False

        if 'components' in dic:
            while len(self) != 0:
                self.remove(self[0])
            id_dict = {}

            for c in dic['components']:
                self.append(c['type']())
                id_dict.update(self[-1]._load_dictionary(c))
            # deal with twins:
            for c in dic['components']:
                for p in c['parameters']:
                    for t in p['_twins']:
                        id_dict[t].twin = id_dict[p['id']]

        self.inav = modelSpecialSlicers(self, True)
        self.isig = modelSpecialSlicers(self, False)

    def __repr__(self):
        return "<Model %s>" % super(Model, self).__repr__()

    def _get_component(self, object):
        if isinstance(object, int) or isinstance(object, str):
            object = self[object]
        elif not isinstance(object, Component):
            raise ValueError("Not a component or component id.")
        return object

    def insert(self):
        raise NotImplementedError

    @property
    def spectrum(self):
        return self._spectrum

    @spectrum.setter
    def spectrum(self, value):
        if isinstance(value, Spectrum):
            self._spectrum = value
        else:
            raise WrongObjectError(str(type(value)), 'Spectrum')

    @property
    def low_loss(self):
        return self._low_loss

    @low_loss.setter
    def low_loss(self, value):
        if value is not None:
            if (value.axes_manager.navigation_shape !=
                    self.spectrum.axes_manager.navigation_shape):
                raise ValueError('The low-loss does not have '
                                 'the same navigation dimension as the '
                                 'core-loss')
            self._low_loss = value
            self.set_convolution_axis()
            self.convolved = True
        else:
            self._low_loss = value
            self.convolution_axis = None
            self.convolved = False

    # Extend the list methods to call the _touch when the model is modified

    def append(self, object):
        # Check if any of the other components in the model has the same name
        if object in self:
            raise ValueError("Component already in model")
        component_name_list = []
        for component in self:
            component_name_list.append(component.name)
        name_string = ""
        if object.name:
            name_string = object.name
        else:
            name_string = object._id_name

        if name_string in component_name_list:
            temp_name_string = name_string
            index = 0
            while temp_name_string in component_name_list:
                temp_name_string = name_string + "_" + str(index)
                index += 1
            name_string = temp_name_string
        object.name = name_string

        object._axes_manager = self.axes_manager
        object._create_arrays()
        list.append(self, object)
        object.model = self
        self._touch()

    def extend(self, iterable):
        for object in iterable:
            self.append(object)

    def __delitem__(self, object):
        list.__delitem__(self, object)
        object.model = None
        self._touch()

    def remove(self, object, touch=True):
        """Remove component from model.

        Examples
        --------

        >>> s = signals.Spectrum(np.empty(1))
        >>> m = create_model(s)
        >>> g = components.Gaussian()
        >>> m.append(g)

        You could remove `g` like this

        >>> m.remove(g)

        Like this:

        >>> m.remove("Gaussian")

        Or like this:

        >>> m.remove(0)

        """
        object = self._get_component(object)
        list.remove(self, object)
        object.model = None
        if touch is True:
            self._touch()

    def _touch(self):
        """Run model setup tasks

        This function is called everytime that we add or remove components
        from the model.
        """
        if self._get_auto_update_plot() is True:
            self._connect_parameters2update_plot()

    __touch = _touch

    def set_convolution_axis(self):
        """
        Creates an axis to use to generate the data of the model in the precise
        scale to obtain the correct axis and origin after convolution with the
        lowloss spectrum.
        """
        ll_axis = self.low_loss.axes_manager.signal_axes[0]
        dimension = self.axis.size + ll_axis.size - 1
        step = self.axis.scale
        knot_position = ll_axis.size - ll_axis.value2index(0) - 1
        self.convolution_axis = generate_axis(self.axis.offset, step,
                                              dimension, knot_position)

    def _connect_parameters2update_plot(self):
        for component in self:
            component.connect(self.update_plot)
            for parameter in component.parameters:
                if self.spectrum._plot is not None:
                    parameter.connect(self.update_plot)

    def _disconnect_parameters2update_plot(self):
        for component in self:
            component.disconnect(self.update_plot)
            for parameter in component.parameters:
                parameter.disconnect(self.update_plot)

    def as_signal(self, component_list=None, out_of_range_to_nan=True):
        """Returns a recreation of the dataset using the model.
        the spectral range that is not fitted is filled with nans.

        Parameters
        ----------
        component_list : list of hyperspy components, optional
            If a list of components is given, only the components given in the
            list is used in making the returned spectrum. The components can
            be specified by name, index or themselves.
        out_of_range_to_nan : bool
            If True the spectral range that is not fitted is filled with nans.

        Returns
        -------
        spectrum : An instance of the same class as `spectrum`.

        Examples
        --------
        >>> s = signals.Spectrum(np.random.random((10,100)))
        >>> m = create_model(s)
        >>> l1 = components.Lorentzian()
        >>> l2 = components.Lorentzian()
        >>> m.append(l1)
        >>> m.append(l2)
        >>> s1 = m.as_signal()
        >>> s2 = m.as_signal(component_list=[l1])

        """

        if component_list:
            component_list = [self._get_component(x) for x in component_list]
            active_state = []
            for component_ in self:
                active_state.append(component_.active)
                if component_ in component_list:
                    component_.active = True
                else:
                    component_.active = False
        data = np.empty(self.spectrum.data.shape, dtype='float')
        data.fill(np.nan)
        if out_of_range_to_nan is True:
            channel_switches_backup = copy.copy(self.channel_switches)
            self.channel_switches[:] = True
        maxval = self.axes_manager.navigation_size
        pbar = progressbar.progressbar(maxval=maxval)
        i = 0
        for index in self.axes_manager:
            self.fetch_stored_values(only_fixed=False)
            data[self.axes_manager._getitem_tuple][
                self.channel_switches] = self.__call__(
                non_convolved=not self.convolved, onlyactive=True)
            i += 1
            if maxval > 0:
                pbar.update(i)
        pbar.finish()
        if out_of_range_to_nan is True:
            self.channel_switches[:] = channel_switches_backup
        spectrum = self.spectrum.__class__(
            data,
            axes=self.spectrum.axes_manager._get_axes_dicts())
        spectrum.metadata.General.title = (
            self.spectrum.metadata.General.title + " from fitted model")
        spectrum.metadata.Signal.binned = self.spectrum.metadata.Signal.binned

        if component_list:
            for component_ in self:
                component_.active = active_state.pop(0)
        return spectrum

    def _get_auto_update_plot(self):
        if self._plot is not None and self._plot.is_active() is True:
            return True
        else:
            return False

    def _set_p0(self):
        self.p0 = ()
        for component in self:
            if component.active:
                for parameter in component.free_parameters:
                    self.p0 = (self.p0 + (parameter.value,)
                               if parameter._number_of_elements == 1
                               else self.p0 + parameter.value)

    def set_boundaries(self):
        """Generate the boundary list.

        Necessary before fitting with a boundary aware optimizer.

        """
        self.free_parameters_boundaries = []
        for component in self:
            if component.active:
                for param in component.free_parameters:
                    if param._number_of_elements == 1:
                        self.free_parameters_boundaries.append((
                            param._bounds))
                    else:
                        self.free_parameters_boundaries.extend((
                            param._bounds))

    def set_mpfit_parameters_info(self):
        self.mpfit_parinfo = []
        for component in self:
            if component.active:
                for param in component.free_parameters:
                    limited = [False, False]
                    limits = [0, 0]
                    if param.bmin is not None:
                        limited[0] = True
                        limits[0] = param.bmin
                    if param.bmax is not None:
                        limited[1] = True
                        limits[1] = param.bmax
                    if param._number_of_elements == 1:
                        self.mpfit_parinfo.append(
                            {'limited': limited,
                             'limits': limits})
                    else:
                        self.mpfit_parinfo.extend((
                            {'limited': limited,
                             'limits': limits},) * param._number_of_elements)

    def store_current_values(self):
        """ Store the parameters of the current coordinates into the
        parameters array.

        If the parameters array has not being defined yet it creates it filling
        it with the current parameters."""
        for component in self:
            component.store_current_parameters_in_map()

    def fetch_stored_values(self, only_fixed=False):
        """Fetch the value of the parameters that has been previously stored.

        Parameters
        ----------
        only_fixed : bool
            If True, only the fixed parameters are fetched.

        See Also
        --------
        store_current_values

        """
        switch_aap = (False != self._get_auto_update_plot())
        if switch_aap is True:
            self._disconnect_parameters2update_plot()
        for component in self:
            component.fetch_stored_values(only_fixed=only_fixed)
        if switch_aap is True:
            self._connect_parameters2update_plot()
            self.update_plot()

    def update_plot(self):
        if self.spectrum._plot is not None:
            try:
                self.spectrum._plot.signal_plot.ax_lines[1].update()
            except:
                self._disconnect_parameters2update_plot()

    def _fetch_values_from_p0(self, p_std=None):
        """Fetch the parameter values from the output of the optimzer `self.p0`

        Parameters
        ----------
        p_std : array
            array containing the corresponding standard deviatio
            n

        """
        comp_p_std = None
        counter = 0
        for component in self:  # Cut the parameters list
            if component.active is True:
                if p_std is not None:
                    comp_p_std = p_std[
                        counter: counter +
                        component._nfree_param]
                component.fetch_values_from_array(
                    self.p0[counter: counter + component._nfree_param],
                    comp_p_std, onlyfree=True)
                counter += component._nfree_param

    # Defines the functions for the fitting process -------------------------
    def _model2plot(self, axes_manager, out_of_range2nans=True):
        old_axes_manager = None
        if axes_manager is not self.axes_manager:
            old_axes_manager = self.axes_manager
            self.axes_manager = axes_manager
            self.fetch_stored_values()
        s = self.__call__(non_convolved=False, onlyactive=True)
        if old_axes_manager is not None:
            self.axes_manager = old_axes_manager
            self.fetch_stored_values()
        if out_of_range2nans is True:
            ns = np.empty((self.axis.axis.shape))
            ns.fill(np.nan)
            ns[self.channel_switches] = s
            s = ns
        return s

    def __call__(self, non_convolved=False, onlyactive=False):
        """Returns the corresponding model for the current coordinates

        Parameters
        ----------
        non_convolved : bool
            If True it will return the deconvolved model
        only_active : bool
            If True, only the active components will be used to build the model.

        cursor: 1 or 2

        Returns
        -------
        numpy array
        """

        if self.convolved is False or non_convolved is True:
            axis = self.axis.axis[self.channel_switches]
            sum_ = np.zeros(len(axis))
            if onlyactive is True:
                for component in self:  # Cut the parameters list
                    if component.active:
                        np.add(sum_, component.function(axis),
                               sum_)
            else:
                for component in self:  # Cut the parameters list
                    np.add(sum_, component.function(axis),
                           sum_)
            to_return = sum_

        else:  # convolved
            counter = 0
            sum_convolved = np.zeros(len(self.convolution_axis))
            sum_ = np.zeros(len(self.axis.axis))
            for component in self:  # Cut the parameters list
                if onlyactive:
                    if component.active:
                        if component.convolved:
                            np.add(sum_convolved,
                                   component.function(
                                       self.convolution_axis), sum_convolved)
                        else:
                            np.add(sum_,
                                   component.function(self.axis.axis), sum_)
                        counter += component._nfree_param
                else:
                    if component.convolved:
                        np.add(sum_convolved,
                               component.function(self.convolution_axis),
                               sum_convolved)
                    else:
                        np.add(sum_, component.function(self.axis.axis),
                               sum_)
                    counter += component._nfree_param
            to_return = sum_ + np.convolve(
                self.low_loss(self.axes_manager),
                sum_convolved, mode="valid")
            to_return = to_return[self.channel_switches]
        if self.spectrum.metadata.Signal.binned is True:
            to_return *= self.spectrum.axes_manager[-1].scale
        return to_return

    # TODO: the way it uses the axes
    def _set_signal_range_in_pixels(self, i1=None, i2=None):
        """Use only the selected spectral range in the fitting routine.

        Parameters
        ----------
        i1 : Int
        i2 : Int

        Notes
        -----
        To use the full energy range call the function without arguments.
        """

        self.backup_channel_switches = copy.copy(self.channel_switches)
        self.channel_switches[:] = False
        self.channel_switches[i1:i2] = True
        if self._get_auto_update_plot() is True:
            self.update_plot()

    @interactive_range_selector
    def set_signal_range(self, x1=None, x2=None):
        """Use only the selected spectral range defined in its own units in the
        fitting routine.

        Parameters
        ----------
        E1 : None or float
        E2 : None or float

        Notes
        -----
        To use the full energy range call the function without arguments.
        """
        i1, i2 = self.axis.value2index(x1), self.axis.value2index(x2)
        self._set_signal_range_in_pixels(i1, i2)

    def _remove_signal_range_in_pixels(self, i1=None, i2=None):
        """Removes the data in the given range from the data range that
        will be used by the fitting rountine

        Parameters
        ----------
        x1 : None or float
        x2 : None or float
        """
        self.channel_switches[i1:i2] = False
        if self._get_auto_update_plot() is True:
            self.update_plot()

    @interactive_range_selector
    def remove_signal_range(self, x1=None, x2=None):
        """Removes the data in the given range from the data range that
        will be used by the fitting rountine

        Parameters
        ----------
        x1 : None or float
        x2 : None or float

        """
        i1, i2 = self.axis.value2index(x1), self.axis.value2index(x2)
        self._remove_signal_range_in_pixels(i1, i2)

    def reset_signal_range(self):
        '''Resets the data range'''
        self._set_signal_range_in_pixels()

    def _add_signal_range_in_pixels(self, i1=None, i2=None):
        """Adds the data in the given range from the data range that
        will be used by the fitting rountine

        Parameters
        ----------
        x1 : None or float
        x2 : None or float
        """
        self.channel_switches[i1:i2] = True
        if self._get_auto_update_plot() is True:
            self.update_plot()

    @interactive_range_selector
    def add_signal_range(self, x1=None, x2=None):
        """Adds the data in the given range from the data range that
        will be used by the fitting rountine

        Parameters
        ----------
        x1 : None or float
        x2 : None or float

        """
        i1, i2 = self.axis.value2index(x1), self.axis.value2index(x2)
        self._add_signal_range_in_pixels(i1, i2)

    def reset_the_signal_range(self):
        self.channel_switches[:] = True
        if self._get_auto_update_plot() is True:
            self.update_plot()

    def _model_function(self, param):

        if self.convolved is True:
            counter = 0
            sum_convolved = np.zeros(len(self.convolution_axis))
            sum = np.zeros(len(self.axis.axis))
            for component in self:  # Cut the parameters list
                if component.active is True:
                    if component.convolved is True:
                        np.add(sum_convolved, component.__tempcall__(param[
                            counter:counter + component._nfree_param],
                            self.convolution_axis), sum_convolved)
                    else:
                        np.add(sum, component.__tempcall__(param[counter:counter +
                                                                 component._nfree_param], self.axis.axis), sum)
                    counter += component._nfree_param

            to_return = (sum + np.convolve(self.low_loss(self.axes_manager),
                                           sum_convolved, mode="valid"))[
                self.channel_switches]

        else:
            axis = self.axis.axis[self.channel_switches]
            counter = 0
            first = True
            for component in self:  # Cut the parameters list
                if component.active is True:
                    if first is True:
                        sum = component.__tempcall__(param[counter:counter +
                                                           component._nfree_param], axis)
                        first = False
                    else:
                        sum += component.__tempcall__(param[counter:counter +
                                                            component._nfree_param], axis)
                    counter += component._nfree_param
            to_return = sum

        if self.spectrum.metadata.Signal.binned is True:
            to_return *= self.spectrum.axes_manager[-1].scale
        return to_return

    def _jacobian(self, param, y, weights=None):
        if self.convolved is True:
            counter = 0
            grad = np.zeros(len(self.axis.axis))
            for component in self:  # Cut the parameters list
                if component.active:
                    component.fetch_values_from_array(param[counter:counter +
                                                            component._nfree_param], onlyfree=True)
                    if component.convolved:
                        for parameter in component.free_parameters:
                            par_grad = np.convolve(
                                parameter.grad(self.convolution_axis),
                                self.low_loss(self.axes_manager),
                                mode="valid")
                            if parameter._twins:
                                for parameter in parameter._twins:
                                    np.add(par_grad, np.convolve(
                                        parameter.grad(
                                            self.convolution_axis),
                                        self.low_loss(self.axes_manager),
                                        mode="valid"), par_grad)
                            grad = np.vstack((grad, par_grad))
                        counter += component._nfree_param
                    else:
                        for parameter in component.free_parameters:
                            par_grad = parameter.grad(self.axis.axis)
                            if parameter._twins:
                                for parameter in parameter._twins:
                                    np.add(par_grad, parameter.grad(
                                        self.axis.axis), par_grad)
                            grad = np.vstack((grad, par_grad))
                        counter += component._nfree_param
            if weights is None:
                to_return = grad[1:, self.channel_switches]
            else:
                to_return = grad[1:, self.channel_switches] * weights
        else:
            axis = self.axis.axis[self.channel_switches]
            counter = 0
            grad = axis
            for component in self:  # Cut the parameters list
                if component.active:
                    component.fetch_values_from_array(param[counter:counter +
                                                            component._nfree_param], onlyfree=True)
                    for parameter in component.free_parameters:
                        par_grad = parameter.grad(axis)
                        if parameter._twins:
                            for parameter in parameter._twins:
                                np.add(par_grad, parameter.grad(
                                    axis), par_grad)
                        grad = np.vstack((grad, par_grad))
                    counter += component._nfree_param
            if weights is None:
                to_return = grad[1:, :]
            else:
                to_return = grad[1:, :] * weights
        if self.spectrum.metadata.Signal.binned is True:
            to_return *= self.spectrum.axes_manager[-1].scale
        return to_return

    def _function4odr(self, param, x):
        return self._model_function(param)

    def _jacobian4odr(self, param, x):
        return self._jacobian(param, x)

    def calculate_p_std(self, p0, method, *args):
        print "Estimating the standard deviation"
        f = self._poisson_likelihood_function if method == 'ml' \
            else self._errfunc2
        hess = approx_hessian(p0, f, *args)
        ihess = np.linalg.inv(hess)
        p_std = np.sqrt(1. / np.diag(ihess))
        return p_std

    def _poisson_likelihood_function(self, param, y, weights=None):
        """Returns the likelihood function of the model for the given
        data and parameters
        """
        mf = self._model_function(param)
        return -(y * np.log(mf) - mf).sum()

    def _gradient_ml(self, param, y, weights=None):
        mf = self._model_function(param)
        return -(self._jacobian(param, y) * (y / mf - 1)).sum(1)

    def _errfunc(self, param, y, weights=None):
        errfunc = self._model_function(param) - y
        if weights is None:
            return errfunc
        else:
            return errfunc * weights

    def _errfunc2(self, param, y, weights=None):
        if weights is None:
            return ((self._errfunc(param, y)) ** 2).sum()
        else:
            return ((weights * self._errfunc(param, y)) ** 2).sum()

    def _gradient_ls(self, param, y, weights=None):
        gls = (2 * self._errfunc(param, y, weights) *
               self._jacobian(param, y)).sum(1)
        return gls

    def _errfunc4mpfit(self, p, fjac=None, x=None, y=None,
                       weights=None):
        if fjac is None:
            errfunc = self._model_function(p) - y
            if weights is not None:
                errfunc *= weights
            jacobian = None
            status = 0
            return [status, errfunc]
        else:
            return [0, self._jacobian(p, y).T]

    def _calculate_chisq(self):
        if self.spectrum.metadata.has_item('Signal.Noise_properties.variance'):

            variance = self.spectrum.metadata.Signal.Noise_properties.variance
            if isinstance(variance, Signal):
                variance = variance.data.__getitem__(
                    self.spectrum.axes_manager._getitem_tuple
                )[self.channel_switches]
        else:
            variance = 1.0
        d = self() - self.spectrum()[self.channel_switches]
        d *= d / (1. * variance)  # d = difference^2 / variance.
        self.chisq.data[self.spectrum.axes_manager.indices[::-1]] = sum(d)

    def _set_current_degrees_of_freedom(self):
        self.dof.data[self.spectrum.axes_manager.indices[::-1]] = len(self.p0)

    @property
    def red_chisq(self):
        """Reduced chi-squared. Calculated from self.chisq and self.dof
        """
        tmp = self.chisq / (- self.dof + sum(self.channel_switches) - 1)
        tmp.metadata.General.title = self.spectrum.metadata.General.title + \
            ' reduced chi-squared'
        return tmp

    def fit(self, fitter=None, method='ls', grad=False,
            bounded=False, ext_bounding=False, update_plot=False,
            **kwargs):
        """Fits the model to the experimental data.

        The chi-squared, reduced chi-squared and the degrees of freedom are
        computed automatically when fitting. They are stored as signals, in the
        `chisq`, `red_chisq`  and `dof`. Note that,
        unless ``metadata.Signal.Noise_properties.variance`` contains an accurate
        estimation of the variance of the data, the chi-squared and reduced
        chi-squared cannot be computed correctly. This is also true for
        homocedastic noise.

        Parameters
        ----------
        fitter : {None, "leastsq", "odr", "mpfit", "fmin"}
            The optimizer to perform the fitting. If None the fitter
            defined in `preferences.Model.default_fitter` is used.
            "leastsq" performs least squares using the Levenberg–Marquardt
            algorithm.
            "mpfit"  performs least squares using the Levenberg–Marquardt
            algorithm and, unlike "leastsq", support bounded optimization.
            "fmin" performs curve fitting using a downhill simplex algorithm.
            It is less robust than the Levenberg-Marquardt based optimizers,
            but, at present, it is the only one that support maximum likelihood
            optimization for poissonian noise.
            "odr" performs the optimization using the orthogonal distance
            regression algorithm. It does not support bounds.
            "leastsq", "odr" and "mpfit" can estimate the standard deviation of
            the estimated value of the parameters if the
            "metada.Signal.Noise_properties.variance" attribute is defined.
            Note that if it is not defined the standard deviation is estimated
            using variance equal 1, what, if the noise is heterocedatic, will
            result in a biased estimation of the parameter values and errors.i
            If `variance` is a `Signal` instance of the
            same `navigation_dimension` as the spectrum, and `method` is "ls"
            weighted least squares is performed.
        method : {'ls', 'ml'}
            Choose 'ls' (default) for least squares and 'ml' for poissonian
            maximum-likelihood estimation.  The latter is only available when
            `fitter` is "fmin".
        grad : bool
            If True, the analytical gradient is used if defined to
            speed up the optimization.
        bounded : bool
            If True performs bounded optimization if the fitter
            supports it. Currently only "mpfit" support it.
        update_plot : bool
            If True, the plot is updated during the optimization
            process. It slows down the optimization but it permits
            to visualize the optimization progress.
        ext_bounding : bool
            If True, enforce bounding by keeping the value of the
            parameters constant out of the defined bounding area.

        **kwargs : key word arguments
            Any extra key word argument will be passed to the chosen
            fitter. For more information read the docstring of the optimizer
            of your choice in `scipy.optimize`.

        See Also
        --------
        multifit

        """
        if "weights" in kwargs:
            warnings.warn(weights_deprecation_warning, DeprecationWarning)
            del kwargs["weights"]

        if fitter is None:
            fitter = preferences.Model.default_fitter
        switch_aap = (update_plot != self._get_auto_update_plot())
        if switch_aap is True and update_plot is False:
            self._disconnect_parameters2update_plot()

        self.p_std = None
        self._set_p0()
        if ext_bounding:
            self._enable_ext_bounding()
        if grad is False:
            approx_grad = True
            jacobian = None
            odr_jacobian = None
            grad_ml = None
            grad_ls = None
        else:
            approx_grad = False
            jacobian = self._jacobian
            odr_jacobian = self._jacobian4odr
            grad_ml = self._gradient_ml
            grad_ls = self._gradient_ls

        if bounded is True and fitter not in ("mpfit", "tnc", "l_bfgs_b"):
            raise NotImplementedError("Bounded optimization is only available "
                                      "for the mpfit optimizer.")
        if method == 'ml':
            weights = None
            if fitter != "fmin":
                raise NotImplementedError("Maximum likelihood estimation "
                                          'is only implemented for the "fmin" '
                                          'optimizer')
        elif method == "ls":
            if "Signal.Noise_properties.variance" not in self.spectrum.metadata:
                variance = 1
            else:
                variance = self.spectrum.metadata.Signal.Noise_properties.variance
                if isinstance(variance, Signal):
                    if (variance.axes_manager.navigation_shape ==
                            self.spectrum.axes_manager.navigation_shape):
                        variance = variance.data.__getitem__(
                            self.axes_manager._getitem_tuple)[
                            self.channel_switches]
                    else:
                        raise AttributeError("The `navigation_shape` of the "
                                             "variance signals is not equal to"
                                             "the variance shape of the "
                                             "spectrum")
                elif not isinstance(variance, numbers.Number):
                    raise AttributeError("Variance must be a number or a "
                                         "`Signal` instance but currently it is"
                                         "a %s" % type(variance))

            weights = 1. / np.sqrt(variance)
        else:
            raise ValueError(
                'method must be "ls" or "ml" but %s given' %
                method)
        args = (self.spectrum()[self.channel_switches],
                weights)

        # Least squares "dedicated" fitters
        if fitter == "leastsq":
            output = \
                leastsq(self._errfunc, self.p0[:], Dfun=jacobian,
                        col_deriv=1, args=args, full_output=True, **kwargs)

            self.p0, pcov = output[0:2]

            if (self.axis.size > len(self.p0)) and pcov is not None:
                pcov *= ((self._errfunc(self.p0, *args) ** 2).sum() /
                         (len(args[0]) - len(self.p0)))
                self.p_std = np.sqrt(np.diag(pcov))
            self.fit_output = output

        elif fitter == "odr":
            modelo = odr.Model(fcn=self._function4odr,
                               fjacb=odr_jacobian)
            mydata = odr.RealData(self.axis.axis[self.channel_switches],
                                  self.spectrum()[self.channel_switches],
                                  sx=None,
                                  sy=(1 / weights if weights is not None else None))
            myodr = odr.ODR(mydata, modelo, beta0=self.p0[:])
            myoutput = myodr.run()
            result = myoutput.beta
            self.p_std = myoutput.sd_beta
            self.p0 = result
            self.fit_output = myoutput

        elif fitter == 'mpfit':
            autoderivative = 1
            if grad is True:
                autoderivative = 0
            if bounded is True:
                self.set_mpfit_parameters_info()
            elif bounded is False:
                self.mpfit_parinfo = None
            m = mpfit(self._errfunc4mpfit, self.p0[:],
                      parinfo=self.mpfit_parinfo, functkw={
                          'y': self.spectrum()[self.channel_switches],
                          'weights': weights}, autoderivative=autoderivative,
                      quiet=1)
            self.p0 = m.params
            if (self.axis.size > len(self.p0)) and m.perror is not None:
                self.p_std = m.perror * np.sqrt(
                    (self._errfunc(self.p0, *args) ** 2).sum() /
                    (len(args[0]) - len(self.p0)))
            self.fit_output = m
        else:
        # General optimizers (incluiding constrained ones(tnc,l_bfgs_b)
        # Least squares or maximum likelihood
            if method == 'ml':
                tominimize = self._poisson_likelihood_function
                fprime = grad_ml
            elif method in ['ls', "wls"]:
                tominimize = self._errfunc2
                fprime = grad_ls

            # OPTIMIZERS

            # Simple (don't use gradient)
            if fitter == "fmin":
                self.p0 = fmin(
                    tominimize, self.p0, args=args, **kwargs)
            elif fitter == "powell":
                self.p0 = fmin_powell(tominimize, self.p0, args=args,
                                      **kwargs)

            # Make use of the gradient
            elif fitter == "cg":
                self.p0 = fmin_cg(tominimize, self.p0, fprime=fprime,
                                  args=args, **kwargs)
            elif fitter == "ncg":
                self.p0 = fmin_ncg(tominimize, self.p0, fprime=fprime,
                                   args=args, **kwargs)
            elif fitter == "bfgs":
                self.p0 = fmin_bfgs(
                    tominimize, self.p0, fprime=fprime,
                    args=args, **kwargs)

            # Constrainded optimizers

            # Use gradient
            elif fitter == "tnc":
                if bounded is True:
                    self.set_boundaries()
                elif bounded is False:
                    self.self.free_parameters_boundaries = None
                self.p0 = fmin_tnc(tominimize, self.p0, fprime=fprime,
                                   args=args, bounds=self.free_parameters_boundaries,
                                   approx_grad=approx_grad, **kwargs)[0]
            elif fitter == "l_bfgs_b":
                if bounded is True:
                    self.set_boundaries()
                elif bounded is False:
                    self.self.free_parameters_boundaries = None
                self.p0 = fmin_l_bfgs_b(tominimize, self.p0,
                                        fprime=fprime, args=args,
                                        bounds=self.free_parameters_boundaries,
                                        approx_grad=approx_grad, **kwargs)[0]
            else:
                print \
                    """
                The %s optimizer is not available.

                Available optimizers:
                Unconstrained:
                --------------
                Only least Squares: leastsq and odr
                General: fmin, powell, cg, ncg, bfgs

                Cosntrained:
                ------------
                tnc and l_bfgs_b
                """ % fitter
        if np.iterable(self.p0) == 0:
            self.p0 = (self.p0,)
        self._fetch_values_from_p0(p_std=self.p_std)
        self.store_current_values()
        self._calculate_chisq()
        self._set_current_degrees_of_freedom()
        if ext_bounding is True:
            self._disable_ext_bounding()
        if switch_aap is True and update_plot is False:
            self._connect_parameters2update_plot()
            self.update_plot()

    def multifit(self, mask=None, fetch_only_fixed=False,
                 autosave=False, autosave_every=10, **kwargs):
        """Fit the data to the model at all the positions of the
        navigation dimensions.

        Parameters
        ----------

        mask : {None, numpy.array}
            To mask (do not fit) at certain position pass a numpy.array
            of type bool where True indicates that the data will not be
            fitted at the given position.
        fetch_only_fixed : bool
            If True, only the fixed parameters values will be updated
            when changing the positon.
        autosave : bool
            If True, the result of the fit will be saved automatically
            with a frequency defined by autosave_every.
        autosave_every : int
            Save the result of fitting every given number of spectra.

        **kwargs : key word arguments
            Any extra key word argument will be passed to
            the fit method. See the fit method documentation for
            a list of valid arguments.

        See Also
        --------
        fit

        """
        if "weights" in kwargs:
            warnings.warn(weights_deprecation_warning, DeprecationWarning)
            del kwargs["weights"]

        if autosave is not False:
            fd, autosave_fn = tempfile.mkstemp(
                prefix='hyperspy_autosave-',
                dir='.', suffix='.npz')
            os.close(fd)
            autosave_fn = autosave_fn[:-4]
            messages.information(
                "Autosaving each %s pixels to %s.npz" % (autosave_every,
                                                         autosave_fn))
            messages.information(
                "When multifit finishes its job the file will be deleted")
        if mask is not None and \
                (mask.shape != tuple(self.axes_manager._navigation_shape_in_array)):
            messages.warning_exit(
                "The mask must be a numpy array of boolen type with "
                " shape: %s" +
                str(self.axes_manager._navigation_shape_in_array))
        masked_elements = 0 if mask is None else mask.sum()
        maxval = self.axes_manager.navigation_size - masked_elements
        if maxval > 0:
            pbar = progressbar.progressbar(maxval=maxval)
        if 'bounded' in kwargs and kwargs['bounded'] is True:
            if kwargs['fitter'] == 'mpfit':
                self.set_mpfit_parameters_info()
                kwargs['bounded'] = None
            elif kwargs['fitter'] in ("tnc", "l_bfgs_b"):
                self.set_boundaries()
                kwargs['bounded'] = None
            else:
                messages.information(
                    "The chosen fitter does not suppport bounding."
                    "If you require bounding please select one of the "
                    "following fitters instead: mpfit, tnc, l_bfgs_b")
                kwargs['bounded'] = False
        i = 0
        for index in self.axes_manager:
            if mask is None or not mask[index[::-1]]:
                self.fit(**kwargs)
                i += 1
                if maxval > 0:
                    pbar.update(i)
            if autosave is True and i % autosave_every == 0:
                self.save_parameters2file(autosave_fn)
        if maxval > 0:
            pbar.finish()
        if autosave is True:
            messages.information(
                'Deleting the temporary file %s pixels' % (
                    autosave_fn + 'npz'))
            os.remove(autosave_fn + '.npz')

    def save_parameters2file(self, filename):
        """Save the parameters array in binary format

        Parameters
        ----------
        filename : str

        """
        kwds = {}
        i = 0
        for component in self:
            cname = component.name.lower().replace(' ', '_')
            for param in component.parameters:
                pname = param.name.lower().replace(' ', '_')
                kwds['%s_%s.%s' % (i, cname, pname)] = param.map
            i += 1
        np.savez(filename, **kwds)

    def load_parameters_from_file(self, filename):
        """Loads the parameters array from  a binary file written with
        the 'save_parameters2file' function

        Parameters
        ---------
        filename : str

        """

        f = np.load(filename)
        i = 0
        for component in self:  # Cut the parameters list
            cname = component.name.lower().replace(' ', '_')
            for param in component.parameters:
                pname = param.name.lower().replace(' ', '_')
                param.map = f['%s_%s.%s' % (i, cname, pname)]
            i += 1

        self.fetch_stored_values()

    def plot(self, plot_components=False):
        """Plots the current spectrum to the screen and a map with a
        cursor to explore the SI.

        Parameters
        ----------
        plot_components : bool
            If True, add a line per component to the signal figure.

        """

        # If new coordinates are assigned
        self.spectrum.plot()
        _plot = self.spectrum._plot
        l1 = _plot.signal_plot.ax_lines[0]
        color = l1.line.get_color()
        l1.set_line_properties(color=color, type='scatter')

        l2 = hyperspy.drawing.spectrum.SpectrumLine()
        l2.data_function = self._model2plot
        l2.set_line_properties(color='blue', type='line')
        # Add the line to the figure
        _plot.signal_plot.add_line(l2)
        l2.plot()
        on_figure_window_close(_plot.signal_plot.figure,
                               self._disconnect_parameters2update_plot)
        self._plot = self.spectrum._plot
        self._connect_parameters2update_plot()
        if plot_components is True:
            self.enable_plot_components()

    def enable_plot_components(self):
        if self._plot is None:
            return
        for component in [component for component in self if
                          component.active is True]:
            line = hyperspy.drawing.spectrum.SpectrumLine()
            line.data_function = component._component2plot
            # Add the line to the figure
            self._plot.signal_plot.add_line(line)
            line.plot()
            component._model_plot_line = line
        on_figure_window_close(self._plot.signal_plot.figure,
                               self.disable_plot_components)

    def disable_plot_components(self):
        if self._plot is None:
            return
        for component in self:
            if hasattr(component, "_model_plot_line"):
                component._model_plot_line.close()
                del component._model_plot_line

    def set_current_values_to(self, components_list=None, mask=None):
        """Set parameter values for all positions to the current ones.

        Parameters
        ----------
        component_list : list of components, optional
            If a list of components is given, the operation will be performed
            only in the value of the parameters of the given components.
            The components can be specified by name, index or themselves.
        mask : boolean numpy array or None, optional
            The operation won't be performed where mask is True.

        """
        if components_list is None:
            components_list = []
            for comp in self:
                if comp.active:
                    components_list.append(comp)
        else:
            component_list = [self._get_component(x) for x in component_list]

        for comp in components_list:
            for parameter in comp.parameters:
                parameter.set_current_value_to(mask=mask)

    def _enable_ext_bounding(self, components=None):
        """
        """
        if components is None:
            components = self
        for component in components:
            for parameter in component.parameters:
                parameter.ext_bounded = True

    def _disable_ext_bounding(self, components=None):
        """
        """
        if components is None:
            components = self
        for component in components:
            for parameter in component.parameters:
                parameter.ext_bounded = False

    def export_results(self, folder=None, format=None, save_std=False,
                       only_free=True, only_active=True):
        """Export the results of the parameters of the model to the desired
        folder.

        Parameters
        ----------
        folder : str or None
            The path to the folder where the file will be saved. If `None` the
            current folder is used by default.
        format : str
            The format to which the data will be exported. It must be the
            extension of any format supported by Hyperspy. If None, the default
            format for exporting as defined in the `Preferences` will be used.
        save_std : bool
            If True, also the standard deviation will be saved.
        only_free : bool
            If True, only the value of the parameters that are free will be
            exported.
        only_active : bool
            If True, only the value of the active parameters will be exported.

        Notes
        -----
        The name of the files will be determined by each the Component and
        each Parameter name attributes. Therefore, it is possible to customise
        the file names modify the name attributes.

        """
        for component in self:
            if only_active is False or component.active is True:
                component.export(folder=folder, format=format,
                                 save_std=save_std, only_free=only_free)

    def plot_results(self, only_free=True, only_active=True):
        """Plot the value of the parameters of the model

        Parameters
        ----------

        only_free : bool
            If True, only the value of the parameters that are free will be
            plotted.
        only_active : bool
            If True, only the value of the active parameters will be plotted.

        Notes
        -----
        The name of the files will be determined by each the Component and
        each Parameter name attributes. Therefore, it is possible to customise
        the file names modify the name attributes.

        """
        for component in self:
            if only_active is False or component.active is True:
                component.plot(only_free=only_free)

    def print_current_values(self, only_free=True):
        """Print the value of each parameter of the model.

        Parameters
        ----------
        only_free : bool
            If True, only the value of the parameters that are free will
             be printed.

        """
        print "Components\tParameter\tValue"
        for component in self:
            if component.active is True:
                if component.name:
                    print(component.name)
                else:
                    print(component._id_name)
                parameters = component.free_parameters if only_free \
                    else component.parameters
                for parameter in parameters:
                    if not hasattr(parameter.value, '__iter__'):
                        print("\t\t%s\t%g" % (
                            parameter.name, parameter.value))

    def enable_adjust_position(self, components=None, fix_them=True):
        """Allow changing the *x* position of component by dragging
        a vertical line that is plotted in the signal model figure

        Parameters
        ----------
        components : {None, list of components}
            If None, the position of all the active components of the
            model that has a well defined *x* position with a value
            in the axis range will get a position adjustment line.
            Otherwise the feature is added only to the given components.
            The components can be specified by name, index or themselves.
        fix_them : bool
            If True the position parameter of the components will be
            temporarily fixed until adjust position is disable.
            This can
            be useful to iteratively adjust the component positions and
            fit the model.

        See also
        --------
        disable_adjust_position

        """
        if (self._plot is None or
                self._plot.is_active() is False):
            self.plot()
        if self._position_widgets:
            self.disable_adjust_position()
        on_figure_window_close(self._plot.signal_plot.figure,
                               self.disable_adjust_position)
        if components:
            components = [self._get_component(x) for x in components]

        components = components if components else self
        if not components:
            # The model does not have components so we do nothing
            return
        components = [
            component for component in components if component.active]
        axis_dict = self.axes_manager.signal_axes[0].get_axis_dictionary()
        for component in self:
            if (component._position is not None and
                    not component._position.twin):
                set_value = component._position._setvalue
                get_value = component._position._getvalue
            else:
                continue
            # Create an AxesManager for the widget
            am = AxesManager([axis_dict, ])
            am._axes[0].navigate = True
            try:
                am._axes[0].value = get_value()
            except TraitError:
                # The value is outside of the axis range
                continue
            # Create the vertical line and labels
            self._position_widgets.extend((
                DraggableVerticalLine(am),
                DraggableLabel(am),))
            # Store the component to reset its twin when disabling
            # adjust position
            self._position_widgets[-1].component = component
            w = self._position_widgets[-1]
            w.string = component._get_short_description().replace(
                ' component', '')
            w.add_axes(self._plot.signal_plot.ax)
            self._position_widgets[-2].add_axes(
                self._plot.signal_plot.ax)
            # Create widget -> parameter connection
            am._axes[0].continuous_value = True
            am._axes[0].on_trait_change(set_value, 'value')
            # Create parameter -> widget connection
            # This is done with a duck typing trick
            # We disguise the AxesManager axis of Parameter by adding
            # the _twin attribute
            am._axes[0]._twins = set()
            component._position.twin = am._axes[0]

    def disable_adjust_position(self, components=None, fix_them=True):
        """Disables the interactive adjust position feature

        See also
        --------
        enable_adjust_position

        """
        while self._position_widgets:
            pw = self._position_widgets.pop()
            if hasattr(pw, 'component'):
                pw.component._position.twin = None
                del pw.component
            pw.close()
            del pw

    def fit_component(self, component, signal_range="interactive",
                      estimate_parameters=True, fit_independent=False, **kwargs):
        """Fit just the given component in the given signal range.

        This method is useful to obtain starting parameters for the
        components. Any keyword arguments are passed to the fit method.

        Parameters
        ----------
        component : component instance
            The component must be in the model, otherwise an exception
            is raised. The component can be specified by name, index or itself.
        signal_range : {'interactive', (left_value, right_value), None}
            If 'interactive' the signal range is selected using the span
             selector on the spectrum plot. The signal range can also
             be manually specified by passing a tuple of floats. If None
             the current signal range is used.
        estimate_parameters : bool, default True
            If True will check if the component has an
            estimate_parameters function, and use it to estimate the
            parameters in the component.
        fit_independent : bool, default False
            If True, all other components are disabled. If False, all other
            component paramemeters are fixed.

        Examples
        --------
        Signal range set interactivly

        >>> g1 = components.Gaussian()
        >>> m.append(g1)
        >>> m.fit_component(g1)

        Signal range set through direct input

        >>> m.fit_component(g1, signal_range=(50,100))
        """
        component = self._get_component(component)
        cf = ComponentFit(self, component, signal_range,
                          estimate_parameters, fit_independent, **kwargs)
        if signal_range == "interactive":
            cf.edit_traits()
        else:
            cf.apply()

    def set_parameters_not_free(self, component_list=None,
                                parameter_name_list=None):
        """
        Sets the parameters in a component in a model to not free.

        Parameters
        ----------
        component_list : None, or list of hyperspy components, optional
            If None, will apply the function to all components in the model.
            If list of components, will apply the functions to the components
            in the list.  The components can be specified by name, index or
            themselves.
        parameter_name_list : None or list of strings, optional
            If None, will set all the parameters to not free.
            If list of strings, will set all the parameters with the same name
            as the strings in parameter_name_list to not free.

        Examples
        --------
        >>> v1 = components.Voigt()
        >>> m.append(v1)
        >>> m.set_parameters_not_free()

        >>> m.set_parameters_not_free(component_list=[v1], parameter_name_list=['area','centre'])

        See also
        --------
        set_parameters_free
        hyperspy.component.Component.set_parameters_free
        hyperspy.component.Component.set_parameters_not_free
        """

        if not component_list:
            component_list = []
            for _component in self:
                component_list.append(_component)
        else:
            component_list = [self._get_component(x) for x in component_list]

        for _component in component_list:
            _component.set_parameters_not_free(parameter_name_list)

    def set_parameters_free(self, component_list=None,
                            parameter_name_list=None):
        """
        Sets the parameters in a component in a model to free.

        Parameters
        ----------
        component_list : None, or list of hyperspy components, optional
            If None, will apply the function to all components in the model.
            If list of components, will apply the functions to the components
            in the list. The components can be specified by name, index or
            themselves.

        parameter_name_list : None or list of strings, optional
            If None, will set all the parameters to not free.
            If list of strings, will set all the parameters with the same name
            as the strings in parameter_name_list to not free.

        Examples
        --------
        >>> v1 = components.Voigt()
        >>> m.append(v1)
        >>> m.set_parameters_free()
        >>> m.set_parameters_free(component_list=[v1], parameter_name_list=['area','centre'])

        See also
        --------
        set_parameters_not_free
        hyperspy.component.Component.set_parameters_free
        hyperspy.component.Component.set_parameters_not_free
        """

        if not component_list:
            component_list = []
            for _component in self:
                component_list.append(_component)
        else:
            component_list = [self._get_component(x) for x in component_list]

        for _component in component_list:
            _component.set_parameters_free(parameter_name_list)

    def set_parameters_value(
            self, parameter_name, value, component_list=None, only_current=False):
        """
        Sets the value of a parameter in components in a model to a specified value

        Parameters
        ----------
        parameter_name : string
            Name of the parameter whos value will be changed
        value : number
            The new value of the parameter
        component_list : list of hyperspy components, optional
            A list of components whos parameters will changed. The components
            can be specified by name, index or themselves.

        only_current : bool, default False
            If True, will only change the parameter value at the current position in the model
            If False, will change the parameter value for all the positions.

        Examples
        --------
        >>> v1 = components.Voigt()
        >>> v2 = components.Voigt()
        >>> m.extend([v1,v2])
        >>> m.set_parameters_value('area', 5)
        >>> m.set_parameters_value('area', 5, component_list=[v1])
        >>> m.set_parameters_value('area', 5, component_list=[v1], only_current=True)

        """

        if not component_list:
            component_list = []
            for _component in self:
                component_list.append(_component)
        else:
            component_list = [self._get_component(x) for x in component_list]

        for _component in component_list:
            for _parameter in _component.parameters:
                if _parameter.name == parameter_name:
                    if only_current:
                        _parameter.value = value
                        _parameter.store_current_value_in_array()
                    else:
                        _parameter.value = value
                        _parameter.assign_current_value_to_all()

    def as_dictionary(self, indices=None):
        """Returns a dictionary of the model, including full Signal dictionary,
        all components and all values of their components, and twin functions.

        Parameters
        ----------
        indices : tuple
            A tuple of indices to return a particular point of a model
        Returns
        -------
        dictionary : a complete dictionary of the model

        Examples
        --------
        >>> s = signals.Spectrum(np.random.random((10,100)))
        >>> m = create_model(s)
        >>> l1 = components.Lorentzian()
        >>> l2 = components.Lorentzian()
        >>> m.append(l1)
        >>> m.append(l2)
        >>> dict = m.as_dictionary()
        >>> m2 = create_model(dict)

        """
        dic = {}
        if indices is not None:
            dic['spectrum'] = self.spectrum.inav[indices]._to_dictionary()
<<<<<<< HEAD
            dic['chisq'] = self.chisq[indices]._to_dictionary()
            dic['dof'] = self.dof[indices]._to_dictionary()
=======
>>>>>>> 9a42a596
            if self._low_loss is not None:
                dic['low_loss'] = self._low_loss.inav[indices]._to_dictionary()
            else:
                dic['low_loss'] = self._low_loss
        else:
<<<<<<< HEAD
            dic['chisq'] = self.chisq._to_dictionary()
            dic['dof'] = self.dof._to_dictionary()
=======
>>>>>>> 9a42a596
            dic['spectrum'] = self.spectrum._to_dictionary()
            if self._low_loss is not None:
                dic['low_loss'] = self._low_loss._to_dictionary()
            else:
                dic['low_loss'] = self._low_loss
        dic['components'] = [c.as_dictionary(indices) for c in self]
        dic['free_parameters_boundaries'] = copy.deepcopy(
            self.free_parameters_boundaries)
        dic['convolved'] = self.convolved
        return dic

<<<<<<< HEAD
    def __getitem__(self, value):
=======
    def __getitem__(self, value, not_components=False, isNavigation=None):
>>>>>>> 9a42a596
        """x.__getitem__(y) <==> x[y]"""
        if isinstance(value, str):
            component_list = []
            for component in self:
                if component.name:
                    if component.name == value:
                        component_list.append(component)
                elif component._id_name == value:
                    component_list.append(component)
            if component_list:
                if len(component_list) == 1:
                    return(component_list[0])
                else:
                    raise ValueError(
                        "There are several components with "
                        "the name \"" + str(value) + "\"")
            else:
                raise ValueError(
                    "Component name \"" + str(value) +
                    "\" not found in model")
        elif not not_components:
            return list.__getitem__(self, value)
        else:
            if isNavigation is None:
                raise ValueError('has to be either navigation or signal slice')
            slices = value
            try:
                len(slices)
            except TypeError:
                slices = (slices,)

            if not isNavigation:
                slices_new = ()
                for s in slices:
                    if not isinstance(s, slice):
                        slices_new += (slice(s, s + 1, None),)
                    else:
                        slices_new += (s,)
                slices = slices_new

            _orig_slices = slices

            # Create a deepcopy of self.spectrum that contains a view of
            # self.spectrum.data
            _spectrum = self.spectrum._deepcopy_with_new_data(
                self.spectrum.data)

            if isNavigation:
                idx = [el.index_in_array for el in
                       _spectrum.axes_manager.navigation_axes]
            else:
                idx = [el.index_in_array for el in
                       _spectrum.axes_manager.signal_axes]

            # Add support for Ellipsis
            if Ellipsis in _orig_slices:
                _orig_slices = list(_orig_slices)
                # Expand the first Ellipsis
                ellipsis_index = _orig_slices.index(Ellipsis)
                _orig_slices.remove(Ellipsis)
                _orig_slices = (_orig_slices[:ellipsis_index] +
                                [slice(None), ] * max(0, len(idx) - len(_orig_slices)) +
                                _orig_slices[ellipsis_index:])
                # Replace all the following Ellipses by :
                while Ellipsis in _orig_slices:
                    _orig_slices[_orig_slices.index(Ellipsis)] = slice(None)
                _orig_slices = tuple(_orig_slices)
            if len(_orig_slices) > len(idx):
                raise IndexError("too many indices")

            slices = np.array([slice(None,)] *
                              len(_spectrum.axes_manager._axes))

            slices[idx] = _orig_slices + (slice(None),) * max(
                0, len(idx) - len(_orig_slices))

            array_slices = []
            for slice_, axis in zip(slices, _spectrum.axes_manager._axes):
                if (isinstance(slice_, slice) or
                        len(_spectrum.axes_manager._axes) < 2):
                    array_slices.append(axis._slice_me(slice_))
                else:
                    if isinstance(slice_, float):
                        slice_ = axis.value2index(slice_)
                    array_slices.append(slice_)
                    _spectrum._remove_axis(axis.index_in_axes_manager)

            _spectrum.data = _spectrum.data[array_slices]
            if self.spectrum.metadata.has_item('Signal.Noise_properties.variance'):
                if isinstance(self.spectrum.metadata.Signal.Noise_properties.variance, Signal):
                    _spectrum.metadata.Signal.Noise_properties.variance = self.spectrum.metadata.Signal.Noise_properties.variance.__getitem__(
                        _orig_slices,
                        isNavigation)
            _spectrum.get_dimensions_from_data()
            from hyperspy.model import Model
            from hyperspy import components
            _model = Model(_spectrum)
            # create components:
            for c in self:
                try:
                    _model.append(getattr(components, c._id_name)())
                except TypeError:
                    tmp = []
                    for i in c._init_par:
                        tmp.append(getattr(c, i))
                    _model.append(getattr(components, c._id_name)(*tmp))
            if isNavigation:
                _model.dof.data = self.dof.data[array_slices[:-1]]
                _model.chisq.data = self.chisq.data[array_slices[:-1]]
                for ic, c in enumerate(_model):
                    for p_new, p_orig in zip(c.parameters, self[ic].parameters):
                        p_new.map = p_orig.map[array_slices[:-1]]
                        p_new.value = p_new.map['values'].ravel()[0]
                    # if hasattr(c, '_important'):
                    #    for i in c._important:
                    #        if i['signal_like']:
                    #            tmp  = getattr(_model[ic], i['name']).__getitem__(_orig_slices, isNavigation)
                    #            getattr(c, i['name']) = tmp
                    #        else:
                    # getattr(c, i['name']) = getattr(_model[ic], i['name'])
            else:
                for ic, c in enumerate(_model):
                    for p_new, p_orig in zip(c.parameters, self[ic].parameters):
                        p_new.map = p_orig.map
                        p_new.value = p_new.map['values'].ravel()[0]
                _model.dof.data = self.dof.data
                for index in _model.axes_manager:
                    _model._calculate_chisq()
            return _model


class modelSpecialSlicers:

    def __init__(self, model, isNavigation):
        self.isNavigation = isNavigation
        self.model = model

    def __getitem__(self, slices):
        return self.model.__getitem__(slices, True, self.isNavigation)<|MERGE_RESOLUTION|>--- conflicted
+++ resolved
@@ -43,7 +43,6 @@
 from hyperspy.axes import AxesManager
 from hyperspy.drawing.utils import on_figure_window_close
 from hyperspy.misc import progressbar
-from hyperspy.signal import Signal
 from hyperspy._signals.eels import EELSSpectrum, Spectrum
 from hyperspy.defaults_parser import preferences
 from hyperspy.axes import generate_axis
@@ -83,11 +82,7 @@
     Attributes
     ----------
 
-<<<<<<< HEAD
-    spectrum : Spectrum instance or dictionary of a model
-=======
     spectrum : Spectrum instance or a dictionary of model
->>>>>>> 9a42a596
         It contains the data to fit.
     chisq : A Signal of floats
         Chi-squared of the signal (or np.nan if not yet fit)
@@ -189,17 +184,15 @@
     def __init__(self, spectrum, **kwds):
 
         self._plot = None
-<<<<<<< HEAD
         self._position_widgets = []
-=======
->>>>>>> 9a42a596
         if isinstance(spectrum, dict):
             self._load_dictionary(spectrum)
         else:
             kwds['spectrum'] = spectrum
             self._load_dictionary(kwds)
-
-<<<<<<< HEAD
+        self.inav = modelSpecialSlicers(self, True)
+        self.isig = modelSpecialSlicers(self, False)
+
     def __hash__(self):
         # This is needed to simulate a hashable object so that PySide does not
         # raise an exception when using windows.connect
@@ -237,42 +230,27 @@
         else:
             self.spectrum = dic['spectrum']
 
-=======
-    def _load_dictionary(self, dic):
-        """Load data from dictionary.
-
-        Parameters
-        ----------
-        dic : dictionary
-            A dictionary containing at least a 'spectrum' keyword with either
-            a spectrum itself, or a dictionary created with spectrum._to_dictionary()
-            Additionally the dictionary can containt the following items:
-            spectrum : Signal type or dictionary
-                Either a signal itself, or a dictionary created from one
-            axes_manager : dictionary (optional)
-                Dictionary to define the axes (see the
-                documentation of the AxesManager class for more details).
-            free_parameters_boundaries : list (optional)
-                A list of free parameters boundaries
-            low_loss : (optional)
-            convolved : boolean (optional)
-            components : dictionary (optional)
-                Dictionary, with information about components of the model
-                (see the documentation of component.to_dictionary() method)
-        """
-
-        if isinstance(dic['spectrum'], dict):
-            self.spectrum = Spectrum(**dic['spectrum'])
-        else:
-            self.spectrum = dic['spectrum']
-
->>>>>>> 9a42a596
         self.axes_manager = self.spectrum.axes_manager
         self.axis = self.axes_manager.signal_axes[0]
         self.axes_manager.connect(self.fetch_stored_values)
         self.channel_switches = np.array([True] * len(self.axis.axis))
-<<<<<<< HEAD
-=======
+
+        if 'chisq' in dic:
+            self.chisq = Signal(**dic['chisq'])
+        else:
+            self.chisq = self.spectrum._get_navigation_signal()
+            self.chisq.change_dtype("float")
+            self.chisq.data.fill(np.nan)
+            self.chisq.metadata.General.title = self.spectrum.metadata.General.title + \
+                ' chi-squared'
+
+        if 'dof' in dic:
+            self.dof = Signal(**dic['dof'])
+        else:
+            self.dof = self.chisq._deepcopy_with_new_data(
+                np.zeros_like(self.chisq.data, dtype='int'))
+            self.dof.metadata.General.title = self.spectrum.metadata.General.title + \
+                ' degrees of freedom'
 
         if 'free_parameters_boundaries' in dic:
             self.free_parameters_boundaries = copy.deepcopy(
@@ -315,65 +293,6 @@
                 for p in c['parameters']:
                     for t in p['_twins']:
                         id_dict[t].twin = id_dict[p['id']]
-
-    def __hash__(self):
-        # This is needed to simulate a hashable object so that PySide does not
-        # raise an exception when using windows.connect
-        return id(self)
->>>>>>> 9a42a596
-
-        if 'chisq' in dic:
-            self.chisq = Signal(**dic['chisq'])
-        else:
-            self.chisq = self.spectrum._get_navigation_signal()
-            self.chisq.change_dtype("float")
-            self.chisq.data.fill(np.nan)
-            self.chisq.metadata.General.title = self.spectrum.metadata.General.title + \
-                ' chi-squared'
-
-        if 'dof' in dic:
-            self.dof = Signal(**dic['dof'])
-        else:
-            self.dof = self.chisq._deepcopy_with_new_data(
-                np.zeros_like(self.chisq.data, dtype='int'))
-            self.dof.metadata.General.title = self.spectrum.metadata.General.title + \
-                ' degrees of freedom'
-
-        if 'free_parameters_boundaries' in dic:
-            self.free_parameters_boundaries = copy.deepcopy(
-                dic['free_parameters_boundaries'])
-        else:
-            self.free_parameters_boundaries = None
-
-        if 'low_loss' in dic:
-            if dic['low_loss'] is not None:
-                self._low_loss = Signal(**dic['low_loss'])
-            else:
-                self._low_loss = None
-        else:
-            self._low_loss = None
-
-        if 'convolved' in dic:
-            self.convolved = dic['convolved']
-        else:
-            self.convolved = False
-
-        if 'components' in dic:
-            while len(self) != 0:
-                self.remove(self[0])
-            id_dict = {}
-
-            for c in dic['components']:
-                self.append(c['type']())
-                id_dict.update(self[-1]._load_dictionary(c))
-            # deal with twins:
-            for c in dic['components']:
-                for p in c['parameters']:
-                    for t in p['_twins']:
-                        id_dict[t].twin = id_dict[p['id']]
-
-        self.inav = modelSpecialSlicers(self, True)
-        self.isig = modelSpecialSlicers(self, False)
 
     def __repr__(self):
         return "<Model %s>" % super(Model, self).__repr__()
@@ -1930,21 +1849,15 @@
         dic = {}
         if indices is not None:
             dic['spectrum'] = self.spectrum.inav[indices]._to_dictionary()
-<<<<<<< HEAD
             dic['chisq'] = self.chisq[indices]._to_dictionary()
             dic['dof'] = self.dof[indices]._to_dictionary()
-=======
->>>>>>> 9a42a596
             if self._low_loss is not None:
                 dic['low_loss'] = self._low_loss.inav[indices]._to_dictionary()
             else:
                 dic['low_loss'] = self._low_loss
         else:
-<<<<<<< HEAD
             dic['chisq'] = self.chisq._to_dictionary()
             dic['dof'] = self.dof._to_dictionary()
-=======
->>>>>>> 9a42a596
             dic['spectrum'] = self.spectrum._to_dictionary()
             if self._low_loss is not None:
                 dic['low_loss'] = self._low_loss._to_dictionary()
@@ -1956,11 +1869,7 @@
         dic['convolved'] = self.convolved
         return dic
 
-<<<<<<< HEAD
-    def __getitem__(self, value):
-=======
     def __getitem__(self, value, not_components=False, isNavigation=None):
->>>>>>> 9a42a596
         """x.__getitem__(y) <==> x[y]"""
         if isinstance(value, str):
             component_list = []
