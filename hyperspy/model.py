--- conflicted
+++ resolved
@@ -37,7 +37,6 @@
 
 from hyperspy import components
 from hyperspy import messages
-from hyperspy.signal import Signal
 import hyperspy.drawing.spectrum
 from hyperspy.axes import AxesManager
 from hyperspy.drawing.utils import on_figure_window_close
@@ -190,21 +189,15 @@
         self._plot_components = False
         self._suspend_update = False
         self._model_line = None
-<<<<<<< HEAD
-=======
         self._whitelist = {'_whitelist': None, 'chisq.data': None, 'dof.data': None, '_low_loss': None,
                            'free_parameters_boundaries': None, 'convolved': None}
->>>>>>> a7efa3f2
         if isinstance(spectrum, dict):
             self._load_dictionary(spectrum)
         else:
             kwds['spectrum'] = spectrum
             self._load_dictionary(kwds)
-<<<<<<< HEAD
         self.inav = modelSpecialSlicers(self, True)
         self.isig = modelSpecialSlicers(self, False)
-=======
->>>>>>> a7efa3f2
 
     def __hash__(self):
         # This is needed to simulate a hashable object so that PySide does not
@@ -219,25 +212,6 @@
         dic : dictionary
             A dictionary containing at least a 'spectrum' keyword with either
             a spectrum itself, or a dictionary created with spectrum._to_dictionary()
-<<<<<<< HEAD
-            Additionally the dictionary can containt the following items:
-            spectrum : Signal type or dictionary
-                Either a signal itself, or a dictionary created from one
-            axes_manager : dictionary (optional)
-                Dictionary to define the axes (see the
-                documentation of the AxesManager class for more details).
-            free_parameters_boundaries : list (optional)
-                A list of free parameters boundaries
-            low_loss : (optional)
-            convolved : boolean (optional)
-            components : dictionary (optional)
-                Dictionary, with information about components of the model
-                (see the documentation of component.to_dictionary() method)
-            chisq : dictionary
-                A dictionary of signal of chi-squared
-            dof : dictionary
-                A dictionary of signal of degrees-of-freedom
-=======
             Additionally the dictionary can contain the following items:
             _whitelist : dictionary
                 a dictionary with keys used as references of  save attributes, for more information, see
@@ -246,7 +220,6 @@
                 Dictionary, with information about components of the model
                 (see the documentation of component.to_dictionary() method)
             * any field from _whitelist.keys() *
->>>>>>> a7efa3f2
         """
 
         if isinstance(dic['spectrum'], dict):
@@ -259,43 +232,6 @@
         self.axes_manager.connect(self.fetch_stored_values)
         self.channel_switches = np.array([True] * len(self.axis.axis))
 
-<<<<<<< HEAD
-        if 'chisq' in dic:
-            self.chisq = Signal(**dic['chisq'])
-        else:
-            self.chisq = self.spectrum._get_navigation_signal()
-            self.chisq.change_dtype("float")
-            self.chisq.data.fill(np.nan)
-            self.chisq.metadata.General.title = self.spectrum.metadata.General.title + \
-                ' chi-squared'
-
-        if 'dof' in dic:
-            self.dof = Signal(**dic['dof'])
-        else:
-            self.dof = self.chisq._deepcopy_with_new_data(
-                np.zeros_like(self.chisq.data, dtype='int'))
-            self.dof.metadata.General.title = self.spectrum.metadata.General.title + \
-                ' degrees of freedom'
-
-        if 'free_parameters_boundaries' in dic:
-            self.free_parameters_boundaries = copy.deepcopy(
-                dic['free_parameters_boundaries'])
-        else:
-            self.free_parameters_boundaries = None
-
-        if 'low_loss' in dic:
-            if dic['low_loss'] is not None:
-                self._low_loss = Signal(**dic['low_loss'])
-            else:
-                self._low_loss = None
-        else:
-            self._low_loss = None
-
-        if 'convolved' in dic:
-            self.convolved = dic['convolved']
-        else:
-            self.convolved = False
-=======
         self.chisq = self.spectrum._get_navigation_signal()
         self.chisq.change_dtype("float")
         self.chisq.data.fill(np.nan)
@@ -308,7 +244,6 @@
         self.free_parameters_boundaries = None
         self._low_loss = None
         self.convolved = False
->>>>>>> a7efa3f2
 
         if 'components' in dic:
             while len(self) != 0:
@@ -316,40 +251,20 @@
             id_dict = {}
 
             for c in dic['components']:
-<<<<<<< HEAD
-                if '_init_par' in c:
-                    tmp = []
-                    for i in c['_init_par']:
-                        if i == 'spectrum':
-                            tmp.append(Spectrum(**c[i]))
-                        else:
-                            tmp.append(c[i])
-                    self.append(getattr(components, c['_id_name'])(*tmp))
-                else:
-                    self.append(getattr(components, c['_id_name'])())
-=======
                 args = {}
                 for k, v in c['_whitelist'].iteritems():
                     if k.startswith('_init_'):
                         args[k[6:]] = v
                 self.append(getattr(components, c['_id_name'])(**args))
->>>>>>> a7efa3f2
                 id_dict.update(self[-1]._load_dictionary(c))
             # deal with twins:
             for c in dic['components']:
                 for p in c['parameters']:
                     for t in p['_twins']:
-<<<<<<< HEAD
-                        id_dict[t].twin = id_dict[p['id']]
-=======
                         id_dict[t].twin = id_dict[p['_id_']]
 
         if '_whitelist' in dic:
             load_from_dictionary(self, dic)
-
-        self.inav = modelSpecialSlicers(self, True)
-        self.isig = modelSpecialSlicers(self, False)
->>>>>>> a7efa3f2
 
     def __repr__(self):
         return u"<Model %s>".encode('utf8') % super(Model, self).__repr__()
@@ -2132,20 +2047,6 @@
                         _parameter.value = value
                         _parameter.assign_current_value_to_all()
 
-<<<<<<< HEAD
-    def as_dictionary(self, indices=None):
-        """Returns a dictionary of the model, including full Signal dictionary,
-        all components and all values of their components, and twin functions.
-
-        Parameters
-        ----------
-        indices : tuple
-            A tuple of indices to return a particular point of a model
-        Returns
-        -------
-        dictionary : a complete dictionary of the model
-
-=======
     def as_dictionary(self, picklable=False):
         """Returns a dictionary of the model, including full Signal,
         all components, degrees of freedom (dof) and chi-squared (chisq) with values.
@@ -2168,7 +2069,6 @@
                 a dictionary with keys used as references for saved attributes, for more information, see
                 :meth:`hyperspy.misc.export_dictionary.export_to_dictionary`
             * any field from _whitelist.keys() *
->>>>>>> a7efa3f2
         Examples
         --------
         >>> s = signals.Spectrum(np.random.random((10,100)))
@@ -2181,35 +2081,11 @@
         >>> m2 = create_model(dict)
 
         """
-<<<<<<< HEAD
-        dic = {}
-        if indices is not None:
-            dic['spectrum'] = self.spectrum.inav[indices]._to_dictionary()
-            dic['chisq'] = self.chisq[indices]._to_dictionary()
-            dic['dof'] = self.dof[indices]._to_dictionary()
-            if self._low_loss is not None:
-                dic['low_loss'] = self._low_loss.inav[indices]._to_dictionary()
-            else:
-                dic['low_loss'] = self._low_loss
-        else:
-            dic['chisq'] = self.chisq._to_dictionary()
-            dic['dof'] = self.dof._to_dictionary()
-            dic['spectrum'] = self.spectrum._to_dictionary()
-            if self._low_loss is not None:
-                dic['low_loss'] = self._low_loss._to_dictionary()
-            else:
-                dic['low_loss'] = self._low_loss
-        dic['components'] = [c.as_dictionary(indices) for c in self]
-        dic['free_parameters_boundaries'] = copy.deepcopy(
-            self.free_parameters_boundaries)
-        dic['convolved'] = self.convolved
-=======
         dic = {
             'components': [
                 c.as_dictionary(picklable) for c in self],
             'spectrum': self.spectrum}
         export_to_dictionary(self, self._whitelist, dic, picklable)
->>>>>>> a7efa3f2
 
         def remove_empty_numpy_strings(dic):
             for k, v in dic.iteritems():
@@ -2219,16 +2095,15 @@
                     for vv in v:
                         if isinstance(vv, dict):
                             remove_empty_numpy_strings(vv)
-                        elif isinstance(vv, numpy.string_) and len(vv) == 0:
+                        elif isinstance(vv, np.string_) and len(vv) == 0:
                             vv = ''
-                elif isinstance(v, numpy.string_) and len(v) == 0:
+                elif isinstance(v, np.string_) and len(v) == 0:
                     del dic[k]
                     dic[k] = ''
         remove_empty_numpy_strings(dic)
 
         return dic
 
-<<<<<<< HEAD
     def unfold(self):
         """Modifies the shape of the model by unfolding the navigation dimensions
         see signal.unfold_navigation_space()
@@ -2273,8 +2148,6 @@
             for p in c.parameters:
                 p.map = p.map.reshape(nav_shape)
 
-=======
->>>>>>> a7efa3f2
     def set_component_active_value(
             self, value, component_list=None, only_current=False):
         """
@@ -2416,10 +2289,10 @@
                         _orig_slices,
                         isNavigation)
             _spectrum.get_dimensions_from_data()
-<<<<<<< HEAD
-            from hyperspy.model import Model
             from hyperspy import components
-            _model = Model(_spectrum)
+            _model = self.__class__(_spectrum)
+            for c in _model:
+                _model.remove(c)
             # create components:
             twin_dict = {}
             for c in self:
@@ -2431,18 +2304,6 @@
                         tmp.append(getattr(c, i))
                     _model.append(getattr(components, c._id_name)(*tmp))
             if isNavigation:
-                # TODO: fix the 0-dimension slices
-=======
-            from hyperspy import components
-            _model = self.__class__(_spectrum)
-            for c in _model:
-                _model.remove(c)
-            # create components:
-            twin_dict = {}
-            for c in self:
-                _model.append(getattr(components, c._id_name)())
-            if isNavigation:
->>>>>>> a7efa3f2
                 _model.dof.data = np.atleast_1d(
                     self.dof.data[
                         tuple(
@@ -2470,10 +2331,6 @@
                                     array_slices[
                                         :-
                                         1])])
-<<<<<<< HEAD
-                        # p_new.value = p_new.map['values'].ravel()[0]
-=======
->>>>>>> a7efa3f2
                         p_new.value = p_orig.value
                         twin_dict[id(p_orig)] = ([id(i)
                                                   for i in list(p_orig._twins)], p_new)
