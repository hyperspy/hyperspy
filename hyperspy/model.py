--- conflicted
+++ resolved
@@ -2296,22 +2296,11 @@
             # create components:
             twin_dict = {}
             for c in self:
-<<<<<<< HEAD
-                try:
-                    _model.append(getattr(components, c._id_name)())
-                except TypeError:
-                    tmp = []
-                    for i in c._init_par:
-                        tmp.append(getattr(c, i))
-                    _model.append(getattr(components, c._id_name)(*tmp))
-=======
                 args = {}
                 for k, v in c._whitelist.iteritems():
                     if k.startswith('_init_'):
                         args[k[6:]] = v
                 _model.append(getattr(components, c._id_name)(**args))
-
->>>>>>> b77cadb9
             if isNavigation:
                 _model.dof.data = np.atleast_1d(
                     self.dof.data[
