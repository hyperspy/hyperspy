# -*- coding: utf-8 -*-
# Copyright 2007-2011 The HyperSpy developers
#
# This file is part of  HyperSpy.
#
#  HyperSpy is free software: you can redistribute it and/or modify
# it under the terms of the GNU General Public License as published by
# the Free Software Foundation, either version 3 of the License, or
# (at your option) any later version.
#
#  HyperSpy is distributed in the hope that it will be useful,
# but WITHOUT ANY WARRANTY; without even the implied warranty of
# MERCHANTABILITY or FITNESS FOR A PARTICULAR PURPOSE.  See the
# GNU General Public License for more details.
#
# You should have received a copy of the GNU General Public License
# along with  HyperSpy.  If not, see <http://www.gnu.org/licenses/>.

import copy
import os
import tempfile
import warnings

import numbers

import numpy as np
import scipy.odr as odr
from scipy.optimize import (leastsq,
                            fmin,
                            fmin_cg,
                            fmin_ncg,
                            fmin_bfgs,
                            fmin_l_bfgs_b,
                            fmin_tnc,
                            fmin_powell)
from traits.trait_errors import TraitError

from hyperspy import components
from hyperspy import messages
import hyperspy.drawing.spectrum
from hyperspy.axes import AxesManager
from hyperspy.drawing.utils import on_figure_window_close
from hyperspy.misc import progressbar
from hyperspy._signals.eels import Spectrum
from hyperspy.defaults_parser import preferences
from hyperspy.axes import generate_axis
from hyperspy.exceptions import WrongObjectError
from hyperspy.decorators import interactive_range_selector
from hyperspy.misc.mpfit.mpfit import mpfit
from hyperspy.axes import AxesManager
from hyperspy.drawing.widgets import (DraggableVerticalLine,
                                      DraggableLabel)
from hyperspy.gui.tools import ComponentFit
from hyperspy.component import Component
from hyperspy.signal import Signal
from hyperspy.misc.export_dictionary import export_to_dictionary, load_from_dictionary
<<<<<<< HEAD

=======
>>>>>>> 79a36639

weights_deprecation_warning = (
    'The `weights` argument is deprecated and will be removed '
    'in the next release. ')


class Model(list):

    """One-dimensional model and data fitting.

    A model is constructed as a linear combination of :mod:`components` that
    are added to the model using :meth:`append` or :meth:`extend`. There
    are many predifined components available in the in the :mod:`components`
    module. If needed, new components can easily created using the code of
    existing components as a template.

    Once defined, the model can be fitted to the data using :meth:`fit` or
    :meth:`multifit`. Once the optimizer reaches the convergence criteria or
    the maximum number of iterations the new value of the component parameters
    are stored in the components.

    It is possible to access the components in the model by their name or by
    the index in the model. An example is given at the end of this docstring.

    Attributes
    ----------

    spectrum : Spectrum instance or a dictionary of model
        It contains the data to fit.
    chisq : A Signal of floats
        Chi-squared of the signal (or np.nan if not yet fit)
    dof : A Signal of integers
        Degrees of freedom of the signal (0 if not yet fit)
    red_chisq

    Methods
    -------

    append
        Append one component to the model.
    extend
        Append multiple components to the model.
    remove
        Remove component from model.
    as_signal
        Generate a Spectrum instance (possible multidimensional)
        from the model.
    store_current_values
        Store the value of the parameters at the current position.
    fetch_stored_values
        Fetch stored values of the parameters.
    update_plot
        Force a plot update. (In most cases the plot should update
        automatically.)
    set_signal_range, remove_signal range, reset_signal_range,
    add signal_range.
        Customize the signal range to fit.
    fit, multifit
        Fit the model to the data at the current position or the
        full dataset.
    save_parameters2file, load_parameters_from_file
        Save/load the parameter values to/from a file.
    plot
        Plot the model and the data.
    enable_plot_components, disable_plot_components
        Plot each component separately. (Use after `plot`.)
    set_current_values_to
        Set the current value of all the parameters of the given component as
        the value for all the dataset.
    export_results
        Save the value of the parameters in separate files.
    plot_results
        Plot the value of all parameters at all positions.
    print_current_values
        Print the value of the parameters at the current position.
    enable_adjust_position, disable_adjust_position
        Enable/disable interactive adjustment of the position of the components
        that have a well defined position. (Use after `plot`).
    fit_component
        Fit just the given component in the given signal range, that can be
        set interactively.
    set_parameters_not_free, set_parameters_free
        Fit the `free` status of several components and parameters at once.
    set_parameters_value
        Set the value of a parameter in components in a model to a specified
        value.

    Examples
    --------
    In the following example we create a histogram from a normal distribution
    and fit it with a gaussian component. It demonstrates how to create
    a model from a :class:`~._signals.spectrum.Spectrum` instance, add
    components to it, adjust the value of the parameters of the components,
    fit the model to the data and access the components in the model.

    >>> s = signals.Spectrum(np.random.normal(scale=2, size=10000)).get_histogram()
    >>> g = components.Gaussian()
    >>> m = create_model(s)
    >>> m.append(g)
    >>> m.print_current_values()
    Components	Parameter	Value
    Gaussian
                sigma	1.000000
                A	1.000000
                centre	0.000000
    >>> g.centre.value = 3
    >>> m.print_current_values()
    Components	Parameter	Value
    Gaussian
                sigma	1.000000
                A	1.000000
                centre	3.000000
    >>> g.sigma.value
    1.0
    >>> m.fit()
    >>> g.sigma.value
    1.9779042300856682
    >>> m[0].sigma.value
    1.9779042300856682
    >>> m["Gaussian"].centre.value
    -0.072121936813224569

    """

    _firstimetouch = True

    def __init__(self, spectrum, **kwds):

        self._plot = None
        self._position_widgets = []
        self._adjust_position_all = None
        self._plot_components = False
        self._suspend_update = False
        self._model_line = None
        self._whitelist = {'_whitelist': None, 'chisq.data': None, 'dof.data': None, '_low_loss': None,
                           'free_parameters_boundaries': None, 'convolved': None}
        if isinstance(spectrum, dict):
            self._load_dictionary(spectrum)
        else:
            kwds['spectrum'] = spectrum
            self._load_dictionary(kwds)

    def __hash__(self):
        # This is needed to simulate a hashable object so that PySide does not
        # raise an exception when using windows.connect
        return id(self)

    def _load_dictionary(self, dic):
        """Load data from dictionary.

        Parameters
        ----------
        dic : dictionary
            A dictionary containing at least a 'spectrum' keyword with either
            a spectrum itself, or a dictionary created with spectrum._to_dictionary()
            Additionally the dictionary can contain the following items:
            _whitelist : dictionary
                a dictionary with keys used as references of  save attributes, for more information, see
                :meth:`hyperspy.misc.export_dictionary.load_from_dictionary`
            components : dictionary (optional)
                Dictionary, with information about components of the model
                (see the documentation of component.to_dictionary() method)
            * any field from _whitelist.keys() *
        """

        if isinstance(dic['spectrum'], dict):
            self.spectrum = Spectrum(**dic['spectrum'])
        else:
            self.spectrum = dic['spectrum']

        self.axes_manager = self.spectrum.axes_manager
        self.axis = self.axes_manager.signal_axes[0]
        self.axes_manager.connect(self.fetch_stored_values)
        self.channel_switches = np.array([True] * len(self.axis.axis))

        self.chisq = self.spectrum._get_navigation_signal()
        self.chisq.change_dtype("float")
        self.chisq.data.fill(np.nan)
        self.chisq.metadata.General.title = self.spectrum.metadata.General.title + \
            ' chi-squared'
        self.dof = self.chisq._deepcopy_with_new_data(
            np.zeros_like(self.chisq.data, dtype='int'))
        self.dof.metadata.General.title = self.spectrum.metadata.General.title + \
            ' degrees of freedom'
        self.free_parameters_boundaries = None
        self._low_loss = None
        self.convolved = False

        if 'components' in dic:
            while len(self) != 0:
                self.remove(self[0])
            id_dict = {}

            for c in dic['components']:
                args = {}
                for k, v in c['_whitelist'].iteritems():
                    if k.startswith('_init_'):
                        args[k[6:]] = v
                self.append(getattr(components, c['_id_name'])(**args))
                id_dict.update(self[-1]._load_dictionary(c))
            # deal with twins:
            for c in dic['components']:
                for p in c['parameters']:
                    for t in p['_twins']:
                        id_dict[t].twin = id_dict[p['_id_']]

        if '_whitelist' in dic:
            load_from_dictionary(self, dic)
<<<<<<< HEAD

        self.inav = modelSpecialSlicers(self, True)
        self.isig = modelSpecialSlicers(self, False)
=======
>>>>>>> 79a36639

    def __repr__(self):
        return u"<Model %s>".encode('utf8') % super(Model, self).__repr__()

    def _get_component(self, object):
        if isinstance(object, int) or isinstance(object, str):
            object = self[object]
        elif not isinstance(object, Component):
            raise ValueError("Not a component or component id.")
        if object in self:
            return object
        else:
            raise ValueError("The component is not in the model.")

    def insert(self):
        raise NotImplementedError

    @property
    def spectrum(self):
        return self._spectrum

    @spectrum.setter
    def spectrum(self, value):
        if isinstance(value, Spectrum):
            self._spectrum = value
        else:
            raise WrongObjectError(str(type(value)), 'Spectrum')

    @property
    def low_loss(self):
        return self._low_loss

    @low_loss.setter
    def low_loss(self, value):
        if value is not None:
            if (value.axes_manager.navigation_shape !=
                    self.spectrum.axes_manager.navigation_shape):
                raise ValueError('The low-loss does not have '
                                 'the same navigation dimension as the '
                                 'core-loss')
            self._low_loss = value
            self.set_convolution_axis()
            self.convolved = True
        else:
            self._low_loss = value
            self.convolution_axis = None
            self.convolved = False

    # Extend the list methods to call the _touch when the model is modified

    def append(self, object):
        # Check if any of the other components in the model has the same name
        if object in self:
            raise ValueError("Component already in model")
        component_name_list = []
        for component in self:
            component_name_list.append(component.name)
        name_string = ""
        if object.name:
            name_string = object.name
        else:
            name_string = object._id_name

        if name_string in component_name_list:
            temp_name_string = name_string
            index = 0
            while temp_name_string in component_name_list:
                temp_name_string = name_string + "_" + str(index)
                index += 1
            name_string = temp_name_string
        object.name = name_string

        object._axes_manager = self.axes_manager
        object._create_arrays()
        list.append(self, object)
        object.model = self
        self._touch()
        if self._plot_components:
            self._plot_component(object)
        if self._adjust_position_all is not None:
            self._make_position_adjuster(object, self._adjust_position_all[0],
                                         self._adjust_position_all[1])

    def extend(self, iterable):
        for object in iterable:
            self.append(object)

    def __delitem__(self, object):
        list.__delitem__(self, object)
        object.model = None
        self._touch()

    def remove(self, object, touch=True):
        """Remove component from model.

        Examples
        --------

        >>> s = signals.Spectrum(np.empty(1))
        >>> m = create_model(s)
        >>> g = components.Gaussian()
        >>> m.append(g)

        You could remove `g` like this

        >>> m.remove(g)

        Like this:

        >>> m.remove("Gaussian")

        Or like this:

        >>> m.remove(0)

        """
        object = self._get_component(object)
        for pw in self._position_widgets:
            if hasattr(pw, 'component') and pw.component is object:
                pw.component._position.twin = None
                del pw.component
                pw.close()
                del pw
        if hasattr(object, '_model_plot_line'):
            line = object._model_plot_line
            line.close()
            del line
            idx = self.index(object)
            self.spectrum._plot.signal_plot.ax_lines.remove(
                self.spectrum._plot.signal_plot.ax_lines[2 + idx])
        list.remove(self, object)
        object.model = None
        if touch is True:
            self._touch()
        if self._plot_active:
            self.update_plot()

    def _touch(self):
        """Run model setup tasks

        This function is called everytime that we add or remove components
        from the model.

        """
        if self._plot_active is True:
            self._connect_parameters2update_plot()

    __touch = _touch

    def set_convolution_axis(self):
        """
        Creates an axis to use to generate the data of the model in the precise
        scale to obtain the correct axis and origin after convolution with the
        lowloss spectrum.
        """
        ll_axis = self.low_loss.axes_manager.signal_axes[0]
        dimension = self.axis.size + ll_axis.size - 1
        step = self.axis.scale
        knot_position = ll_axis.size - ll_axis.value2index(0) - 1
        self.convolution_axis = generate_axis(self.axis.offset, step,
                                              dimension, knot_position)

    def _connect_parameters2update_plot(self):
        if self._plot_active is False:
            return
        for i, component in enumerate(self):
            component.connect(
                self._model_line.update)
            for parameter in component.parameters:
                parameter.connect(self._model_line.update)
        if self._plot_components is True:
            self._connect_component_lines()

    def _disconnect_parameters2update_plot(self):
        if self._model_line is None:
            return
        for component in self:
            component.disconnect(self._model_line.update)
            for parameter in component.parameters:
                parameter.disconnect(self._model_line.update)
        if self._plot_components is True:
            self._disconnect_component_lines()

    def as_signal(self, component_list=None, out_of_range_to_nan=True,
                  show_progressbar=None):
        """Returns a recreation of the dataset using the model.
        the spectral range that is not fitted is filled with nans.

        Parameters
        ----------
        component_list : list of hyperspy components, optional
            If a list of components is given, only the components given in the
            list is used in making the returned spectrum. The components can
            be specified by name, index or themselves.
        out_of_range_to_nan : bool
            If True the spectral range that is not fitted is filled with nans.
        show_progressbar : None or bool
            If True, display a progress bar. If None the default is set in
            `preferences`.

        Returns
        -------
        spectrum : An instance of the same class as `spectrum`.

        Examples
        --------
        >>> s = signals.Spectrum(np.random.random((10,100)))
        >>> m = create_model(s)
        >>> l1 = components.Lorentzian()
        >>> l2 = components.Lorentzian()
        >>> m.append(l1)
        >>> m.append(l2)
        >>> s1 = m.as_signal()
        >>> s2 = m.as_signal(component_list=[l1])

        """
        if show_progressbar is None:
            show_progressbar = preferences.General.show_progressbar

        if component_list:
            component_list = [self._get_component(x) for x in component_list]
            active_state = []
            for component_ in self:
                active_state.append(component_.active)
                if component_ in component_list:
                    component_.active = True
                else:
                    component_.active = False
        data = np.empty(self.spectrum.data.shape, dtype='float')
        data.fill(np.nan)
        if out_of_range_to_nan is True:
            channel_switches_backup = copy.copy(self.channel_switches)
            self.channel_switches[:] = True
        maxval = self.axes_manager.navigation_size
        pbar = progressbar.progressbar(maxval=maxval,
                                       disabled=not show_progressbar)
        i = 0
        for index in self.axes_manager:
            self.fetch_stored_values(only_fixed=False)
            data[self.axes_manager._getitem_tuple][
                self.channel_switches] = self.__call__(
                non_convolved=not self.convolved, onlyactive=True)
            i += 1
            if maxval > 0:
                pbar.update(i)
        pbar.finish()
        if out_of_range_to_nan is True:
            self.channel_switches[:] = channel_switches_backup
        spectrum = self.spectrum.__class__(
            data,
            axes=self.spectrum.axes_manager._get_axes_dicts())
        spectrum.metadata.General.title = (
            self.spectrum.metadata.General.title + " from fitted model")
        spectrum.metadata.Signal.binned = self.spectrum.metadata.Signal.binned

        if component_list:
            for component_ in self:
                component_.active = active_state.pop(0)
        return spectrum

    @property
    def _plot_active(self):
        if self._plot is not None and self._plot.is_active() is True:
            return True
        else:
            return False

    def _set_p0(self):
        self.p0 = ()
        for component in self:
            if component.active:
                for parameter in component.free_parameters:
                    self.p0 = (self.p0 + (parameter.value,)
                               if parameter._number_of_elements == 1
                               else self.p0 + parameter.value)

    def set_boundaries(self):
        """Generate the boundary list.

        Necessary before fitting with a boundary aware optimizer.

        """
        self.free_parameters_boundaries = []
        for component in self:
            if component.active:
                for param in component.free_parameters:
                    if param._number_of_elements == 1:
                        self.free_parameters_boundaries.append((
                            param._bounds))
                    else:
                        self.free_parameters_boundaries.extend((
                            param._bounds))

    def set_mpfit_parameters_info(self):
        self.mpfit_parinfo = []
        for component in self:
            if component.active:
                for param in component.free_parameters:
                    limited = [False, False]
                    limits = [0, 0]
                    if param.bmin is not None:
                        limited[0] = True
                        limits[0] = param.bmin
                    if param.bmax is not None:
                        limited[1] = True
                        limits[1] = param.bmax
                    if param._number_of_elements == 1:
                        self.mpfit_parinfo.append(
                            {'limited': limited,
                             'limits': limits})
                    else:
                        self.mpfit_parinfo.extend((
                            {'limited': limited,
                             'limits': limits},) * param._number_of_elements)

    def store_current_values(self):
        """ Store the parameters of the current coordinates into the
        parameters array.

        If the parameters array has not being defined yet it creates it filling
        it with the current parameters."""
        for component in self:
            if component.active:
                component.store_current_parameters_in_map()

    def fetch_stored_values(self, only_fixed=False):
        """Fetch the value of the parameters that has been previously stored.

        Parameters
        ----------
        only_fixed : bool
            If True, only the fixed parameters are fetched.

        See Also
        --------
        store_current_values

        """
        switch_aap = (False != self._plot_active)
        if switch_aap is True:
            self._disconnect_parameters2update_plot()
        for component in self:
            component.fetch_stored_values(only_fixed=only_fixed)
        if switch_aap is True:
            self._connect_parameters2update_plot()
            self.update_plot()

    def update_plot(self, *args, **kwargs):
        """Update model plot.

        The updating can be suspended using `suspend_update`.

        See Also
        --------
        suspend_update
        resume_update

        """
        if self._plot_active is True and self._suspend_update is False:
            try:
                self._update_model_line()
                for component in [component for component in self if
                                  component.active is True]:
                    self._update_component_line(component)
            except:
                self._disconnect_parameters2update_plot()

    def suspend_update(self):
        """Prevents plot from updating until resume_update() is called

        See Also
        --------
        resume_update
        update_plot
        """
        if self._suspend_update is False:
            self._suspend_update = True
            self._disconnect_parameters2update_plot()
        else:
            warnings.warn("Update already suspended, does nothing.")

    def resume_update(self, update=True):
        """Resumes plot update after suspension by suspend_update()

        Parameters
        ----------
        update : bool, optional
            If True, also updates plot after resuming (default).

        See Also
        --------
        suspend_update
        update_plot
        """
        if self._suspend_update is True:
            self._suspend_update = False
            self._connect_parameters2update_plot()
            if update is True:
                # Ideally, the update flag should in stead work like this:
                # If update is true, update_plot is called if any action
                # would have called it while updating was suspended.
                # However, this is prohibitively difficult to track, so
                # in stead it is simply assume that a change has happened
                # between suspend and resume, and therefore that the plot
                # needs to update. As we do not know what has changed,
                # all components need to update. This can however be
                # suppressed by setting update to false
                self.update_plot()
        else:
            warnings.warn("Update not suspended, nothing to resume.")

    def _update_model_line(self):
        if (self._plot_active is True and
                self._model_line is not None):
            self._model_line.update()

    def _fetch_values_from_p0(self, p_std=None):
        """Fetch the parameter values from the output of the optimzer `self.p0`

        Parameters
        ----------
        p_std : array
            array containing the corresponding standard deviatio
            n

        """
        comp_p_std = None
        counter = 0
        for component in self:  # Cut the parameters list
            if component.active is True:
                if p_std is not None:
                    comp_p_std = p_std[
                        counter: counter +
                        component._nfree_param]
                component.fetch_values_from_array(
                    self.p0[counter: counter + component._nfree_param],
                    comp_p_std, onlyfree=True)
                counter += component._nfree_param

    # Defines the functions for the fitting process -------------------------
    def _model2plot(self, axes_manager, out_of_range2nans=True):
        old_axes_manager = None
        if axes_manager is not self.axes_manager:
            old_axes_manager = self.axes_manager
            self.axes_manager = axes_manager
            self.fetch_stored_values()
        s = self.__call__(non_convolved=False, onlyactive=True)
        if old_axes_manager is not None:
            self.axes_manager = old_axes_manager
            self.fetch_stored_values()
        if out_of_range2nans is True:
            ns = np.empty((self.axis.axis.shape))
            ns.fill(np.nan)
            ns[self.channel_switches] = s
            s = ns
        return s

    def __call__(self, non_convolved=False, onlyactive=False):
        """Returns the corresponding model for the current coordinates

        Parameters
        ----------
        non_convolved : bool
            If True it will return the deconvolved model
        only_active : bool
            If True, only the active components will be used to build the model.

        cursor: 1 or 2

        Returns
        -------
        numpy array
        """

        if self.convolved is False or non_convolved is True:
            axis = self.axis.axis[self.channel_switches]
            sum_ = np.zeros(len(axis))
            if onlyactive is True:
                for component in self:  # Cut the parameters list
                    if component.active:
                        np.add(sum_, component.function(axis),
                               sum_)
            else:
                for component in self:  # Cut the parameters list
                    np.add(sum_, component.function(axis),
                           sum_)
            to_return = sum_

        else:  # convolved
            counter = 0
            sum_convolved = np.zeros(len(self.convolution_axis))
            sum_ = np.zeros(len(self.axis.axis))
            for component in self:  # Cut the parameters list
                if onlyactive:
                    if component.active:
                        if component.convolved:
                            np.add(sum_convolved,
                                   component.function(
                                       self.convolution_axis), sum_convolved)
                        else:
                            np.add(sum_,
                                   component.function(self.axis.axis), sum_)
                        counter += component._nfree_param
                else:
                    if component.convolved:
                        np.add(sum_convolved,
                               component.function(self.convolution_axis),
                               sum_convolved)
                    else:
                        np.add(sum_, component.function(self.axis.axis),
                               sum_)
                    counter += component._nfree_param
            to_return = sum_ + np.convolve(
                self.low_loss(self.axes_manager),
                sum_convolved, mode="valid")
            to_return = to_return[self.channel_switches]
        if self.spectrum.metadata.Signal.binned is True:
            to_return *= self.spectrum.axes_manager[-1].scale
        return to_return

    # TODO: the way it uses the axes
    def _set_signal_range_in_pixels(self, i1=None, i2=None):
        """Use only the selected spectral range in the fitting routine.

        Parameters
        ----------
        i1 : Int
        i2 : Int

        Notes
        -----
        To use the full energy range call the function without arguments.
        """

        self.backup_channel_switches = copy.copy(self.channel_switches)
        self.channel_switches[:] = False
        self.channel_switches[i1:i2] = True
        self.update_plot()

    @interactive_range_selector
    def set_signal_range(self, x1=None, x2=None):
        """Use only the selected spectral range defined in its own units in the
        fitting routine.

        Parameters
        ----------
        E1 : None or float
        E2 : None or float

        Notes
        -----
        To use the full energy range call the function without arguments.
        """
        i1, i2 = self.axis.value_range_to_indices(x1, x2)
        self._set_signal_range_in_pixels(i1, i2)

    def _remove_signal_range_in_pixels(self, i1=None, i2=None):
        """Removes the data in the given range from the data range that
        will be used by the fitting rountine

        Parameters
        ----------
        x1 : None or float
        x2 : None or float
        """
        self.channel_switches[i1:i2] = False
        self.update_plot()

    @interactive_range_selector
    def remove_signal_range(self, x1=None, x2=None):
        """Removes the data in the given range from the data range that
        will be used by the fitting rountine

        Parameters
        ----------
        x1 : None or float
        x2 : None or float

        """
        i1, i2 = self.axis.value_range_to_indices(x1, x2)
        self._remove_signal_range_in_pixels(i1, i2)

    def reset_signal_range(self):
        '''Resets the data range'''
        self._set_signal_range_in_pixels()

    def _add_signal_range_in_pixels(self, i1=None, i2=None):
        """Adds the data in the given range from the data range that
        will be used by the fitting rountine

        Parameters
        ----------
        x1 : None or float
        x2 : None or float
        """
        self.channel_switches[i1:i2] = True
        self.update_plot()

    @interactive_range_selector
    def add_signal_range(self, x1=None, x2=None):
        """Adds the data in the given range from the data range that
        will be used by the fitting rountine

        Parameters
        ----------
        x1 : None or float
        x2 : None or float

        """
        i1, i2 = self.axis.value_range_to_indices(x1, x2)
        self._add_signal_range_in_pixels(i1, i2)

    def reset_the_signal_range(self):
        self.channel_switches[:] = True
        self.update_plot()

    def _model_function(self, param):

        if self.convolved is True:
            counter = 0
            sum_convolved = np.zeros(len(self.convolution_axis))
            sum = np.zeros(len(self.axis.axis))
            for component in self:  # Cut the parameters list
                if component.active:
                    if component.convolved is True:
                        np.add(sum_convolved, component.__tempcall__(param[
                            counter:counter + component._nfree_param],
                            self.convolution_axis), sum_convolved)
                    else:
                        np.add(sum, component.__tempcall__(param[counter:counter +
                                                                 component._nfree_param], self.axis.axis), sum)
                    counter += component._nfree_param

            to_return = (sum + np.convolve(self.low_loss(self.axes_manager),
                                           sum_convolved, mode="valid"))[
                self.channel_switches]

        else:
            axis = self.axis.axis[self.channel_switches]
            counter = 0
            first = True
            for component in self:  # Cut the parameters list
                if component.active:
                    if first is True:
                        sum = component.__tempcall__(param[counter:counter +
                                                           component._nfree_param], axis)
                        first = False
                    else:
                        sum += component.__tempcall__(param[counter:counter +
                                                            component._nfree_param], axis)
                    counter += component._nfree_param
            to_return = sum

        if self.spectrum.metadata.Signal.binned is True:
            to_return *= self.spectrum.axes_manager[-1].scale
        return to_return

    def _jacobian(self, param, y, weights=None):
        if self.convolved is True:
            counter = 0
            grad = np.zeros(len(self.axis.axis))
            for component in self:  # Cut the parameters list
                if component.active:
                    component.fetch_values_from_array(param[counter:counter +
                                                            component._nfree_param], onlyfree=True)
                    if component.convolved:
                        for parameter in component.free_parameters:
                            par_grad = np.convolve(
                                parameter.grad(self.convolution_axis),
                                self.low_loss(self.axes_manager),
                                mode="valid")
                            if parameter._twins:
                                for parameter in parameter._twins:
                                    np.add(par_grad, np.convolve(
                                        parameter.grad(
                                            self.convolution_axis),
                                        self.low_loss(self.axes_manager),
                                        mode="valid"), par_grad)
                            grad = np.vstack((grad, par_grad))
                        counter += component._nfree_param
                    else:
                        for parameter in component.free_parameters:
                            par_grad = parameter.grad(self.axis.axis)
                            if parameter._twins:
                                for parameter in parameter._twins:
                                    np.add(par_grad, parameter.grad(
                                        self.axis.axis), par_grad)
                            grad = np.vstack((grad, par_grad))
                        counter += component._nfree_param
            if weights is None:
                to_return = grad[1:, self.channel_switches]
            else:
                to_return = grad[1:, self.channel_switches] * weights
        else:
            axis = self.axis.axis[self.channel_switches]
            counter = 0
            grad = axis
            for component in self:  # Cut the parameters list
                if component.active:
                    component.fetch_values_from_array(param[counter:counter +
                                                            component._nfree_param], onlyfree=True)
                    for parameter in component.free_parameters:
                        par_grad = parameter.grad(axis)
                        if parameter._twins:
                            for parameter in parameter._twins:
                                np.add(par_grad, parameter.grad(
                                    axis), par_grad)
                        grad = np.vstack((grad, par_grad))
                    counter += component._nfree_param
            if weights is None:
                to_return = grad[1:, :]
            else:
                to_return = grad[1:, :] * weights
        if self.spectrum.metadata.Signal.binned is True:
            to_return *= self.spectrum.axes_manager[-1].scale
        return to_return

    def _function4odr(self, param, x):
        return self._model_function(param)

    def _jacobian4odr(self, param, x):
        return self._jacobian(param, x)

    def _poisson_likelihood_function(self, param, y, weights=None):
        """Returns the likelihood function of the model for the given
        data and parameters
        """
        mf = self._model_function(param)
        with np.errstate(invalid='ignore'):
            return -(y * np.log(mf) - mf).sum()

    def _gradient_ml(self, param, y, weights=None):
        mf = self._model_function(param)
        return -(self._jacobian(param, y) * (y / mf - 1)).sum(1)

    def _errfunc(self, param, y, weights=None):
        errfunc = self._model_function(param) - y
        if weights is None:
            return errfunc
        else:
            return errfunc * weights

    def _errfunc2(self, param, y, weights=None):
        if weights is None:
            return ((self._errfunc(param, y)) ** 2).sum()
        else:
            return ((weights * self._errfunc(param, y)) ** 2).sum()

    def _gradient_ls(self, param, y, weights=None):
        gls = (2 * self._errfunc(param, y, weights) *
               self._jacobian(param, y)).sum(1)
        return gls

    def _errfunc4mpfit(self, p, fjac=None, x=None, y=None,
                       weights=None):
        if fjac is None:
            errfunc = self._model_function(p) - y
            if weights is not None:
                errfunc *= weights
            status = 0
            return [status, errfunc]
        else:
            return [0, self._jacobian(p, y).T]

    def _calculate_chisq(self):
        if self.spectrum.metadata.has_item('Signal.Noise_properties.variance'):

            variance = self.spectrum.metadata.Signal.Noise_properties.variance
            if isinstance(variance, Signal):
                variance = variance.data.__getitem__(
                    self.spectrum.axes_manager._getitem_tuple
                )[self.channel_switches]
        else:
            variance = 1.0
        d = self(onlyactive=True) - self.spectrum()[self.channel_switches]
        d *= d / (1. * variance)  # d = difference^2 / variance.
        self.chisq.data[self.spectrum.axes_manager.indices[::-1]] = sum(d)

    def _set_current_degrees_of_freedom(self):
        self.dof.data[self.spectrum.axes_manager.indices[::-1]] = len(self.p0)

    @property
    def red_chisq(self):
        """Reduced chi-squared. Calculated from self.chisq and self.dof
        """
        tmp = self.chisq / (- self.dof + sum(self.channel_switches) - 1)
        tmp.metadata.General.title = self.spectrum.metadata.General.title + \
            ' reduced chi-squared'
        return tmp

    def fit(self, fitter=None, method='ls', grad=False,
            bounded=False, ext_bounding=False, update_plot=False,
            **kwargs):
        """Fits the model to the experimental data.

        The chi-squared, reduced chi-squared and the degrees of freedom are
        computed automatically when fitting. They are stored as signals, in the
        `chisq`, `red_chisq`  and `dof`. Note that,
        unless ``metadata.Signal.Noise_properties.variance`` contains an accurate
        estimation of the variance of the data, the chi-squared and reduced
        chi-squared cannot be computed correctly. This is also true for
        homocedastic noise.

        Parameters
        ----------
        fitter : {None, "leastsq", "odr", "mpfit", "fmin"}
            The optimizer to perform the fitting. If None the fitter
            defined in `preferences.Model.default_fitter` is used.
            "leastsq" performs least squares using the Levenberg–Marquardt
            algorithm.
            "mpfit"  performs least squares using the Levenberg–Marquardt
            algorithm and, unlike "leastsq", support bounded optimization.
            "fmin" performs curve fitting using a downhill simplex algorithm.
            It is less robust than the Levenberg-Marquardt based optimizers,
            but, at present, it is the only one that support maximum likelihood
            optimization for poissonian noise.
            "odr" performs the optimization using the orthogonal distance
            regression algorithm. It does not support bounds.
            "leastsq", "odr" and "mpfit" can estimate the standard deviation of
            the estimated value of the parameters if the
            "metada.Signal.Noise_properties.variance" attribute is defined.
            Note that if it is not defined the standard deviation is estimated
            using variance equal 1, what, if the noise is heterocedatic, will
            result in a biased estimation of the parameter values and errors.i
            If `variance` is a `Signal` instance of the
            same `navigation_dimension` as the spectrum, and `method` is "ls"
            weighted least squares is performed.
        method : {'ls', 'ml'}
            Choose 'ls' (default) for least squares and 'ml' for poissonian
            maximum-likelihood estimation.  The latter is only available when
            `fitter` is "fmin".
        grad : bool
            If True, the analytical gradient is used if defined to
            speed up the optimization.
        bounded : bool
            If True performs bounded optimization if the fitter
            supports it. Currently only "mpfit" support it.
        update_plot : bool
            If True, the plot is updated during the optimization
            process. It slows down the optimization but it permits
            to visualize the optimization progress.
        ext_bounding : bool
            If True, enforce bounding by keeping the value of the
            parameters constant out of the defined bounding area.

        **kwargs : key word arguments
            Any extra key word argument will be passed to the chosen
            fitter. For more information read the docstring of the optimizer
            of your choice in `scipy.optimize`.

        See Also
        --------
        multifit

        """
        if "weights" in kwargs:
            warnings.warn(weights_deprecation_warning, DeprecationWarning)
            del kwargs["weights"]

        if fitter is None:
            fitter = preferences.Model.default_fitter
        switch_aap = (update_plot != self._plot_active)
        if switch_aap is True and update_plot is False:
            self._disconnect_parameters2update_plot()

        self.p_std = None
        self._set_p0()
        if ext_bounding:
            self._enable_ext_bounding()
        if grad is False:
            approx_grad = True
            jacobian = None
            odr_jacobian = None
            grad_ml = None
            grad_ls = None
        else:
            approx_grad = False
            jacobian = self._jacobian
            odr_jacobian = self._jacobian4odr
            grad_ml = self._gradient_ml
            grad_ls = self._gradient_ls

        if bounded is True and fitter not in ("mpfit", "tnc", "l_bfgs_b"):
            raise NotImplementedError("Bounded optimization is only available "
                                      "for the mpfit optimizer.")
        if method == 'ml':
            weights = None
            if fitter != "fmin":
                raise NotImplementedError("Maximum likelihood estimation "
                                          'is only implemented for the "fmin" '
                                          'optimizer')
        elif method == "ls":
            if "Signal.Noise_properties.variance" not in self.spectrum.metadata:
                variance = 1
            else:
                variance = self.spectrum.metadata.Signal.Noise_properties.variance
                if isinstance(variance, Signal):
                    if (variance.axes_manager.navigation_shape ==
                            self.spectrum.axes_manager.navigation_shape):
                        variance = variance.data.__getitem__(
                            self.axes_manager._getitem_tuple)[
                            self.channel_switches]
                    else:
                        raise AttributeError("The `navigation_shape` of the "
                                             "variance signals is not equal to"
                                             "the variance shape of the "
                                             "spectrum")
                elif not isinstance(variance, numbers.Number):
                    raise AttributeError("Variance must be a number or a "
                                         "`Signal` instance but currently it is"
                                         "a %s" % type(variance))

            weights = 1. / np.sqrt(variance)
        else:
            raise ValueError(
                'method must be "ls" or "ml" but %s given' %
                method)
        args = (self.spectrum()[self.channel_switches],
                weights)

        # Least squares "dedicated" fitters
        if fitter == "leastsq":
            output = \
                leastsq(self._errfunc, self.p0[:], Dfun=jacobian,
                        col_deriv=1, args=args, full_output=True, **kwargs)

            self.p0, pcov = output[0:2]

            if (self.axis.size > len(self.p0)) and pcov is not None:
                pcov *= ((self._errfunc(self.p0, *args) ** 2).sum() /
                         (len(args[0]) - len(self.p0)))
                self.p_std = np.sqrt(np.diag(pcov))
            self.fit_output = output

        elif fitter == "odr":
            modelo = odr.Model(fcn=self._function4odr,
                               fjacb=odr_jacobian)
            mydata = odr.RealData(self.axis.axis[self.channel_switches],
                                  self.spectrum()[self.channel_switches],
                                  sx=None,
                                  sy=(1 / weights if weights is not None else None))
            myodr = odr.ODR(mydata, modelo, beta0=self.p0[:])
            myoutput = myodr.run()
            result = myoutput.beta
            self.p_std = myoutput.sd_beta
            self.p0 = result
            self.fit_output = myoutput

        elif fitter == 'mpfit':
            autoderivative = 1
            if grad is True:
                autoderivative = 0
            if bounded is True:
                self.set_mpfit_parameters_info()
            elif bounded is False:
                self.mpfit_parinfo = None
            m = mpfit(self._errfunc4mpfit, self.p0[:],
                      parinfo=self.mpfit_parinfo, functkw={
                          'y': self.spectrum()[self.channel_switches],
                          'weights': weights}, autoderivative=autoderivative,
                      quiet=1)
            self.p0 = m.params
            if (self.axis.size > len(self.p0)) and m.perror is not None:
                self.p_std = m.perror * np.sqrt(
                    (self._errfunc(self.p0, *args) ** 2).sum() /
                    (len(args[0]) - len(self.p0)))
            self.fit_output = m
        else:
            # General optimizers (incluiding constrained ones(tnc,l_bfgs_b)
            # Least squares or maximum likelihood
            if method == 'ml':
                tominimize = self._poisson_likelihood_function
                fprime = grad_ml
            elif method in ['ls', "wls"]:
                tominimize = self._errfunc2
                fprime = grad_ls

            # OPTIMIZERS

            # Simple (don't use gradient)
            if fitter == "fmin":
                self.p0 = fmin(
                    tominimize, self.p0, args=args, **kwargs)
            elif fitter == "powell":
                self.p0 = fmin_powell(tominimize, self.p0, args=args,
                                      **kwargs)

            # Make use of the gradient
            elif fitter == "cg":
                self.p0 = fmin_cg(tominimize, self.p0, fprime=fprime,
                                  args=args, **kwargs)
            elif fitter == "ncg":
                self.p0 = fmin_ncg(tominimize, self.p0, fprime=fprime,
                                   args=args, **kwargs)
            elif fitter == "bfgs":
                self.p0 = fmin_bfgs(
                    tominimize, self.p0, fprime=fprime,
                    args=args, **kwargs)

            # Constrainded optimizers

            # Use gradient
            elif fitter == "tnc":
                if bounded is True:
                    self.set_boundaries()
                elif bounded is False:
                    self.self.free_parameters_boundaries = None
                self.p0 = fmin_tnc(tominimize, self.p0, fprime=fprime,
                                   args=args, bounds=self.free_parameters_boundaries,
                                   approx_grad=approx_grad, **kwargs)[0]
            elif fitter == "l_bfgs_b":
                if bounded is True:
                    self.set_boundaries()
                elif bounded is False:
                    self.self.free_parameters_boundaries = None
                self.p0 = fmin_l_bfgs_b(tominimize, self.p0,
                                        fprime=fprime, args=args,
                                        bounds=self.free_parameters_boundaries,
                                        approx_grad=approx_grad, **kwargs)[0]
            else:
                print \
                    """
                The %s optimizer is not available.

                Available optimizers:
                Unconstrained:
                --------------
                Only least Squares: leastsq and odr
                General: fmin, powell, cg, ncg, bfgs

                Cosntrained:
                ------------
                tnc and l_bfgs_b
                """ % fitter
        if np.iterable(self.p0) == 0:
            self.p0 = (self.p0,)
        self._fetch_values_from_p0(p_std=self.p_std)
        self.store_current_values()
        self._calculate_chisq()
        self._set_current_degrees_of_freedom()
        if ext_bounding is True:
            self._disable_ext_bounding()
        if switch_aap is True and update_plot is False:
            self._connect_parameters2update_plot()
            self.update_plot()

    def multifit(self, mask=None, fetch_only_fixed=False,
                 autosave=False, autosave_every=10, show_progressbar=None,
                 **kwargs):
        """Fit the data to the model at all the positions of the
        navigation dimensions.

        Parameters
        ----------

        mask : {None, numpy.array}
            To mask (do not fit) at certain position pass a numpy.array
            of type bool where True indicates that the data will not be
            fitted at the given position.
        fetch_only_fixed : bool
            If True, only the fixed parameters values will be updated
            when changing the positon.
        autosave : bool
            If True, the result of the fit will be saved automatically
            with a frequency defined by autosave_every.
        autosave_every : int
            Save the result of fitting every given number of spectra.

        show_progressbar : None or bool
            If True, display a progress bar. If None the default is set in
            `preferences`.

        **kwargs : key word arguments
            Any extra key word argument will be passed to
            the fit method. See the fit method documentation for
            a list of valid arguments.

        See Also
        --------
        fit

        """
        if show_progressbar is None:
            show_progressbar = preferences.General.show_progressbar

        if "weights" in kwargs:
            warnings.warn(weights_deprecation_warning, DeprecationWarning)
            del kwargs["weights"]

        if autosave is not False:
            fd, autosave_fn = tempfile.mkstemp(
                prefix='hyperspy_autosave-',
                dir='.', suffix='.npz')
            os.close(fd)
            autosave_fn = autosave_fn[:-4]
            messages.information(
                "Autosaving each %s pixels to %s.npz" % (autosave_every,
                                                         autosave_fn))
            messages.information(
                "When multifit finishes its job the file will be deleted")
        if mask is not None and \
                (mask.shape != tuple(self.axes_manager._navigation_shape_in_array)):
            messages.warning_exit(
                "The mask must be a numpy array of boolen type with "
                " shape: %s" +
                str(self.axes_manager._navigation_shape_in_array))
        masked_elements = 0 if mask is None else mask.sum()
        maxval = self.axes_manager.navigation_size - masked_elements
        if maxval > 0:
            pbar = progressbar.progressbar(maxval=maxval,
                                           disabled=not show_progressbar)
        if 'bounded' in kwargs and kwargs['bounded'] is True:
            if kwargs['fitter'] == 'mpfit':
                self.set_mpfit_parameters_info()
                kwargs['bounded'] = None
            elif kwargs['fitter'] in ("tnc", "l_bfgs_b"):
                self.set_boundaries()
                kwargs['bounded'] = None
            else:
                messages.information(
                    "The chosen fitter does not suppport bounding."
                    "If you require bounding please select one of the "
                    "following fitters instead: mpfit, tnc, l_bfgs_b")
                kwargs['bounded'] = False
        i = 0
        self.axes_manager.disconnect(self.fetch_stored_values)
        for index in self.axes_manager:
            if mask is None or not mask[index[::-1]]:
                self.fetch_stored_values(only_fixed=fetch_only_fixed)
                self.fit(**kwargs)
                i += 1
                if maxval > 0:
                    pbar.update(i)
            if autosave is True and i % autosave_every == 0:
                self.save_parameters2file(autosave_fn)
        if maxval > 0:
            pbar.finish()
        self.axes_manager.connect(self.fetch_stored_values)
        if autosave is True:
            messages.information(
                'Deleting the temporary file %s pixels' % (
                    autosave_fn + 'npz'))
            os.remove(autosave_fn + '.npz')

    def save_parameters2file(self, filename):
        """Save the parameters array in binary format

        Parameters
        ----------
        filename : str

        """
        kwds = {}
        i = 0
        for component in self:
            cname = component.name.lower().replace(' ', '_')
            for param in component.parameters:
                pname = param.name.lower().replace(' ', '_')
                kwds['%s_%s.%s' % (i, cname, pname)] = param.map
            i += 1
        np.savez(filename, **kwds)

    def load_parameters_from_file(self, filename):
        """Loads the parameters array from  a binary file written with
        the 'save_parameters2file' function

        Parameters
        ---------
        filename : str

        """

        f = np.load(filename)
        i = 0
        for component in self:  # Cut the parameters list
            cname = component.name.lower().replace(' ', '_')
            for param in component.parameters:
                pname = param.name.lower().replace(' ', '_')
                param.map = f['%s_%s.%s' % (i, cname, pname)]
            i += 1

        self.fetch_stored_values()

    def plot(self, plot_components=False):
        """Plots the current spectrum to the screen and a map with a
        cursor to explore the SI.

        Parameters
        ----------
        plot_components : bool
            If True, add a line per component to the signal figure.

        """

        # If new coordinates are assigned
        self.spectrum.plot()
        _plot = self.spectrum._plot
        l1 = _plot.signal_plot.ax_lines[0]
        color = l1.line.get_color()
        l1.set_line_properties(color=color, type='scatter')

        l2 = hyperspy.drawing.spectrum.SpectrumLine()
        l2.data_function = self._model2plot
        l2.set_line_properties(color='blue', type='line')
        # Add the line to the figure
        _plot.signal_plot.add_line(l2)
        l2.plot()
        on_figure_window_close(_plot.signal_plot.figure,
                               self._close_plot)

        self._model_line = l2
        self._plot = self.spectrum._plot
        self._connect_parameters2update_plot()
        if plot_components is True:
            self.enable_plot_components()

    def _connect_component_line(self, component):
        if hasattr(component, "_model_plot_line"):
            component.connect(component._model_plot_line.update)
            for parameter in component.parameters:
                parameter.connect(component._model_plot_line.update)

    def _disconnect_component_line(self, component):
        if hasattr(component, "_model_plot_line"):
            component.disconnect(component._model_plot_line.update)
            for parameter in component.parameters:
                parameter.disconnect(component._model_plot_line.update)

    def _connect_component_lines(self):
        for component in [component for component in self if
                          component.active]:
            self._connect_component_line(component)

    def _disconnect_component_lines(self):
        for component in [component for component in self if
                          component.active]:
            self._disconnect_component_line(component)

    def _plot_component(self, component):
        line = hyperspy.drawing.spectrum.SpectrumLine()
        line.data_function = component._component2plot
        # Add the line to the figure
        self._plot.signal_plot.add_line(line)
        line.plot()
        component._model_plot_line = line
        self._connect_component_line(component)

    def _update_component_line(self, component):
        if hasattr(component, "_model_plot_line"):
            component._model_plot_line.update()

    def _disable_plot_component(self, component):
        self._disconnect_component_line(component)
        if hasattr(component, "_model_plot_line"):
            component._model_plot_line.close()
            del component._model_plot_line
        self._plot_components = False

    def _close_plot(self):
        if self._plot_components is True:
            self.disable_plot_components()
        self._disconnect_parameters2update_plot()
        self._model_line = None

    def enable_plot_components(self):
        if self._plot is None or self._plot_components:
            return
        self._plot_components = True
        for component in [component for component in self if
                          component.active]:
            self._plot_component(component)

    def disable_plot_components(self):
        if self._plot is None:
            return
        for component in self:
            self._disable_plot_component(component)
        self._plot_components = False

    def set_current_values_to(self, components_list=None, mask=None):
        """Set parameter values for all positions to the current ones.

        Parameters
        ----------
        component_list : list of components, optional
            If a list of components is given, the operation will be performed
            only in the value of the parameters of the given components.
            The components can be specified by name, index or themselves.
        mask : boolean numpy array or None, optional
            The operation won't be performed where mask is True.

        """

        warnings.warn(
            "This method has been renamed to `assign_current_values_to_all` "
            "and it will be removed in the next release", DeprecationWarning)
        return self.assign_current_values_to_all(
            components_list=components_list, mask=mask)

    def assign_current_values_to_all(self, components_list=None, mask=None):
        """Set parameter values for all positions to the current ones.

        Parameters
        ----------
        component_list : list of components, optional
            If a list of components is given, the operation will be performed
            only in the value of the parameters of the given components.
            The components can be specified by name, index or themselves.
        mask : boolean numpy array or None, optional
            The operation won't be performed where mask is True.

        """
        if components_list is None:
            components_list = []
            for comp in self:
                if comp.active:
                    components_list.append(comp)
        else:
            components_list = [self._get_component(x) for x in components_list]

        for comp in components_list:
            for parameter in comp.parameters:
                parameter.assign_current_value_to_all(mask=mask)

    def _enable_ext_bounding(self, components=None):
        """
        """
        if components is None:
            components = self
        for component in components:
            for parameter in component.parameters:
                parameter.ext_bounded = True

    def _disable_ext_bounding(self, components=None):
        """
        """
        if components is None:
            components = self
        for component in components:
            for parameter in component.parameters:
                parameter.ext_bounded = False

    def export_results(self, folder=None, format=None, save_std=False,
                       only_free=True, only_active=True):
        """Export the results of the parameters of the model to the desired
        folder.

        Parameters
        ----------
        folder : str or None
            The path to the folder where the file will be saved. If `None` the
            current folder is used by default.
        format : str
            The format to which the data will be exported. It must be the
            extension of any format supported by HyperSpy. If None, the default
            format for exporting as defined in the `Preferences` will be used.
        save_std : bool
            If True, also the standard deviation will be saved.
        only_free : bool
            If True, only the value of the parameters that are free will be
            exported.
        only_active : bool
            If True, only the value of the active parameters will be exported.

        Notes
        -----
        The name of the files will be determined by each the Component and
        each Parameter name attributes. Therefore, it is possible to customise
        the file names modify the name attributes.

        """
        for component in self:
            if only_active is False or component.active:
                component.export(folder=folder, format=format,
                                 save_std=save_std, only_free=only_free)

    def plot_results(self, only_free=True, only_active=True):
        """Plot the value of the parameters of the model

        Parameters
        ----------

        only_free : bool
            If True, only the value of the parameters that are free will be
            plotted.
        only_active : bool
            If True, only the value of the active parameters will be plotted.

        Notes
        -----
        The name of the files will be determined by each the Component and
        each Parameter name attributes. Therefore, it is possible to customise
        the file names modify the name attributes.

        """
        for component in self:
            if only_active is False or component.active:
                component.plot(only_free=only_free)

    def print_current_values(self, only_free=True):
        """Print the value of each parameter of the model.

        Parameters
        ----------
        only_free : bool
            If True, only the value of the parameters that are free will
             be printed.

        """
        print "Components\tParameter\tValue"
        for component in self:
            if component.active:
                if component.name:
                    print(component.name)
                else:
                    print(component._id_name)
                parameters = component.free_parameters if only_free \
                    else component.parameters
                for parameter in parameters:
                    if not hasattr(parameter.value, '__iter__'):
                        print("\t\t%s\t%g" % (
                            parameter.name, parameter.value))

    def enable_adjust_position(
            self, components=None, fix_them=True, show_label=True):
        """Allow changing the *x* position of component by dragging
        a vertical line that is plotted in the signal model figure

        Parameters
        ----------
        components : {None, list of components}
            If None, the position of all the active components of the
            model that has a well defined *x* position with a value
            in the axis range will get a position adjustment line.
            Otherwise the feature is added only to the given components.
            The components can be specified by name, index or themselves.
        fix_them : bool
            If True the position parameter of the components will be
            temporarily fixed until adjust position is disable.
            This can
            be useful to iteratively adjust the component positions and
            fit the model.
        show_label : bool, optional
            If True, a label showing the component name is added to the
            plot next to the vertical line.

        See also
        --------
        disable_adjust_position

        """
        if (self._plot is None or
                self._plot.is_active() is False):
            self.plot()
        if self._position_widgets:
            self.disable_adjust_position()
        on_figure_window_close(self._plot.signal_plot.figure,
                               self.disable_adjust_position)
        if components:
            components = [self._get_component(x) for x in components]
        else:
            self._adjust_position_all = (fix_them, show_label)

        components = components if components else self
        if not components:
            # The model does not have components so we do nothing
            return
        components = [
            component for component in components if component.active]
        for component in components:
            self._make_position_adjuster(component, fix_them, show_label)

    def _make_position_adjuster(self, component, fix_it, show_label):
        if (component._position is not None and
                not component._position.twin):
            set_value = component._position._set_value
            get_value = component._position._get_value
        else:
            return
        # Create an AxesManager for the widget
        axis_dict = self.axes_manager.signal_axes[0].get_axis_dictionary()
        am = AxesManager([axis_dict, ])
        am._axes[0].navigate = True
        try:
            am._axes[0].value = get_value()
        except TraitError:
            # The value is outside of the axis range
            return
        # Create the vertical line and labels
        if show_label:
            self._position_widgets.extend((
                DraggableVerticalLine(am),
                DraggableLabel(am),))
            # Store the component for bookkeeping, and to reset
            # its twin when disabling adjust position
            self._position_widgets[-2].component = component
            self._position_widgets[-1].component = component
            w = self._position_widgets[-1]
            w.string = component._get_short_description().replace(
                ' component', '')
            w.set_mpl_ax(self._plot.signal_plot.ax)
            self._position_widgets[-2].set_mpl_ax(
                self._plot.signal_plot.ax)
        else:
            self._position_widgets.extend((
                DraggableVerticalLine(am),))
            # Store the component for bookkeeping, and to reset
            # its twin when disabling adjust position
            self._position_widgets[-1].component = component
            self._position_widgets[-1].set_mpl_ax(
                self._plot.signal_plot.ax)
        # Create widget -> parameter connection
        am._axes[0].continuous_value = True
        am._axes[0].on_trait_change(set_value, 'value')
        # Create parameter -> widget connection
        # This is done with a duck typing trick
        # We disguise the AxesManager axis of Parameter by adding
        # the _twin attribute
        am._axes[0]._twins = set()
        component._position.twin = am._axes[0]

    def disable_adjust_position(self):
        """Disables the interactive adjust position feature

        See also
        --------
        enable_adjust_position

        """
        self._adjust_position_all = False
        while self._position_widgets:
            pw = self._position_widgets.pop()
            if hasattr(pw, 'component'):
                pw.component._position.twin = None
                del pw.component
            pw.close()
            del pw

    def fit_component(self, component, signal_range="interactive",
                      estimate_parameters=True, fit_independent=False, **kwargs):
        """Fit just the given component in the given signal range.

        This method is useful to obtain starting parameters for the
        components. Any keyword arguments are passed to the fit method.

        Parameters
        ----------
        component : component instance
            The component must be in the model, otherwise an exception
            is raised. The component can be specified by name, index or itself.
        signal_range : {'interactive', (left_value, right_value), None}
            If 'interactive' the signal range is selected using the span
             selector on the spectrum plot. The signal range can also
             be manually specified by passing a tuple of floats. If None
             the current signal range is used.
        estimate_parameters : bool, default True
            If True will check if the component has an
            estimate_parameters function, and use it to estimate the
            parameters in the component.
        fit_independent : bool, default False
            If True, all other components are disabled. If False, all other
            component paramemeters are fixed.

        Examples
        --------
        Signal range set interactivly

        >>> g1 = components.Gaussian()
        >>> m.append(g1)
        >>> m.fit_component(g1)

        Signal range set through direct input

        >>> m.fit_component(g1, signal_range=(50,100))
        """
        component = self._get_component(component)
        cf = ComponentFit(self, component, signal_range,
                          estimate_parameters, fit_independent, **kwargs)
        if signal_range == "interactive":
            cf.edit_traits()
        else:
            cf.apply()

    def set_parameters_not_free(self, component_list=None,
                                parameter_name_list=None):
        """
        Sets the parameters in a component in a model to not free.

        Parameters
        ----------
        component_list : None, or list of hyperspy components, optional
            If None, will apply the function to all components in the model.
            If list of components, will apply the functions to the components
            in the list.  The components can be specified by name, index or
            themselves.
        parameter_name_list : None or list of strings, optional
            If None, will set all the parameters to not free.
            If list of strings, will set all the parameters with the same name
            as the strings in parameter_name_list to not free.

        Examples
        --------
        >>> v1 = components.Voigt()
        >>> m.append(v1)
        >>> m.set_parameters_not_free()

        >>> m.set_parameters_not_free(component_list=[v1], parameter_name_list=['area','centre'])

        See also
        --------
        set_parameters_free
        hyperspy.component.Component.set_parameters_free
        hyperspy.component.Component.set_parameters_not_free
        """

        if not component_list:
            component_list = []
            for _component in self:
                component_list.append(_component)
        else:
            component_list = [self._get_component(x) for x in component_list]

        for _component in component_list:
            _component.set_parameters_not_free(parameter_name_list)

    def set_parameters_free(self, component_list=None,
                            parameter_name_list=None):
        """
        Sets the parameters in a component in a model to free.

        Parameters
        ----------
        component_list : None, or list of hyperspy components, optional
            If None, will apply the function to all components in the model.
            If list of components, will apply the functions to the components
            in the list. The components can be specified by name, index or
            themselves.

        parameter_name_list : None or list of strings, optional
            If None, will set all the parameters to not free.
            If list of strings, will set all the parameters with the same name
            as the strings in parameter_name_list to not free.

        Examples
        --------
        >>> v1 = components.Voigt()
        >>> m.append(v1)
        >>> m.set_parameters_free()
        >>> m.set_parameters_free(component_list=[v1], parameter_name_list=['area','centre'])

        See also
        --------
        set_parameters_not_free
        hyperspy.component.Component.set_parameters_free
        hyperspy.component.Component.set_parameters_not_free
        """

        if not component_list:
            component_list = []
            for _component in self:
                component_list.append(_component)
        else:
            component_list = [self._get_component(x) for x in component_list]

        for _component in component_list:
            _component.set_parameters_free(parameter_name_list)

    def set_parameters_value(
            self, parameter_name, value, component_list=None, only_current=False):
        """
        Sets the value of a parameter in components in a model to a specified value

        Parameters
        ----------
        parameter_name : string
            Name of the parameter whos value will be changed
        value : number
            The new value of the parameter
        component_list : list of hyperspy components, optional
            A list of components whos parameters will changed. The components
            can be specified by name, index or themselves.

        only_current : bool, default False
            If True, will only change the parameter value at the current position in the model
            If False, will change the parameter value for all the positions.

        Examples
        --------
        >>> v1 = components.Voigt()
        >>> v2 = components.Voigt()
        >>> m.extend([v1,v2])
        >>> m.set_parameters_value('area', 5)
        >>> m.set_parameters_value('area', 5, component_list=[v1])
        >>> m.set_parameters_value('area', 5, component_list=[v1], only_current=True)

        """

        if not component_list:
            component_list = []
            for _component in self:
                component_list.append(_component)
        else:
            component_list = [self._get_component(x) for x in component_list]

        for _component in component_list:
            for _parameter in _component.parameters:
                if _parameter.name == parameter_name:
                    if only_current:
                        _parameter.value = value
                        _parameter.store_current_value_in_array()
                    else:
                        _parameter.value = value
                        _parameter.assign_current_value_to_all()

    def as_dictionary(self, picklable=False):
        """Returns a dictionary of the model, including full Signal,
        all components, degrees of freedom (dof) and chi-squared (chisq) with values.

        All values (except functions) are references

        Parameters
        ----------
        picklable : Bool (optional, False)
            If any found functions will be pickled

        Returns
        -------
        dictionary : a complete dictionary of the model, which includes at least the following fields:
            components : list
                a list of dictionaries of components, one per
            spectrum : Signal
                a Signal of the original model
            _whitelist : dictionary
                a dictionary with keys used as references for saved attributes, for more information, see
                :meth:`hyperspy.misc.export_dictionary.export_to_dictionary`
            * any field from _whitelist.keys() *
        Examples
        --------
        >>> s = signals.Spectrum(np.random.random((10,100)))
        >>> m = create_model(s)
        >>> l1 = components.Lorentzian()
        >>> l2 = components.Lorentzian()
        >>> m.append(l1)
        >>> m.append(l2)
        >>> dict = m.as_dictionary()
        >>> m2 = create_model(dict)

        """
        dic = {
            'components': [
                c.as_dictionary(picklable) for c in self],
            'spectrum': self.spectrum}
        export_to_dictionary(self, self._whitelist, dic, picklable)

        def remove_empty_numpy_strings(dic):
            for k, v in dic.iteritems():
                if isinstance(v, dict):
                    remove_empty_numpy_strings(v)
                elif isinstance(v, list):
                    for vv in v:
                        if isinstance(vv, dict):
                            remove_empty_numpy_strings(vv)
<<<<<<< HEAD
                        elif isinstance(vv, numpy.string_) and len(vv) == 0:
                            vv = ''
                elif isinstance(v, numpy.string_) and len(v) == 0:
=======
                        elif isinstance(vv, np.string_) and len(vv) == 0:
                            vv = ''
                elif isinstance(v, np.string_) and len(v) == 0:
>>>>>>> 79a36639
                    del dic[k]
                    dic[k] = ''
        remove_empty_numpy_strings(dic)

        return dic

    def set_component_active_value(
            self, value, component_list=None, only_current=False):
        """
        Sets the component 'active' parameter to a specified value

        Parameters
        ----------
        value : bool
            The new value of the 'active' parameter
        component_list : list of hyperspy components, optional
            A list of components whos parameters will changed. The components
            can be specified by name, index or themselves.

        only_current : bool, default False
            If True, will only change the parameter value at the current position in the model
            If False, will change the parameter value for all the positions.

        Examples
        --------
        >>> v1 = components.Voigt()
        >>> v2 = components.Voigt()
        >>> m.extend([v1,v2])
        >>> m.set_component_active_value(False)
        >>> m.set_component_active_value(True, component_list=[v1])
        >>> m.set_component_active_value(False, component_list=[v1], only_current=True)

        """

        if not component_list:
            component_list = []
            for _component in self:
                component_list.append(_component)
        else:
            component_list = [self._get_component(x) for x in component_list]

        for _component in component_list:
            _component.active = value
            if _component.active_is_multidimensional:
                if only_current:
                    _component._active_array[
                        self.axes_manager.indices[
                            ::-
                            1]] = value
                else:
                    _component._active_array.fill(value)

    def __getitem__(self, value, not_components=False, isNavigation=None):
        """x.__getitem__(y) <==> x[y]"""
        if isinstance(value, str):
            component_list = []
            for component in self:
                if component.name:
                    if component.name == value:
                        component_list.append(component)
                elif component._id_name == value:
                    component_list.append(component)
            if component_list:
                if len(component_list) == 1:
                    return(component_list[0])
                else:
                    raise ValueError(
                        "There are several components with "
                        "the name \"" + str(value) + "\"")
            else:
                raise ValueError(
                    "Component name \"" + str(value) +
                    "\" not found in model")
        elif not not_components:
            return list.__getitem__(self, value)
        else:
            if isNavigation is None:
                raise ValueError('has to be either navigation or signal slice')
            slices = value
            try:
                len(slices)
            except TypeError:
                slices = (slices,)

            if not isNavigation:
                slices_new = ()
                for s in slices:
                    if not isinstance(s, slice):
                        slices_new += (slice(s, s + 1, None),)
                    else:
                        slices_new += (s,)
                slices = slices_new

            _orig_slices = slices

            # Create a deepcopy of self.spectrum that contains a view of
            # self.spectrum.data
            _spectrum = self.spectrum._deepcopy_with_new_data(
                self.spectrum.data)

            if isNavigation:
                idx = [el.index_in_array for el in
                       _spectrum.axes_manager.navigation_axes]
            else:
                idx = [el.index_in_array for el in
                       _spectrum.axes_manager.signal_axes]

            # Add support for Ellipsis
            if Ellipsis in _orig_slices:
                _orig_slices = list(_orig_slices)
                # Expand the first Ellipsis
                ellipsis_index = _orig_slices.index(Ellipsis)
                _orig_slices.remove(Ellipsis)
                _orig_slices = (_orig_slices[:ellipsis_index] +
                                [slice(None), ] * max(0, len(idx) - len(_orig_slices)) +
                                _orig_slices[ellipsis_index:])
                # Replace all the following Ellipses by :
                while Ellipsis in _orig_slices:
                    _orig_slices[_orig_slices.index(Ellipsis)] = slice(None)
                _orig_slices = tuple(_orig_slices)
            if len(_orig_slices) > len(idx):
                raise IndexError("too many indices")

            slices = np.array([slice(None,)] *
                              len(_spectrum.axes_manager._axes))

            slices[idx] = _orig_slices + (slice(None),) * max(
                0, len(idx) - len(_orig_slices))

            array_slices = []
            for slice_, axis in zip(slices, _spectrum.axes_manager._axes):
                if (isinstance(slice_, slice) or
                        len(_spectrum.axes_manager._axes) < 2):
                    array_slices.append(axis._slice_me(slice_))
                else:
                    if isinstance(slice_, float):
                        slice_ = axis.value2index(slice_)
                    array_slices.append(slice_)
                    _spectrum._remove_axis(axis.index_in_axes_manager)

            _spectrum.data = _spectrum.data[array_slices]
            if self.spectrum.metadata.has_item('Signal.Noise_properties.variance'):
                if isinstance(self.spectrum.metadata.Signal.Noise_properties.variance, Signal):
                    _spectrum.metadata.Signal.Noise_properties.variance = self.spectrum.metadata.Signal.Noise_properties.variance.__getitem__(
                        _orig_slices,
                        isNavigation)
            _spectrum.get_dimensions_from_data()
            from hyperspy import components
            _model = self.__class__(_spectrum)
            for c in _model:
                _model.remove(c)
            # create components:
            twin_dict = {}
            for c in self:
                _model.append(getattr(components, c._id_name)())
            if isNavigation:
                _model.dof.data = np.atleast_1d(
                    self.dof.data[
                        tuple(
                            array_slices[
                                :-
                                1])])
                _model.chisq.data = np.atleast_1d(
                    self.chisq.data[
                        tuple(
                            array_slices[
                                :-
                                1])])
                for ic, c in enumerate(_model):
                    c.name = self[ic].name
                    for p_new, p_orig in zip(c.parameters, self[ic].parameters):
                        p_new.free = p_orig.free
                        p_new.std = p_orig.std
                        p_new.ext_bounded = p_orig.ext_bounded
                        p_new.ext_force_positive = p_orig.ext_force_positive
                        p_new.twin_function = p_orig.twin_function
                        p_new.twin_inverse_function = p_orig.twin_inverse_function
                        p_new.map = np.atleast_1d(
                            p_orig.map[
                                tuple(
                                    array_slices[
                                        :-
                                        1])])
                        p_new.value = p_orig.value
                        twin_dict[id(p_orig)] = ([id(i)
                                                  for i in list(p_orig._twins)], p_new)
                    # if hasattr(c, '_important'):
                    #    for i in c._important:
                    #        if i['signal_like']:
                    #            tmp  = getattr(_model[ic], i['name']).__getitem__(_orig_slices, isNavigation)
                    #            getattr(c, i['name']) = tmp
                    #        else:
                    # getattr(c, i['name']) = getattr(_model[ic], i['name'])
            else:
                for ic, c in enumerate(_model):
                    c.name = self[ic].name
                    for p_new, p_orig in zip(c.parameters, self[ic].parameters):
                        p_new.free = p_orig.free
                        p_new.std = p_orig.std
                        p_new.ext_bounded = p_orig.ext_bounded
                        p_new.ext_force_positive = p_orig.ext_force_positive
                        p_new.twin_function = p_orig.twin_function
                        p_new.twin_inverse_function = p_orig.twin_inverse_function
                        p_new.map = p_orig.map
                        p_new.value = p_new.map['values'].ravel()[0]
                        twin_dict[id(p_orig)] = ([id(i)
                                                  for i in list(p_orig._twins)], p_new)
                _model.dof.data = self.dof.data
                for index in _model.axes_manager:
                    _model._calculate_chisq()
            for k in twin_dict.keys():
                for tw_id in twin_dict[k][0]:
                    twin_dict[tw_id][1].twin = twin_dict[k][1]
            return _model


class modelSpecialSlicers:

    def __init__(self, model, isNavigation):
        self.isNavigation = isNavigation
        self.model = model

    def __getitem__(self, slices):
        return self.model.__getitem__(slices, True, self.isNavigation)<|MERGE_RESOLUTION|>--- conflicted
+++ resolved
@@ -54,10 +54,7 @@
 from hyperspy.component import Component
 from hyperspy.signal import Signal
 from hyperspy.misc.export_dictionary import export_to_dictionary, load_from_dictionary
-<<<<<<< HEAD
-
-=======
->>>>>>> 79a36639
+
 
 weights_deprecation_warning = (
     'The `weights` argument is deprecated and will be removed '
@@ -266,12 +263,9 @@
 
         if '_whitelist' in dic:
             load_from_dictionary(self, dic)
-<<<<<<< HEAD
 
         self.inav = modelSpecialSlicers(self, True)
         self.isig = modelSpecialSlicers(self, False)
-=======
->>>>>>> 79a36639
 
     def __repr__(self):
         return u"<Model %s>".encode('utf8') % super(Model, self).__repr__()
@@ -2034,15 +2028,9 @@
                     for vv in v:
                         if isinstance(vv, dict):
                             remove_empty_numpy_strings(vv)
-<<<<<<< HEAD
-                        elif isinstance(vv, numpy.string_) and len(vv) == 0:
-                            vv = ''
-                elif isinstance(v, numpy.string_) and len(v) == 0:
-=======
                         elif isinstance(vv, np.string_) and len(vv) == 0:
                             vv = ''
                 elif isinstance(v, np.string_) and len(v) == 0:
->>>>>>> 79a36639
                     del dic[k]
                     dic[k] = ''
         remove_empty_numpy_strings(dic)
