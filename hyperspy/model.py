# -*- coding: utf-8 -*-
# Copyright 2007-2011 The Hyperspy developers
#
# This file is part of  Hyperspy.
#
#  Hyperspy is free software: you can redistribute it and/or modify
# it under the terms of the GNU General Public License as published by
# the Free Software Foundation, either version 3 of the License, or
# (at your option) any later version.
#
#  Hyperspy is distributed in the hope that it will be useful,
# but WITHOUT ANY WARRANTY; without even the implied warranty of
# MERCHANTABILITY or FITNESS FOR A PARTICULAR PURPOSE.  See the
# GNU General Public License for more details.
#
# You should have received a copy of the GNU General Public License
# along with  Hyperspy.  If not, see <http://www.gnu.org/licenses/>.

import copy
import os
import tempfile
import warnings
import numbers
import numpy as np
import numpy.linalg
import scipy.odr as odr
from scipy.optimize import (leastsq,
                            fmin,
                            fmin_cg,
                            fmin_ncg,
                            fmin_bfgs,
                            fmin_cobyla,
                            fmin_l_bfgs_b,
                            fmin_tnc,
                            fmin_powell)
from traits.trait_errors import TraitError
import traits.api as t

from hyperspy import components
from hyperspy import messages
from hyperspy.signal import Signal
import hyperspy.drawing.spectrum
from hyperspy.axes import AxesManager
from hyperspy.drawing.utils import on_figure_window_close
from hyperspy.misc import progressbar
from hyperspy._signals.eels import EELSSpectrum, Spectrum
from hyperspy.defaults_parser import preferences
from hyperspy.axes import generate_axis
from hyperspy.exceptions import WrongObjectError
from hyperspy.decorators import interactive_range_selector
from hyperspy.misc.mpfit.mpfit import mpfit
from hyperspy.axes import AxesManager
from hyperspy.drawing.widgets import (DraggableVerticalLine,
                                      DraggableLabel)
from hyperspy.gui.tools import ComponentFit
from hyperspy.component import Component
from hyperspy.signal import Signal

weights_deprecation_warning = (
    'The `weights` argument is deprecated and will be removed '
    'in the next release. ')


class Model(list):

    """One-dimensional model and data fitting.

    A model is constructed as a linear combination of :mod:`components` that
    are added to the model using :meth:`append` or :meth:`extend`. There
    are many predifined components available in the in the :mod:`components`
    module. If needed, new components can easyly created using the code of
    existing components as a template.

    Once defined, the model can be fitted to the data using :meth:`fit` or
    :meth:`multifit`. Once the optimizer reaches the convergence criteria or
    the maximum number of iterations the new value of the component parameters
    are stored in the components.

    It is possible to access the components in the model by their name or by
    the index in the model. An example is given at the end of this docstring.

    Attributes
    ----------

    spectrum : Spectrum instance or a dictionary of model
        It contains the data to fit.
    chisq : A Signal of floats
        Chi-squared of the signal (or np.nan if not yet fit)
    dof : A Signal of integers
        Degrees of freedom of the signal (0 if not yet fit)
    red_chisq

    Methods
    -------

    append
        Append one component to the model.
    extend
        Append multiple components to the model.
    remove
        Remove component from model.
    as_signal
        Generate a Spectrum instance (possible multidimensional)
        from the model.
    store_current_values
        Store the value of the parameters at the current position.
    fetch_stored_values
        Fetch stored values of the parameters.
    update_plot
        Force a plot update. (In most cases the plot should update
        automatically.)
    set_signal_range, remove_signal range, reset_signal_range,
    add signal_range.
        Customize the signal range to fit.
    fit, multifit
        Fit the model to the data at the current position or the
        full dataset.
    save_parameters2file, load_parameters_from_file
        Save/load the parameter values to/from a file.
    plot
        Plot the model and the data.
    enable_plot_components, disable_plot_components
        Plot each component separately. (Use after `plot`.)
    set_current_values_to
        Set the current value of all the parameters of the given component as
        the value for all the dataset.
    export_results
        Save the value of the parameters in separate files.
    plot_results
        Plot the value of all parameters at all positions.
    print_current_values
        Print the value of the parameters at the current position.
    enable_adjust_position, disable_adjust_position
        Enable/disable interactive adjustment of the position of the components
        that have a well defined position. (Use after `plot`).
    fit_component
        Fit just the given component in the given signal range, that can be
        set interactively.
    set_parameters_not_free, set_parameters_free
        Fit the `free` status of several components and parameters at once.
    set_parameters_value
        Set the value of a parameter in components in a model to a specified
        value.

    Examples
    --------
    In the following example we create a histogram from a normal distribution
    and fit it with a gaussian component. It demonstrates how to create
    a model from a :class:`~._signals.spectrum.Spectrum` instance, add
    components to it, adjust the value of the parameters of the components,
    fit the model to the data and access the components in the model.

    >>> s = signals.Spectrum(np.random.normal(scale=2, size=10000)).get_histogram()
    >>> g = components.Gaussian()
    >>> m = create_model(s)
    >>> m.append(g)
    >>> m.print_current_values()
    Components	Parameter	Value
    Gaussian
                sigma	1.000000
                A	1.000000
                centre	0.000000
    >>> g.centre.value = 3
    >>> m.print_current_values()
    Components	Parameter	Value
    Gaussian
                sigma	1.000000
                A	1.000000
                centre	3.000000
    >>> g.sigma.value
    1.0
    >>> m.fit()
    >>> g.sigma.value
    1.9779042300856682
    >>> m[0].sigma.value
    1.9779042300856682
    >>> m["Gaussian"].centre.value
    -0.072121936813224569

    """

    _firstimetouch = True

    def __init__(self, spectrum, **kwds):

        self._plot = None
        self._position_widgets = []
        if isinstance(spectrum, dict):
            self._load_dictionary(spectrum)
        else:
            kwds['spectrum'] = spectrum
            self._load_dictionary(kwds)
        self.inav = modelSpecialSlicers(self, True)
        self.isig = modelSpecialSlicers(self, False)

    def __hash__(self):
        # This is needed to simulate a hashable object so that PySide does not
        # raise an exception when using windows.connect
        return id(self)

    def _load_dictionary(self, dic):
        """Load data from dictionary.

        Parameters
        ----------
        dic : dictionary
            A dictionary containing at least a 'spectrum' keyword with either
            a spectrum itself, or a dictionary created with spectrum._to_dictionary()
            Additionally the dictionary can containt the following items:
            spectrum : Signal type or dictionary
                Either a signal itself, or a dictionary created from one
            axes_manager : dictionary (optional)
                Dictionary to define the axes (see the
                documentation of the AxesManager class for more details).
            free_parameters_boundaries : list (optional)
                A list of free parameters boundaries
            low_loss : (optional)
            convolved : boolean (optional)
            components : dictionary (optional)
                Dictionary, with information about components of the model
                (see the documentation of component.to_dictionary() method)
            chisq : dictionary
                A dictionary of signal of chi-squared
            dof : dictionary
                A dictionary of signal of degrees-of-freedom
        """

        if isinstance(dic['spectrum'], dict):
            self.spectrum = Spectrum(**dic['spectrum'])
        else:
            self.spectrum = dic['spectrum']

        self.axes_manager = self.spectrum.axes_manager
        self.axis = self.axes_manager.signal_axes[0]
        self.axes_manager.connect(self.fetch_stored_values)
        self.channel_switches = np.array([True] * len(self.axis.axis))

        if 'chisq' in dic:
            self.chisq = Signal(**dic['chisq'])
        else:
            self.chisq = self.spectrum._get_navigation_signal()
            self.chisq.change_dtype("float")
            self.chisq.data.fill(np.nan)
            self.chisq.metadata.General.title = self.spectrum.metadata.General.title + \
                ' chi-squared'

        if 'dof' in dic:
            self.dof = Signal(**dic['dof'])
        else:
            self.dof = self.chisq._deepcopy_with_new_data(
                np.zeros_like(self.chisq.data, dtype='int'))
            self.dof.metadata.General.title = self.spectrum.metadata.General.title + \
                ' degrees of freedom'

        if 'free_parameters_boundaries' in dic:
            self.free_parameters_boundaries = copy.deepcopy(
                dic['free_parameters_boundaries'])
        else:
            self.free_parameters_boundaries = None

        if 'low_loss' in dic:
            if dic['low_loss'] is not None:
                self._low_loss = Signal(**dic['low_loss'])
            else:
                self._low_loss = None
        else:
            self._low_loss = None

        if 'convolved' in dic:
            self.convolved = dic['convolved']
        else:
            self.convolved = False

        if 'components' in dic:
            while len(self) != 0:
                self.remove(self[0])
            id_dict = {}

            for c in dic['components']:
                if '_init_par' in c:
                    tmp = []
                    for i in c['_init_par']:
                        if i == 'spectrum':
                            tmp.append(Spectrum(**c[i]))
                        else:
                            tmp.append(c[i])
                    self.append(getattr(components, c['_id_name'])(*tmp))
                else:
                    self.append(getattr(components, c['_id_name'])())
                id_dict.update(self[-1]._load_dictionary(c))
            # deal with twins:
            for c in dic['components']:
                for p in c['parameters']:
                    for t in p['_twins']:
                        id_dict[t].twin = id_dict[p['id']]

    def __repr__(self):
        return "<Model %s>" % super(Model, self).__repr__()

    def _get_component(self, object):
        if isinstance(object, int) or isinstance(object, str):
            object = self[object]
        elif not isinstance(object, Component):
            raise ValueError("Not a component or component id.")
        return object

    def insert(self):
        raise NotImplementedError

    @property
    def spectrum(self):
        return self._spectrum

    @spectrum.setter
    def spectrum(self, value):
        if isinstance(value, Spectrum):
            self._spectrum = value
        else:
            raise WrongObjectError(str(type(value)), 'Spectrum')

    @property
    def low_loss(self):
        return self._low_loss

    @low_loss.setter
    def low_loss(self, value):
        if value is not None:
            if (value.axes_manager.navigation_shape !=
                    self.spectrum.axes_manager.navigation_shape):
                raise ValueError('The low-loss does not have '
                                 'the same navigation dimension as the '
                                 'core-loss')
            self._low_loss = value
            self.set_convolution_axis()
            self.convolved = True
        else:
            self._low_loss = value
            self.convolution_axis = None
            self.convolved = False

    # Extend the list methods to call the _touch when the model is modified

    def append(self, object):
        # Check if any of the other components in the model has the same name
        if object in self:
            raise ValueError("Component already in model")
        component_name_list = []
        for component in self:
            component_name_list.append(component.name)
        name_string = ""
        if object.name:
            name_string = object.name
        else:
            name_string = object._id_name

        if name_string in component_name_list:
            temp_name_string = name_string
            index = 0
            while temp_name_string in component_name_list:
                temp_name_string = name_string + "_" + str(index)
                index += 1
            name_string = temp_name_string
        object.name = name_string

        object._axes_manager = self.axes_manager
        object._create_arrays()
        list.append(self, object)
        object.model = self
        self._touch()

    def extend(self, iterable):
        for object in iterable:
            self.append(object)

    def __delitem__(self, object):
        list.__delitem__(self, object)
        object.model = None
        self._touch()

    def remove(self, object, touch=True):
        """Remove component from model.

        Examples
        --------

        >>> s = signals.Spectrum(np.empty(1))
        >>> m = create_model(s)
        >>> g = components.Gaussian()
        >>> m.append(g)

        You could remove `g` like this

        >>> m.remove(g)

        Like this:

        >>> m.remove("Gaussian")

        Or like this:

        >>> m.remove(0)

        """
        object = self._get_component(object)
        list.remove(self, object)
        object.model = None
        if touch is True:
            self._touch()

    def _touch(self):
        """Run model setup tasks

        This function is called everytime that we add or remove components
        from the model.
        """
        if self._get_auto_update_plot() is True:
            self._connect_parameters2update_plot()

    __touch = _touch

    def set_convolution_axis(self):
        """
        Creates an axis to use to generate the data of the model in the precise
        scale to obtain the correct axis and origin after convolution with the
        lowloss spectrum.
        """
        ll_axis = self.low_loss.axes_manager.signal_axes[0]
        dimension = self.axis.size + ll_axis.size - 1
        step = self.axis.scale
        knot_position = ll_axis.size - ll_axis.value2index(0) - 1
        self.convolution_axis = generate_axis(self.axis.offset, step,
                                              dimension, knot_position)

    def _connect_parameters2update_plot(self):
        for component in self:
            component.connect(self.update_plot)
            for parameter in component.parameters:
                if self.spectrum._plot is not None:
                    parameter.connect(self.update_plot)

    def _disconnect_parameters2update_plot(self):
        for component in self:
            component.disconnect(self.update_plot)
            for parameter in component.parameters:
                parameter.disconnect(self.update_plot)

    def as_signal(self, component_list=None, out_of_range_to_nan=True):
        """Returns a recreation of the dataset using the model.
        the spectral range that is not fitted is filled with nans.

        Parameters
        ----------
        component_list : list of hyperspy components, optional
            If a list of components is given, only the components given in the
            list is used in making the returned spectrum. The components can
            be specified by name, index or themselves.
        out_of_range_to_nan : bool
            If True the spectral range that is not fitted is filled with nans.

        Returns
        -------
        spectrum : An instance of the same class as `spectrum`.

        Examples
        --------
        >>> s = signals.Spectrum(np.random.random((10,100)))
        >>> m = create_model(s)
        >>> l1 = components.Lorentzian()
        >>> l2 = components.Lorentzian()
        >>> m.append(l1)
        >>> m.append(l2)
        >>> s1 = m.as_signal()
        >>> s2 = m.as_signal(component_list=[l1])

        """

        if component_list:
            component_list = [self._get_component(x) for x in component_list]
            active_state = []
            for component_ in self:
                active_state.append(component_.active)
                if component_ in component_list:
                    component_.active = True
                else:
                    component_.active = False
        data = np.empty(self.spectrum.data.shape, dtype='float')
        data.fill(np.nan)
        if out_of_range_to_nan is True:
            channel_switches_backup = copy.copy(self.channel_switches)
            self.channel_switches[:] = True
        maxval = self.axes_manager.navigation_size
        pbar = progressbar.progressbar(maxval=maxval)
        i = 0
        for index in self.axes_manager:
            self.fetch_stored_values(only_fixed=False)
            data[self.axes_manager._getitem_tuple][
                self.channel_switches] = self.__call__(
                non_convolved=not self.convolved, onlyactive=True)
            i += 1
            if maxval > 0:
                pbar.update(i)
        pbar.finish()
        if out_of_range_to_nan is True:
            self.channel_switches[:] = channel_switches_backup
        spectrum = self.spectrum.__class__(
            data,
            axes=self.spectrum.axes_manager._get_axes_dicts())
        spectrum.metadata.General.title = (
            self.spectrum.metadata.General.title + " from fitted model")
        spectrum.metadata.Signal.binned = self.spectrum.metadata.Signal.binned

        if component_list:
            for component_ in self:
                component_.active = active_state.pop(0)
        return spectrum

    def _get_auto_update_plot(self):
        if self._plot is not None and self._plot.is_active() is True:
            return True
        else:
            return False

    def _set_p0(self):
        self.p0 = ()
        for component in self:
            if component.active:
                for parameter in component.free_parameters:
                    self.p0 = (self.p0 + (parameter.value,)
                               if parameter._number_of_elements == 1
                               else self.p0 + parameter.value)

    def set_boundaries(self):
        """Generate the boundary list.

        Necessary before fitting with a boundary aware optimizer.

        """
        self.free_parameters_boundaries = []
        for component in self:
            if component.active:
                for param in component.free_parameters:
                    if param._number_of_elements == 1:
                        self.free_parameters_boundaries.append((
                            param._bounds))
                    else:
                        self.free_parameters_boundaries.extend((
                            param._bounds))

    def set_mpfit_parameters_info(self):
        self.mpfit_parinfo = []
        for component in self:
            if component.active:
                for param in component.free_parameters:
                    limited = [False, False]
                    limits = [0, 0]
                    if param.bmin is not None:
                        limited[0] = True
                        limits[0] = param.bmin
                    if param.bmax is not None:
                        limited[1] = True
                        limits[1] = param.bmax
                    if param._number_of_elements == 1:
                        self.mpfit_parinfo.append(
                            {'limited': limited,
                             'limits': limits})
                    else:
                        self.mpfit_parinfo.extend((
                            {'limited': limited,
                             'limits': limits},) * param._number_of_elements)

    def store_current_values(self):
        """ Store the parameters of the current coordinates into the
        parameters array.

        If the parameters array has not being defined yet it creates it filling
        it with the current parameters."""
        for component in self:
            component.store_current_parameters_in_map()

    def fetch_stored_values(self, only_fixed=False):
        """Fetch the value of the parameters that has been previously stored.

        Parameters
        ----------
        only_fixed : bool
            If True, only the fixed parameters are fetched.

        See Also
        --------
        store_current_values

        """
        switch_aap = (False != self._get_auto_update_plot())
        if switch_aap is True:
            self._disconnect_parameters2update_plot()
        for component in self:
            component.fetch_stored_values(only_fixed=only_fixed)
        if switch_aap is True:
            self._connect_parameters2update_plot()
            self.update_plot()

    def update_plot(self):
        if self.spectrum._plot is not None:
            try:
                self.spectrum._plot.signal_plot.ax_lines[1].update()
            except:
                self._disconnect_parameters2update_plot()

    def _fetch_values_from_p0(self, p_std=None):
        """Fetch the parameter values from the output of the optimzer `self.p0`

        Parameters
        ----------
        p_std : array
            array containing the corresponding standard deviatio
            n

        """
        comp_p_std = None
        counter = 0
        for component in self:  # Cut the parameters list
            if component.active is True:
                if p_std is not None:
                    comp_p_std = p_std[
                        counter: counter +
                        component._nfree_param]
                component.fetch_values_from_array(
                    self.p0[counter: counter + component._nfree_param],
                    comp_p_std, onlyfree=True)
                counter += component._nfree_param

    # Defines the functions for the fitting process -------------------------
    def _model2plot(self, axes_manager, out_of_range2nans=True):
        old_axes_manager = None
        if axes_manager is not self.axes_manager:
            old_axes_manager = self.axes_manager
            self.axes_manager = axes_manager
            self.fetch_stored_values()
        s = self.__call__(non_convolved=False, onlyactive=True)
        if old_axes_manager is not None:
            self.axes_manager = old_axes_manager
            self.fetch_stored_values()
        if out_of_range2nans is True:
            ns = np.empty((self.axis.axis.shape))
            ns.fill(np.nan)
            ns[self.channel_switches] = s
            s = ns
        return s

    def __call__(self, non_convolved=False, onlyactive=False):
        """Returns the corresponding model for the current coordinates

        Parameters
        ----------
        non_convolved : bool
            If True it will return the deconvolved model
        only_active : bool
            If True, only the active components will be used to build the model.

        cursor: 1 or 2

        Returns
        -------
        numpy array
        """

        if self.convolved is False or non_convolved is True:
            axis = self.axis.axis[self.channel_switches]
            sum_ = np.zeros(len(axis))
            if onlyactive is True:
                for component in self:  # Cut the parameters list
                    if component.active:
                        np.add(sum_, component.function(axis),
                               sum_)
            else:
                for component in self:  # Cut the parameters list
                    np.add(sum_, component.function(axis),
                           sum_)
            to_return = sum_

        else:  # convolved
            counter = 0
            sum_convolved = np.zeros(len(self.convolution_axis))
            sum_ = np.zeros(len(self.axis.axis))
            for component in self:  # Cut the parameters list
                if onlyactive:
                    if component.active:
                        if component.convolved:
                            np.add(sum_convolved,
                                   component.function(
                                       self.convolution_axis), sum_convolved)
                        else:
                            np.add(sum_,
                                   component.function(self.axis.axis), sum_)
                        counter += component._nfree_param
                else:
                    if component.convolved:
                        np.add(sum_convolved,
                               component.function(self.convolution_axis),
                               sum_convolved)
                    else:
                        np.add(sum_, component.function(self.axis.axis),
                               sum_)
                    counter += component._nfree_param
            to_return = sum_ + np.convolve(
                self.low_loss(self.axes_manager),
                sum_convolved, mode="valid")
            to_return = to_return[self.channel_switches]
        if self.spectrum.metadata.Signal.binned is True:
            to_return *= self.spectrum.axes_manager[-1].scale
        return to_return

    # TODO: the way it uses the axes
    def _set_signal_range_in_pixels(self, i1=None, i2=None):
        """Use only the selected spectral range in the fitting routine.

        Parameters
        ----------
        i1 : Int
        i2 : Int

        Notes
        -----
        To use the full energy range call the function without arguments.
        """

        self.backup_channel_switches = copy.copy(self.channel_switches)
        self.channel_switches[:] = False
        self.channel_switches[i1:i2] = True
        if self._get_auto_update_plot() is True:
            self.update_plot()

    @interactive_range_selector
    def set_signal_range(self, x1=None, x2=None):
        """Use only the selected spectral range defined in its own units in the
        fitting routine.

        Parameters
        ----------
        E1 : None or float
        E2 : None or float

        Notes
        -----
        To use the full energy range call the function without arguments.
        """
        i1, i2 = self.axis.value2index(x1), self.axis.value2index(x2)
        self._set_signal_range_in_pixels(i1, i2)

    def _remove_signal_range_in_pixels(self, i1=None, i2=None):
        """Removes the data in the given range from the data range that
        will be used by the fitting rountine

        Parameters
        ----------
        x1 : None or float
        x2 : None or float
        """
        self.channel_switches[i1:i2] = False
        if self._get_auto_update_plot() is True:
            self.update_plot()

    @interactive_range_selector
    def remove_signal_range(self, x1=None, x2=None):
        """Removes the data in the given range from the data range that
        will be used by the fitting rountine

        Parameters
        ----------
        x1 : None or float
        x2 : None or float

        """
        i1, i2 = self.axis.value2index(x1), self.axis.value2index(x2)
        self._remove_signal_range_in_pixels(i1, i2)

    def reset_signal_range(self):
        '''Resets the data range'''
        self._set_signal_range_in_pixels()

    def _add_signal_range_in_pixels(self, i1=None, i2=None):
        """Adds the data in the given range from the data range that
        will be used by the fitting rountine

        Parameters
        ----------
        x1 : None or float
        x2 : None or float
        """
        self.channel_switches[i1:i2] = True
        if self._get_auto_update_plot() is True:
            self.update_plot()

    @interactive_range_selector
    def add_signal_range(self, x1=None, x2=None):
        """Adds the data in the given range from the data range that
        will be used by the fitting rountine

        Parameters
        ----------
        x1 : None or float
        x2 : None or float

        """
        i1, i2 = self.axis.value2index(x1), self.axis.value2index(x2)
        self._add_signal_range_in_pixels(i1, i2)

    def reset_the_signal_range(self):
        self.channel_switches[:] = True
        if self._get_auto_update_plot() is True:
            self.update_plot()

    def _model_function(self, param):

        if self.convolved is True:
            counter = 0
            sum_convolved = np.zeros(len(self.convolution_axis))
            sum = np.zeros(len(self.axis.axis))
            for component in self:  # Cut the parameters list
                if component.active is True:
                    if component.convolved is True:
                        np.add(sum_convolved, component.__tempcall__(param[
                            counter:counter + component._nfree_param],
                            self.convolution_axis), sum_convolved)
                    else:
                        np.add(sum, component.__tempcall__(param[counter:counter +
                                                                 component._nfree_param], self.axis.axis), sum)
                    counter += component._nfree_param

            to_return = (sum + np.convolve(self.low_loss(self.axes_manager),
                                           sum_convolved, mode="valid"))[
                self.channel_switches]

        else:
            axis = self.axis.axis[self.channel_switches]
            counter = 0
            first = True
            for component in self:  # Cut the parameters list
                if component.active is True:
                    if first is True:
                        sum = component.__tempcall__(param[counter:counter +
                                                           component._nfree_param], axis)
                        first = False
                    else:
                        sum += component.__tempcall__(param[counter:counter +
                                                            component._nfree_param], axis)
                    counter += component._nfree_param
            to_return = sum

        if self.spectrum.metadata.Signal.binned is True:
            to_return *= self.spectrum.axes_manager[-1].scale
        return to_return

    def _jacobian(self, param, y, weights=None):
        if self.convolved is True:
            counter = 0
            grad = np.zeros(len(self.axis.axis))
            for component in self:  # Cut the parameters list
                if component.active:
                    component.fetch_values_from_array(param[counter:counter +
                                                            component._nfree_param], onlyfree=True)
                    if component.convolved:
                        for parameter in component.free_parameters:
                            par_grad = np.convolve(
                                parameter.grad(self.convolution_axis),
                                self.low_loss(self.axes_manager),
                                mode="valid")
                            if parameter._twins:
                                for parameter in parameter._twins:
                                    np.add(par_grad, np.convolve(
                                        parameter.grad(
                                            self.convolution_axis),
                                        self.low_loss(self.axes_manager),
                                        mode="valid"), par_grad)
                            grad = np.vstack((grad, par_grad))
                        counter += component._nfree_param
                    else:
                        for parameter in component.free_parameters:
                            par_grad = parameter.grad(self.axis.axis)
                            if parameter._twins:
                                for parameter in parameter._twins:
                                    np.add(par_grad, parameter.grad(
                                        self.axis.axis), par_grad)
                            grad = np.vstack((grad, par_grad))
                        counter += component._nfree_param
            if weights is None:
                to_return = grad[1:, self.channel_switches]
            else:
                to_return = grad[1:, self.channel_switches] * weights
        else:
            axis = self.axis.axis[self.channel_switches]
            counter = 0
            grad = axis
            for component in self:  # Cut the parameters list
                if component.active:
                    component.fetch_values_from_array(param[counter:counter +
                                                            component._nfree_param], onlyfree=True)
                    for parameter in component.free_parameters:
                        par_grad = parameter.grad(axis)
                        if parameter._twins:
                            for parameter in parameter._twins:
                                np.add(par_grad, parameter.grad(
                                    axis), par_grad)
                        grad = np.vstack((grad, par_grad))
                    counter += component._nfree_param
            if weights is None:
                to_return = grad[1:, :]
            else:
                to_return = grad[1:, :] * weights
        if self.spectrum.metadata.Signal.binned is True:
            to_return *= self.spectrum.axes_manager[-1].scale
        return to_return

    def _function4odr(self, param, x):
        return self._model_function(param)

    def _jacobian4odr(self, param, x):
        return self._jacobian(param, x)

    def calculate_p_std(self, p0, method, *args):
        print "Estimating the standard deviation"
        f = self._poisson_likelihood_function if method == 'ml' \
            else self._errfunc2
        hess = approx_hessian(p0, f, *args)
        ihess = np.linalg.inv(hess)
        p_std = np.sqrt(1. / np.diag(ihess))
        return p_std

    def _poisson_likelihood_function(self, param, y, weights=None):
        """Returns the likelihood function of the model for the given
        data and parameters
        """
        mf = self._model_function(param)
        return -(y * np.log(mf) - mf).sum()

    def _gradient_ml(self, param, y, weights=None):
        mf = self._model_function(param)
        return -(self._jacobian(param, y) * (y / mf - 1)).sum(1)

    def _errfunc(self, param, y, weights=None):
        errfunc = self._model_function(param) - y
        if weights is None:
            return errfunc
        else:
            return errfunc * weights

    def _errfunc2(self, param, y, weights=None):
        if weights is None:
            return ((self._errfunc(param, y)) ** 2).sum()
        else:
            return ((weights * self._errfunc(param, y)) ** 2).sum()

    def _gradient_ls(self, param, y, weights=None):
        gls = (2 * self._errfunc(param, y, weights) *
               self._jacobian(param, y)).sum(1)
        return gls

    def _errfunc4mpfit(self, p, fjac=None, x=None, y=None,
                       weights=None):
        if fjac is None:
            errfunc = self._model_function(p) - y
            if weights is not None:
                errfunc *= weights
            jacobian = None
            status = 0
            return [status, errfunc]
        else:
            return [0, self._jacobian(p, y).T]

    def _calculate_chisq(self):
        if self.spectrum.metadata.has_item('Signal.Noise_properties.variance'):

            variance = self.spectrum.metadata.Signal.Noise_properties.variance
            if isinstance(variance, Signal):
                variance = variance.data.__getitem__(
                    self.spectrum.axes_manager._getitem_tuple
                )[self.channel_switches]
        else:
            variance = 1.0
        d = self() - self.spectrum()[self.channel_switches]
        d *= d / (1. * variance)  # d = difference^2 / variance.
        self.chisq.data[self.spectrum.axes_manager.indices[::-1]] = sum(d)

    def _set_current_degrees_of_freedom(self):
        self.dof.data[self.spectrum.axes_manager.indices[::-1]] = len(self.p0)

    @property
    def red_chisq(self):
        """Reduced chi-squared. Calculated from self.chisq and self.dof
        """
        tmp = self.chisq / (- self.dof + sum(self.channel_switches) - 1)
        tmp.metadata.General.title = self.spectrum.metadata.General.title + \
            ' reduced chi-squared'
        return tmp

    def fit(self, fitter=None, method='ls', grad=False,
            bounded=False, ext_bounding=False, update_plot=False,
            **kwargs):
        """Fits the model to the experimental data.

        The chi-squared, reduced chi-squared and the degrees of freedom are
        computed automatically when fitting. They are stored as signals, in the
        `chisq`, `red_chisq`  and `dof`. Note that,
        unless ``metadata.Signal.Noise_properties.variance`` contains an accurate
        estimation of the variance of the data, the chi-squared and reduced
        chi-squared cannot be computed correctly. This is also true for
        homocedastic noise.

        Parameters
        ----------
        fitter : {None, "leastsq", "odr", "mpfit", "fmin"}
            The optimizer to perform the fitting. If None the fitter
            defined in `preferences.Model.default_fitter` is used.
            "leastsq" performs least squares using the Levenberg–Marquardt
            algorithm.
            "mpfit"  performs least squares using the Levenberg–Marquardt
            algorithm and, unlike "leastsq", support bounded optimization.
            "fmin" performs curve fitting using a downhill simplex algorithm.
            It is less robust than the Levenberg-Marquardt based optimizers,
            but, at present, it is the only one that support maximum likelihood
            optimization for poissonian noise.
            "odr" performs the optimization using the orthogonal distance
            regression algorithm. It does not support bounds.
            "leastsq", "odr" and "mpfit" can estimate the standard deviation of
            the estimated value of the parameters if the
            "metada.Signal.Noise_properties.variance" attribute is defined.
            Note that if it is not defined the standard deviation is estimated
            using variance equal 1, what, if the noise is heterocedatic, will
            result in a biased estimation of the parameter values and errors.i
            If `variance` is a `Signal` instance of the
            same `navigation_dimension` as the spectrum, and `method` is "ls"
            weighted least squares is performed.
        method : {'ls', 'ml'}
            Choose 'ls' (default) for least squares and 'ml' for poissonian
            maximum-likelihood estimation.  The latter is only available when
            `fitter` is "fmin".
        grad : bool
            If True, the analytical gradient is used if defined to
            speed up the optimization.
        bounded : bool
            If True performs bounded optimization if the fitter
            supports it. Currently only "mpfit" support it.
        update_plot : bool
            If True, the plot is updated during the optimization
            process. It slows down the optimization but it permits
            to visualize the optimization progress.
        ext_bounding : bool
            If True, enforce bounding by keeping the value of the
            parameters constant out of the defined bounding area.

        **kwargs : key word arguments
            Any extra key word argument will be passed to the chosen
            fitter. For more information read the docstring of the optimizer
            of your choice in `scipy.optimize`.

        See Also
        --------
        multifit

        """
        if "weights" in kwargs:
            warnings.warn(weights_deprecation_warning, DeprecationWarning)
            del kwargs["weights"]

        if fitter is None:
            fitter = preferences.Model.default_fitter
        switch_aap = (update_plot != self._get_auto_update_plot())
        if switch_aap is True and update_plot is False:
            self._disconnect_parameters2update_plot()

        self.p_std = None
        self._set_p0()
        if ext_bounding:
            self._enable_ext_bounding()
        if grad is False:
            approx_grad = True
            jacobian = None
            odr_jacobian = None
            grad_ml = None
            grad_ls = None
        else:
            approx_grad = False
            jacobian = self._jacobian
            odr_jacobian = self._jacobian4odr
            grad_ml = self._gradient_ml
            grad_ls = self._gradient_ls

        if bounded is True and fitter not in ("mpfit", "tnc", "l_bfgs_b"):
            raise NotImplementedError("Bounded optimization is only available "
                                      "for the mpfit optimizer.")
        if method == 'ml':
            weights = None
            if fitter != "fmin":
                raise NotImplementedError("Maximum likelihood estimation "
                                          'is only implemented for the "fmin" '
                                          'optimizer')
        elif method == "ls":
            if "Signal.Noise_properties.variance" not in self.spectrum.metadata:
                variance = 1
            else:
                variance = self.spectrum.metadata.Signal.Noise_properties.variance
                if isinstance(variance, Signal):
                    if (variance.axes_manager.navigation_shape ==
                            self.spectrum.axes_manager.navigation_shape):
                        variance = variance.data.__getitem__(
                            self.axes_manager._getitem_tuple)[
                            self.channel_switches]
                    else:
                        raise AttributeError("The `navigation_shape` of the "
                                             "variance signals is not equal to"
                                             "the variance shape of the "
                                             "spectrum")
                elif not isinstance(variance, numbers.Number):
                    raise AttributeError("Variance must be a number or a "
                                         "`Signal` instance but currently it is"
                                         "a %s" % type(variance))

            weights = 1. / np.sqrt(variance)
        else:
            raise ValueError(
                'method must be "ls" or "ml" but %s given' %
                method)
        args = (self.spectrum()[self.channel_switches],
                weights)

        # Least squares "dedicated" fitters
        if fitter == "leastsq":
            output = \
                leastsq(self._errfunc, self.p0[:], Dfun=jacobian,
                        col_deriv=1, args=args, full_output=True, **kwargs)

            self.p0, pcov = output[0:2]

            if (self.axis.size > len(self.p0)) and pcov is not None:
                pcov *= ((self._errfunc(self.p0, *args) ** 2).sum() /
                         (len(args[0]) - len(self.p0)))
                self.p_std = np.sqrt(np.diag(pcov))
            self.fit_output = output

        elif fitter == "odr":
            modelo = odr.Model(fcn=self._function4odr,
                               fjacb=odr_jacobian)
            mydata = odr.RealData(self.axis.axis[self.channel_switches],
                                  self.spectrum()[self.channel_switches],
                                  sx=None,
                                  sy=(1 / weights if weights is not None else None))
            myodr = odr.ODR(mydata, modelo, beta0=self.p0[:])
            myoutput = myodr.run()
            result = myoutput.beta
            self.p_std = myoutput.sd_beta
            self.p0 = result
            self.fit_output = myoutput

        elif fitter == 'mpfit':
            autoderivative = 1
            if grad is True:
                autoderivative = 0
            if bounded is True:
                self.set_mpfit_parameters_info()
            elif bounded is False:
                self.mpfit_parinfo = None
            m = mpfit(self._errfunc4mpfit, self.p0[:],
                      parinfo=self.mpfit_parinfo, functkw={
                          'y': self.spectrum()[self.channel_switches],
                          'weights': weights}, autoderivative=autoderivative,
                      quiet=1)
            self.p0 = m.params
            if (self.axis.size > len(self.p0)) and m.perror is not None:
                self.p_std = m.perror * np.sqrt(
                    (self._errfunc(self.p0, *args) ** 2).sum() /
                    (len(args[0]) - len(self.p0)))
            self.fit_output = m
        else:
        # General optimizers (incluiding constrained ones(tnc,l_bfgs_b)
        # Least squares or maximum likelihood
            if method == 'ml':
                tominimize = self._poisson_likelihood_function
                fprime = grad_ml
            elif method in ['ls', "wls"]:
                tominimize = self._errfunc2
                fprime = grad_ls

            # OPTIMIZERS

            # Simple (don't use gradient)
            if fitter == "fmin":
                self.p0 = fmin(
                    tominimize, self.p0, args=args, **kwargs)
            elif fitter == "powell":
                self.p0 = fmin_powell(tominimize, self.p0, args=args,
                                      **kwargs)

            # Make use of the gradient
            elif fitter == "cg":
                self.p0 = fmin_cg(tominimize, self.p0, fprime=fprime,
                                  args=args, **kwargs)
            elif fitter == "ncg":
                self.p0 = fmin_ncg(tominimize, self.p0, fprime=fprime,
                                   args=args, **kwargs)
            elif fitter == "bfgs":
                self.p0 = fmin_bfgs(
                    tominimize, self.p0, fprime=fprime,
                    args=args, **kwargs)

            # Constrainded optimizers

            # Use gradient
            elif fitter == "tnc":
                if bounded is True:
                    self.set_boundaries()
                elif bounded is False:
                    self.self.free_parameters_boundaries = None
                self.p0 = fmin_tnc(tominimize, self.p0, fprime=fprime,
                                   args=args, bounds=self.free_parameters_boundaries,
                                   approx_grad=approx_grad, **kwargs)[0]
            elif fitter == "l_bfgs_b":
                if bounded is True:
                    self.set_boundaries()
                elif bounded is False:
                    self.self.free_parameters_boundaries = None
                self.p0 = fmin_l_bfgs_b(tominimize, self.p0,
                                        fprime=fprime, args=args,
                                        bounds=self.free_parameters_boundaries,
                                        approx_grad=approx_grad, **kwargs)[0]
            else:
                print \
                    """
                The %s optimizer is not available.

                Available optimizers:
                Unconstrained:
                --------------
                Only least Squares: leastsq and odr
                General: fmin, powell, cg, ncg, bfgs

                Cosntrained:
                ------------
                tnc and l_bfgs_b
                """ % fitter
        if np.iterable(self.p0) == 0:
            self.p0 = (self.p0,)
        self._fetch_values_from_p0(p_std=self.p_std)
        self.store_current_values()
        self._calculate_chisq()
        self._set_current_degrees_of_freedom()
        if ext_bounding is True:
            self._disable_ext_bounding()
        if switch_aap is True and update_plot is False:
            self._connect_parameters2update_plot()
            self.update_plot()

    def multifit(self, mask=None, fetch_only_fixed=False,
                 autosave=False, autosave_every=10, **kwargs):
        """Fit the data to the model at all the positions of the
        navigation dimensions.

        Parameters
        ----------

        mask : {None, numpy.array}
            To mask (do not fit) at certain position pass a numpy.array
            of type bool where True indicates that the data will not be
            fitted at the given position.
        fetch_only_fixed : bool
            If True, only the fixed parameters values will be updated
            when changing the positon.
        autosave : bool
            If True, the result of the fit will be saved automatically
            with a frequency defined by autosave_every.
        autosave_every : int
            Save the result of fitting every given number of spectra.

        **kwargs : key word arguments
            Any extra key word argument will be passed to
            the fit method. See the fit method documentation for
            a list of valid arguments.

        See Also
        --------
        fit

        """
        if "weights" in kwargs:
            warnings.warn(weights_deprecation_warning, DeprecationWarning)
            del kwargs["weights"]

        if autosave is not False:
            fd, autosave_fn = tempfile.mkstemp(
                prefix='hyperspy_autosave-',
                dir='.', suffix='.npz')
            os.close(fd)
            autosave_fn = autosave_fn[:-4]
            messages.information(
                "Autosaving each %s pixels to %s.npz" % (autosave_every,
                                                         autosave_fn))
            messages.information(
                "When multifit finishes its job the file will be deleted")
        if mask is not None and \
                (mask.shape != tuple(self.axes_manager._navigation_shape_in_array)):
            messages.warning_exit(
                "The mask must be a numpy array of boolen type with "
                " shape: %s" +
                str(self.axes_manager._navigation_shape_in_array))
        masked_elements = 0 if mask is None else mask.sum()
        maxval = self.axes_manager.navigation_size - masked_elements
        if maxval > 0:
            pbar = progressbar.progressbar(maxval=maxval)
        if 'bounded' in kwargs and kwargs['bounded'] is True:
            if kwargs['fitter'] == 'mpfit':
                self.set_mpfit_parameters_info()
                kwargs['bounded'] = None
            elif kwargs['fitter'] in ("tnc", "l_bfgs_b"):
                self.set_boundaries()
                kwargs['bounded'] = None
            else:
                messages.information(
                    "The chosen fitter does not suppport bounding."
                    "If you require bounding please select one of the "
                    "following fitters instead: mpfit, tnc, l_bfgs_b")
                kwargs['bounded'] = False
        i = 0
        for index in self.axes_manager:
            if mask is None or not mask[index[::-1]]:
                self.fit(**kwargs)
                i += 1
                if maxval > 0:
                    pbar.update(i)
            if autosave is True and i % autosave_every == 0:
                self.save_parameters2file(autosave_fn)
        if maxval > 0:
            pbar.finish()
        if autosave is True:
            messages.information(
                'Deleting the temporary file %s pixels' % (
                    autosave_fn + 'npz'))
            os.remove(autosave_fn + '.npz')

    def save_parameters2file(self, filename):
        """Save the parameters array in binary format

        Parameters
        ----------
        filename : str

        """
        kwds = {}
        i = 0
        for component in self:
            cname = component.name.lower().replace(' ', '_')
            for param in component.parameters:
                pname = param.name.lower().replace(' ', '_')
                kwds['%s_%s.%s' % (i, cname, pname)] = param.map
            i += 1
        np.savez(filename, **kwds)

    def load_parameters_from_file(self, filename):
        """Loads the parameters array from  a binary file written with
        the 'save_parameters2file' function

        Parameters
        ---------
        filename : str

        """

        f = np.load(filename)
        i = 0
        for component in self:  # Cut the parameters list
            cname = component.name.lower().replace(' ', '_')
            for param in component.parameters:
                pname = param.name.lower().replace(' ', '_')
                param.map = f['%s_%s.%s' % (i, cname, pname)]
            i += 1

        self.fetch_stored_values()

    def plot(self, plot_components=False):
        """Plots the current spectrum to the screen and a map with a
        cursor to explore the SI.

        Parameters
        ----------
        plot_components : bool
            If True, add a line per component to the signal figure.

        """

        # If new coordinates are assigned
        self.spectrum.plot()
        _plot = self.spectrum._plot
        l1 = _plot.signal_plot.ax_lines[0]
        color = l1.line.get_color()
        l1.set_line_properties(color=color, type='scatter')

        l2 = hyperspy.drawing.spectrum.SpectrumLine()
        l2.data_function = self._model2plot
        l2.set_line_properties(color='blue', type='line')
        # Add the line to the figure
        _plot.signal_plot.add_line(l2)
        l2.plot()
        on_figure_window_close(_plot.signal_plot.figure,
                               self._disconnect_parameters2update_plot)
        self._plot = self.spectrum._plot
        self._connect_parameters2update_plot()
        if plot_components is True:
            self.enable_plot_components()

    def enable_plot_components(self):
        if self._plot is None:
            return
        for component in [component for component in self if
                          component.active is True]:
            line = hyperspy.drawing.spectrum.SpectrumLine()
            line.data_function = component._component2plot
            # Add the line to the figure
            self._plot.signal_plot.add_line(line)
            line.plot()
            component._model_plot_line = line
        on_figure_window_close(self._plot.signal_plot.figure,
                               self.disable_plot_components)

    def disable_plot_components(self):
        if self._plot is None:
            return
        for component in self:
            if hasattr(component, "_model_plot_line"):
                component._model_plot_line.close()
                del component._model_plot_line

    def set_current_values_to(self, components_list=None, mask=None):
        """Set parameter values for all positions to the current ones.

        Parameters
        ----------
        component_list : list of components, optional
            If a list of components is given, the operation will be performed
            only in the value of the parameters of the given components.
            The components can be specified by name, index or themselves.
        mask : boolean numpy array or None, optional
            The operation won't be performed where mask is True.

        """
        if components_list is None:
            components_list = []
            for comp in self:
                if comp.active:
                    components_list.append(comp)
        else:
            component_list = [self._get_component(x) for x in component_list]

        for comp in components_list:
            for parameter in comp.parameters:
                parameter.set_current_value_to(mask=mask)

    def _enable_ext_bounding(self, components=None):
        """
        """
        if components is None:
            components = self
        for component in components:
            for parameter in component.parameters:
                parameter.ext_bounded = True

    def _disable_ext_bounding(self, components=None):
        """
        """
        if components is None:
            components = self
        for component in components:
            for parameter in component.parameters:
                parameter.ext_bounded = False

    def export_results(self, folder=None, format=None, save_std=False,
                       only_free=True, only_active=True):
        """Export the results of the parameters of the model to the desired
        folder.

        Parameters
        ----------
        folder : str or None
            The path to the folder where the file will be saved. If `None` the
            current folder is used by default.
        format : str
            The format to which the data will be exported. It must be the
            extension of any format supported by Hyperspy. If None, the default
            format for exporting as defined in the `Preferences` will be used.
        save_std : bool
            If True, also the standard deviation will be saved.
        only_free : bool
            If True, only the value of the parameters that are free will be
            exported.
        only_active : bool
            If True, only the value of the active parameters will be exported.

        Notes
        -----
        The name of the files will be determined by each the Component and
        each Parameter name attributes. Therefore, it is possible to customise
        the file names modify the name attributes.

        """
        for component in self:
            if only_active is False or component.active is True:
                component.export(folder=folder, format=format,
                                 save_std=save_std, only_free=only_free)

    def plot_results(self, only_free=True, only_active=True):
        """Plot the value of the parameters of the model

        Parameters
        ----------

        only_free : bool
            If True, only the value of the parameters that are free will be
            plotted.
        only_active : bool
            If True, only the value of the active parameters will be plotted.

        Notes
        -----
        The name of the files will be determined by each the Component and
        each Parameter name attributes. Therefore, it is possible to customise
        the file names modify the name attributes.

        """
        for component in self:
            if only_active is False or component.active is True:
                component.plot(only_free=only_free)

    def print_current_values(self, only_free=True):
        """Print the value of each parameter of the model.

        Parameters
        ----------
        only_free : bool
            If True, only the value of the parameters that are free will
             be printed.

        """
        print "Components\tParameter\tValue"
        for component in self:
            if component.active is True:
                if component.name:
                    print(component.name)
                else:
                    print(component._id_name)
                parameters = component.free_parameters if only_free \
                    else component.parameters
                for parameter in parameters:
                    if not hasattr(parameter.value, '__iter__'):
                        print("\t\t%s\t%g" % (
                            parameter.name, parameter.value))

    def enable_adjust_position(self, components=None, fix_them=True):
        """Allow changing the *x* position of component by dragging
        a vertical line that is plotted in the signal model figure

        Parameters
        ----------
        components : {None, list of components}
            If None, the position of all the active components of the
            model that has a well defined *x* position with a value
            in the axis range will get a position adjustment line.
            Otherwise the feature is added only to the given components.
            The components can be specified by name, index or themselves.
        fix_them : bool
            If True the position parameter of the components will be
            temporarily fixed until adjust position is disable.
            This can
            be useful to iteratively adjust the component positions and
            fit the model.

        See also
        --------
        disable_adjust_position

        """
        if (self._plot is None or
                self._plot.is_active() is False):
            self.plot()
        if self._position_widgets:
            self.disable_adjust_position()
        on_figure_window_close(self._plot.signal_plot.figure,
                               self.disable_adjust_position)
        if components:
            components = [self._get_component(x) for x in components]

        components = components if components else self
        if not components:
            # The model does not have components so we do nothing
            return
        components = [
            component for component in components if component.active]
        axis_dict = self.axes_manager.signal_axes[0].get_axis_dictionary()
        for component in self:
            if (component._position is not None and
                    not component._position.twin):
                set_value = component._position._setvalue
                get_value = component._position._getvalue
            else:
                continue
            # Create an AxesManager for the widget
            am = AxesManager([axis_dict, ])
            am._axes[0].navigate = True
            try:
                am._axes[0].value = get_value()
            except TraitError:
                # The value is outside of the axis range
                continue
            # Create the vertical line and labels
            self._position_widgets.extend((
                DraggableVerticalLine(am),
                DraggableLabel(am),))
            # Store the component to reset its twin when disabling
            # adjust position
            self._position_widgets[-1].component = component
            w = self._position_widgets[-1]
            w.string = component._get_short_description().replace(
                ' component', '')
            w.add_axes(self._plot.signal_plot.ax)
            self._position_widgets[-2].add_axes(
                self._plot.signal_plot.ax)
            # Create widget -> parameter connection
            am._axes[0].continuous_value = True
            am._axes[0].on_trait_change(set_value, 'value')
            # Create parameter -> widget connection
            # This is done with a duck typing trick
            # We disguise the AxesManager axis of Parameter by adding
            # the _twin attribute
            am._axes[0]._twins = set()
            component._position.twin = am._axes[0]

    def disable_adjust_position(self, components=None, fix_them=True):
        """Disables the interactive adjust position feature

        See also
        --------
        enable_adjust_position

        """
        while self._position_widgets:
            pw = self._position_widgets.pop()
            if hasattr(pw, 'component'):
                pw.component._position.twin = None
                del pw.component
            pw.close()
            del pw

    def fit_component(self, component, signal_range="interactive",
                      estimate_parameters=True, fit_independent=False, **kwargs):
        """Fit just the given component in the given signal range.

        This method is useful to obtain starting parameters for the
        components. Any keyword arguments are passed to the fit method.

        Parameters
        ----------
        component : component instance
            The component must be in the model, otherwise an exception
            is raised. The component can be specified by name, index or itself.
        signal_range : {'interactive', (left_value, right_value), None}
            If 'interactive' the signal range is selected using the span
             selector on the spectrum plot. The signal range can also
             be manually specified by passing a tuple of floats. If None
             the current signal range is used.
        estimate_parameters : bool, default True
            If True will check if the component has an
            estimate_parameters function, and use it to estimate the
            parameters in the component.
        fit_independent : bool, default False
            If True, all other components are disabled. If False, all other
            component paramemeters are fixed.

        Examples
        --------
        Signal range set interactivly

        >>> g1 = components.Gaussian()
        >>> m.append(g1)
        >>> m.fit_component(g1)

        Signal range set through direct input

        >>> m.fit_component(g1, signal_range=(50,100))
        """
        component = self._get_component(component)
        cf = ComponentFit(self, component, signal_range,
                          estimate_parameters, fit_independent, **kwargs)
        if signal_range == "interactive":
            cf.edit_traits()
        else:
            cf.apply()

    def set_parameters_not_free(self, component_list=None,
                                parameter_name_list=None):
        """
        Sets the parameters in a component in a model to not free.

        Parameters
        ----------
        component_list : None, or list of hyperspy components, optional
            If None, will apply the function to all components in the model.
            If list of components, will apply the functions to the components
            in the list.  The components can be specified by name, index or
            themselves.
        parameter_name_list : None or list of strings, optional
            If None, will set all the parameters to not free.
            If list of strings, will set all the parameters with the same name
            as the strings in parameter_name_list to not free.

        Examples
        --------
        >>> v1 = components.Voigt()
        >>> m.append(v1)
        >>> m.set_parameters_not_free()

        >>> m.set_parameters_not_free(component_list=[v1], parameter_name_list=['area','centre'])

        See also
        --------
        set_parameters_free
        hyperspy.component.Component.set_parameters_free
        hyperspy.component.Component.set_parameters_not_free
        """

        if not component_list:
            component_list = []
            for _component in self:
                component_list.append(_component)
        else:
            component_list = [self._get_component(x) for x in component_list]

        for _component in component_list:
            _component.set_parameters_not_free(parameter_name_list)

    def set_parameters_free(self, component_list=None,
                            parameter_name_list=None):
        """
        Sets the parameters in a component in a model to free.

        Parameters
        ----------
        component_list : None, or list of hyperspy components, optional
            If None, will apply the function to all components in the model.
            If list of components, will apply the functions to the components
            in the list. The components can be specified by name, index or
            themselves.

        parameter_name_list : None or list of strings, optional
            If None, will set all the parameters to not free.
            If list of strings, will set all the parameters with the same name
            as the strings in parameter_name_list to not free.

        Examples
        --------
        >>> v1 = components.Voigt()
        >>> m.append(v1)
        >>> m.set_parameters_free()
        >>> m.set_parameters_free(component_list=[v1], parameter_name_list=['area','centre'])

        See also
        --------
        set_parameters_not_free
        hyperspy.component.Component.set_parameters_free
        hyperspy.component.Component.set_parameters_not_free
        """

        if not component_list:
            component_list = []
            for _component in self:
                component_list.append(_component)
        else:
            component_list = [self._get_component(x) for x in component_list]

        for _component in component_list:
            _component.set_parameters_free(parameter_name_list)

    def set_parameters_value(
            self, parameter_name, value, component_list=None, only_current=False):
        """
        Sets the value of a parameter in components in a model to a specified value

        Parameters
        ----------
        parameter_name : string
            Name of the parameter whos value will be changed
        value : number
            The new value of the parameter
        component_list : list of hyperspy components, optional
            A list of components whos parameters will changed. The components
            can be specified by name, index or themselves.

        only_current : bool, default False
            If True, will only change the parameter value at the current position in the model
            If False, will change the parameter value for all the positions.

        Examples
        --------
        >>> v1 = components.Voigt()
        >>> v2 = components.Voigt()
        >>> m.extend([v1,v2])
        >>> m.set_parameters_value('area', 5)
        >>> m.set_parameters_value('area', 5, component_list=[v1])
        >>> m.set_parameters_value('area', 5, component_list=[v1], only_current=True)

        """

        if not component_list:
            component_list = []
            for _component in self:
                component_list.append(_component)
        else:
            component_list = [self._get_component(x) for x in component_list]

        for _component in component_list:
            for _parameter in _component.parameters:
                if _parameter.name == parameter_name:
                    if only_current:
                        _parameter.value = value
                        _parameter.store_current_value_in_array()
                    else:
                        _parameter.value = value
                        _parameter.assign_current_value_to_all()

<<<<<<< HEAD
    def as_dictionary(self, indices=None):
        """Returns a dictionary of the model, including full Signal dictionary,
        all components and all values of their components, and twin functions.

        Parameters
        ----------
        indices : tuple
            A tuple of indices to return a particular point of a model
        Returns
        -------
        dictionary : a complete dictionary of the model

        Examples
        --------
        >>> s = signals.Spectrum(np.random.random((10,100)))
        >>> m = create_model(s)
        >>> l1 = components.Lorentzian()
        >>> l2 = components.Lorentzian()
        >>> m.append(l1)
        >>> m.append(l2)
        >>> dict = m.as_dictionary()
        >>> m2 = create_model(dict)

        """
        dic = {}
        if indices is not None:
            dic['spectrum'] = self.spectrum.inav[indices]._to_dictionary()
            dic['chisq'] = self.chisq[indices]._to_dictionary()
            dic['dof'] = self.dof[indices]._to_dictionary()
            if self._low_loss is not None:
                dic['low_loss'] = self._low_loss.inav[indices]._to_dictionary()
            else:
                dic['low_loss'] = self._low_loss
        else:
            dic['chisq'] = self.chisq._to_dictionary()
            dic['dof'] = self.dof._to_dictionary()
            dic['spectrum'] = self.spectrum._to_dictionary()
            if self._low_loss is not None:
                dic['low_loss'] = self._low_loss._to_dictionary()
            else:
                dic['low_loss'] = self._low_loss
        dic['components'] = [c.as_dictionary(indices) for c in self]
        dic['free_parameters_boundaries'] = copy.deepcopy(
            self.free_parameters_boundaries)
        dic['convolved'] = self.convolved
        return dic

    def __getitem__(self, value, not_components=False, isNavigation=None):
=======
    def unfold(self):
        """Modifies the shape of the model by unfolding the navigation dimensions
        see signal.unfold_navigation_space()
        """
        old_chisq_data = self.chisq.data.copy()
        old_dof_data = self.dof.data.copy()
        self.spectrum.unfold_navigation_space()
        nav_shape = self.spectrum.axes_manager.navigation_shape
        self.chisq = self.spectrum._get_navigation_signal()
        self.chisq.change_dtype("float")
        self.chisq.data = old_chisq_data.reshape(nav_shape)
        self.chisq.metadata.General.title = self.spectrum.metadata.General.title + \
            ' chi-squared'
        self.dof = self.chisq._deepcopy_with_new_data(
            old_dof_data.reshape(nav_shape).astype(int))
        self.dof.metadata.General.title = self.spectrum.metadata.General.title + \
            ' degrees of freedom'

        for c in self:
            for p in c.parameters:
                p.map = p.map.reshape(nav_shape)

    def fold(self):
        """If the model was previously unfolded, folds it back"""
        old_chisq_data = self.chisq.data.copy()
        old_dof_data = self.dof.data.copy()
        self.spectrum.fold()
        nav_shape = self.spectrum.axes_manager.navigation_shape
        self.chisq = self.spectrum._get_navigation_signal()
        self.chisq.change_dtype("float")
        self.chisq.data = old_chisq_data.reshape(nav_shape)
        self.chisq.metadata.General.title = self.spectrum.metadata.General.title + \
            ' chi-squared'
        self.dof = self.chisq._deepcopy_with_new_data(
            old_dof_data.reshape(nav_shape).astype(int))
        self.dof.metadata.General.title = self.spectrum.metadata.General.title + \
            ' degrees of freedom'

        for c in self:
            for p in c.parameters:
                p.map = p.map.reshape(nav_shape)

    def __getitem__(self, value):
>>>>>>> a7dc71f0
        """x.__getitem__(y) <==> x[y]"""
        if isinstance(value, str):
            component_list = []
            for component in self:
                if component.name:
                    if component.name == value:
                        component_list.append(component)
                elif component._id_name == value:
                    component_list.append(component)
            if component_list:
                if len(component_list) == 1:
                    return(component_list[0])
                else:
                    raise ValueError(
                        "There are several components with "
                        "the name \"" + str(value) + "\"")
            else:
                raise ValueError(
                    "Component name \"" + str(value) +
                    "\" not found in model")
        elif not not_components:
            return list.__getitem__(self, value)
        else:
            if isNavigation is None:
                raise ValueError('has to be either navigation or signal slice')
            slices = value
            try:
                len(slices)
            except TypeError:
                slices = (slices,)

            if not isNavigation:
                slices_new = ()
                for s in slices:
                    if not isinstance(s, slice):
                        slices_new += (slice(s, s + 1, None),)
                    else:
                        slices_new += (s,)
                slices = slices_new

            _orig_slices = slices

            # Create a deepcopy of self.spectrum that contains a view of
            # self.spectrum.data
            _spectrum = self.spectrum._deepcopy_with_new_data(
                self.spectrum.data)

            if isNavigation:
                idx = [el.index_in_array for el in
                       _spectrum.axes_manager.navigation_axes]
            else:
                idx = [el.index_in_array for el in
                       _spectrum.axes_manager.signal_axes]

            # Add support for Ellipsis
            if Ellipsis in _orig_slices:
                _orig_slices = list(_orig_slices)
                # Expand the first Ellipsis
                ellipsis_index = _orig_slices.index(Ellipsis)
                _orig_slices.remove(Ellipsis)
                _orig_slices = (_orig_slices[:ellipsis_index] +
                                [slice(None), ] * max(0, len(idx) - len(_orig_slices)) +
                                _orig_slices[ellipsis_index:])
                # Replace all the following Ellipses by :
                while Ellipsis in _orig_slices:
                    _orig_slices[_orig_slices.index(Ellipsis)] = slice(None)
                _orig_slices = tuple(_orig_slices)
            if len(_orig_slices) > len(idx):
                raise IndexError("too many indices")

            slices = np.array([slice(None,)] *
                              len(_spectrum.axes_manager._axes))

            slices[idx] = _orig_slices + (slice(None),) * max(
                0, len(idx) - len(_orig_slices))

            array_slices = []
            for slice_, axis in zip(slices, _spectrum.axes_manager._axes):
                if (isinstance(slice_, slice) or
                        len(_spectrum.axes_manager._axes) < 2):
                    array_slices.append(axis._slice_me(slice_))
                else:
                    if isinstance(slice_, float):
                        slice_ = axis.value2index(slice_)
                    array_slices.append(slice_)
                    _spectrum._remove_axis(axis.index_in_axes_manager)

            _spectrum.data = _spectrum.data[array_slices]
            if self.spectrum.metadata.has_item('Signal.Noise_properties.variance'):
                if isinstance(self.spectrum.metadata.Signal.Noise_properties.variance, Signal):
                    _spectrum.metadata.Signal.Noise_properties.variance = self.spectrum.metadata.Signal.Noise_properties.variance.__getitem__(
                        _orig_slices,
                        isNavigation)
            _spectrum.get_dimensions_from_data()
            from hyperspy.model import Model
            from hyperspy import components
            _model = Model(_spectrum)
            # create components:
            for c in self:
                try:
                    _model.append(getattr(components, c._id_name)())
                except TypeError:
                    tmp = []
                    for i in c._init_par:
                        tmp.append(getattr(c, i))
                    _model.append(getattr(components, c._id_name)(*tmp))
            if isNavigation:
                _model.dof.data = self.dof.data[array_slices[:-1]]
                _model.chisq.data = self.chisq.data[array_slices[:-1]]
                for ic, c in enumerate(_model):
                    for p_new, p_orig in zip(c.parameters, self[ic].parameters):
                        p_new.map = p_orig.map[array_slices[:-1]]
                        p_new.value = p_new.map['values'].ravel()[0]
                    # if hasattr(c, '_important'):
                    #    for i in c._important:
                    #        if i['signal_like']:
                    #            tmp  = getattr(_model[ic], i['name']).__getitem__(_orig_slices, isNavigation)
                    #            getattr(c, i['name']) = tmp
                    #        else:
                    # getattr(c, i['name']) = getattr(_model[ic], i['name'])
            else:
                for ic, c in enumerate(_model):
                    for p_new, p_orig in zip(c.parameters, self[ic].parameters):
                        p_new.map = p_orig.map
                        p_new.value = p_new.map['values'].ravel()[0]
                _model.dof.data = self.dof.data
                for index in _model.axes_manager:
                    _model._calculate_chisq()
            return _model


class modelSpecialSlicers:

    def __init__(self, model, isNavigation):
        self.isNavigation = isNavigation
        self.model = model

    def __getitem__(self, slices):
        return self.model.__getitem__(slices, True, self.isNavigation)<|MERGE_RESOLUTION|>--- conflicted
+++ resolved
@@ -1822,7 +1822,6 @@
                         _parameter.value = value
                         _parameter.assign_current_value_to_all()
 
-<<<<<<< HEAD
     def as_dictionary(self, indices=None):
         """Returns a dictionary of the model, including full Signal dictionary,
         all components and all values of their components, and twin functions.
@@ -1870,8 +1869,6 @@
         dic['convolved'] = self.convolved
         return dic
 
-    def __getitem__(self, value, not_components=False, isNavigation=None):
-=======
     def unfold(self):
         """Modifies the shape of the model by unfolding the navigation dimensions
         see signal.unfold_navigation_space()
@@ -1915,7 +1912,6 @@
                 p.map = p.map.reshape(nav_shape)
 
     def __getitem__(self, value):
->>>>>>> a7dc71f0
         """x.__getitem__(y) <==> x[y]"""
         if isinstance(value, str):
             component_list = []
