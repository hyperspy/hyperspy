--- conflicted
+++ resolved
@@ -41,7 +41,6 @@
 from hyperspy.axes import AxesManager
 from hyperspy.drawing.utils import on_figure_window_close
 from hyperspy.misc import progressbar
-from hyperspy.signal import Signal
 from hyperspy._signals.eels import EELSSpectrum, Spectrum
 from hyperspy.defaults_parser import preferences
 from hyperspy.axes import generate_axis
@@ -118,7 +117,6 @@
         self.axes_manager = self.spectrum.axes_manager
         self.axis = self.axes_manager.signal_axes[0]
         self.axes_manager.connect(self.fetch_stored_values)
-<<<<<<< HEAD
         self.channel_switches=np.array([True] * len(self.axis.axis))
 
         if 'chisq' in dic:
@@ -165,14 +163,6 @@
                 for p in c['parameters']:
                     for t in p['_twins']:
                         id_dict[t].twin = id_dict[p['id']]
-=======
-
-        self.free_parameters_boundaries = None
-        self.channel_switches = np.array([True] * len(self.axis.axis))
-        self._low_loss = None
-        self._position_widgets = []
-        self._plot = None
->>>>>>> 74bbe2a3
 
     def __repr__(self):
         return "<Model %s>" % super(Model, self).__repr__()
@@ -343,32 +333,6 @@
             return True
         else:
             return False
-<<<<<<< HEAD
-            
-=======
-
-# TODO: port it
-#    def generate_chisq(self, degrees_of_freedom = 'auto') :
-#        if self.spectrum.variance is None:
-#            self.spectrum.estimate_poissonian_noise_variance()
-#        variance = self.spectrum.variance[self.channel_switches]
-#        differences = (self.model_cube - self.spectrum.data)[self.channel_switches]
-#        self.chisq = np.sum(differences**2 / variance, 0)
-#        if degrees_of_freedom == 'auto':
-#            self.red_chisq = self.chisq / \
-#            (np.sum(np.ones(self.spectrum.energydimension)[self.channel_switches]) \
-#            - len(self.p0) -1)
-#            print "Degrees of freedom set to auto"
-#            print "DoF = ", len(self.p0)
-#        elif type(degrees_of_freedom) is int :
-#            self.red_chisq = self.chisq / \
-#            (np.sum(np.ones(self.spectrum.energydimension)[self.channel_switches]) \
-#            - degrees_of_freedom -1)
-#        else:
-#            print "degrees_of_freedom must be on interger type."
-#            print "The red_chisq could not been calculated"
-
->>>>>>> 74bbe2a3
     def _set_p0(self):
         self.p0 = ()
         for component in self:
@@ -801,8 +765,7 @@
             status = 0
             return [status, errfunc]
         else:
-<<<<<<< HEAD
-            return [0, self._jacobian(p,y).T]
+            return [0, self._jacobian(p, y).T]
 
     def _calculate_chisq(self):
         if self.spectrum.variance is None:
@@ -828,10 +791,6 @@
         return tmp
 
         
-=======
-            return [0, self._jacobian(p, y).T]
-
->>>>>>> 74bbe2a3
     def fit(self, fitter=None, method='ls', grad=False, weights=None,
             bounded=False, ext_bounding=False, update_plot=False,
             **kwargs):
@@ -1029,10 +988,7 @@
                 ------------
                 tnc and l_bfgs_b
                 """ % fitter
-<<<<<<< HEAD
-=======
-
->>>>>>> 74bbe2a3
+
         if np.iterable(self.p0) == 0:
             self.p0 = (self.p0,)
         self._fetch_values_from_p0(p_std=self.p_std)
@@ -1583,8 +1539,8 @@
                         _parameter.store_current_value_in_array()
                     else:
                         _parameter.value = value
-<<<<<<< HEAD
                         _parameter.assign_current_value_to_all()
+
     def as_dictionary(self, indices = None):
         """Returns a dictionary of the model, including full Signal dictionary,
         all components and all values of their components, and twin functions.
@@ -1629,7 +1585,4 @@
         dic['components'] = [c.as_dictionary(indices) for c in self]
         dic['free_parameters_boundaries'] = copy.deepcopy(self.free_parameters_boundaries)
         dic['convolved'] = self.convolved
-        return dic
-=======
-                        _parameter.assign_current_value_to_all()
->>>>>>> 74bbe2a3
+        return dic