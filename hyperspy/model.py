# -*- coding: utf-8 -*-
# Copyright 2007-2020 The HyperSpy developers
#
# This file is part of  HyperSpy.
#
#  HyperSpy is free software: you can redistribute it and/or modify
# it under the terms of the GNU General Public License as published by
# the Free Software Foundation, either version 3 of the License, or
# (at your option) any later version.
#
#  HyperSpy is distributed in the hope that it will be useful,
# but WITHOUT ANY WARRANTY; without even the implied warranty of
# MERCHANTABILITY or FITNESS FOR A PARTICULAR PURPOSE.  See the
# GNU General Public License for more details.
#
# You should have received a copy of the GNU General Public License
# along with  HyperSpy.  If not, see <http://www.gnu.org/licenses/>.

import copy
import os
import tempfile
import numbers
import logging
from distutils.version import LooseVersion
import importlib

import numpy as np
import dill
import scipy
import scipy.odr as odr
from scipy.optimize import (leastsq, least_squares,
                            minimize, differential_evolution)
from scipy.linalg import svd
from contextlib import contextmanager

from hyperspy.external.progressbar import progressbar
from hyperspy.defaults_parser import preferences
from hyperspy.external.mpfit.mpfit import mpfit
from hyperspy.component import Component
from hyperspy.extensions import ALL_EXTENSIONS
from hyperspy.signal import BaseSignal
from hyperspy.misc.export_dictionary import (export_to_dictionary,
                                             load_from_dictionary,
                                             parse_flag_string,
                                             reconstruct_object)
from hyperspy.misc.utils import (slugify, shorten_name, stash_active_state,
                                 dummy_context_manager)
from hyperspy.misc.slicing import copy_slice_from_whitelist
from hyperspy.events import Events, Event, EventSuppressor
import warnings
from hyperspy.exceptions import VisibleDeprecationWarning
from hyperspy.ui_registry import add_gui_method
from hyperspy.misc.model_tools import current_model_values
from IPython.display import display_pretty, display
from hyperspy.docstrings.signal import SHOW_PROGRESSBAR_ARG, PARALLEL_INT_ARG

_logger = logging.getLogger(__name__)

_COMPONENTS = ALL_EXTENSIONS["components1D"]
_COMPONENTS.update(ALL_EXTENSIONS["components1D"])


def reconstruct_component(comp_dictionary, **init_args):
    _id = comp_dictionary['_id_name']
    if _id in _COMPONENTS:
        _class = getattr(
            importlib.import_module(
                _COMPONENTS[_id]["module"]), _COMPONENTS[_id]["class"])
    elif "_class_dump" in comp_dictionary:
        # When a component is not registered using the extension mechanism,
        # it is serialized using dill.
        _class = dill.loads(comp_dictionary['_class_dump'])
    else:
        raise ImportError(
            f'Loading the {comp_dictionary["class"]} component ' +
            'failed because the component is provided by the ' +
            f'{comp_dictionary["package"]} Python package, but ' +
            f'{comp_dictionary["package"]} is not installed.')
    return _class(**init_args)


class ModelComponents(object):

    """Container for model components.

    Useful to provide tab completion when running in IPython.

    """

    def __init__(self, model):
        self._model = model

    def __repr__(self):
        signature = "%4s | %19s | %19s | %19s"
        ans = signature % ('#',
                           'Attribute Name',
                           'Component Name',
                           'Component Type')
        ans += "\n"
        ans += signature % ('-' * 4, '-' * 19, '-' * 19, '-' * 19)
        if self._model:
            for i, c in enumerate(self._model):
                ans += "\n"
                name_string = c.name
                variable_name = slugify(name_string, valid_variable_name=True)
                component_type = c.__class__.__name__

                variable_name = shorten_name(variable_name, 19)
                name_string = shorten_name(name_string, 19)
                component_type = shorten_name(component_type, 19)

                ans += signature % (i,
                                    variable_name,
                                    name_string,
                                    component_type)
        return ans


@add_gui_method(toolkey="hyperspy.Model")
class BaseModel(list):

    """Model and data fitting tools applicable to signals of both one and two
    dimensions.

    Models of one-dimensional signals should use the
    :py:class:`~hyperspy.models.model1d` and models of two-dimensional signals
    should use the :class:`~hyperspy.models.model2d`.

    A model is constructed as a linear combination of
    :py:mod:`~hyperspy._components` that are added to the model using the
    :py:meth:`~hyperspy.model.BaseModel.append` or
    :py:meth:`~hyperspy.model.BaseModel.extend`. There are many predefined
    components available in the in the :py:mod:`~hyperspy._components`
    module. If needed, new components can be created easily using the code of
    existing components as a template.

    Once defined, the model can be fitted to the data using :meth:`fit` or
    :py:meth:`~hyperspy.model.BaseModel.multifit`. Once the optimizer reaches
    the convergence criteria or the maximum number of iterations the new value
    of the component parameters are stored in the components.

    It is possible to access the components in the model by their name or by
    the index in the model. An example is given at the end of this docstring.

    Attributes
    ----------

    signal : BaseSignal instance
        It contains the data to fit.
    chisq : A BaseSignal of floats
        Chi-squared of the signal (or np.nan if not yet fit)
    dof : A BaseSignal of integers
        Degrees of freedom of the signal (0 if not yet fit)
    red_chisq : BaseSignal instance
        Reduced chi-squared.
    components : `ModelComponents` instance
        The components of the model are attributes of this class. This provides
        a convenient way to access the model components when working in IPython
        as it enables tab completion.

    Methods
    -------

    append
        Append one component to the model.
    extend
        Append multiple components to the model.
    remove
        Remove component from model.
    as_signal
        Generate a BaseSignal instance (possible multidimensional)
        from the model.
    store_current_values
        Store the value of the parameters at the current position.
    fetch_stored_values
        Fetch stored values of the parameters.
    update_plot
        Force a plot update. (In most cases the plot should update
        automatically.)
    set_signal_range, remove_signal range, reset_signal_range,
    add signal_range.
        Customize the signal range to fit.
    fit, multifit
        Fit the model to the data at the current position or the
        full dataset.
    save_parameters2file, load_parameters_from_file
        Save/load the parameter values to/from a file.
    plot
        Plot the model and the data.
    enable_plot_components, disable_plot_components
        Plot each component separately. (Use after `plot`.)
    set_current_values_to
        Set the current value of all the parameters of the given component as
        the value for all the dataset.
    export_results
        Save the value of the parameters in separate files.
    plot_results
        Plot the value of all parameters at all positions.
    print_current_values
        Print the value of the parameters at the current position.
    enable_adjust_position, disable_adjust_position
        Enable/disable interactive adjustment of the position of the components
        that have a well defined position. (Use after `plot`).
    fit_component
        Fit just the given component in the given signal range, that can be
        set interactively.
    set_parameters_not_free, set_parameters_free
        Fit the `free` status of several components and parameters at once.
    set_parameters_value
        Set the value of a parameter in components in a model to a specified
        value.
    as_dictionary
        Exports the model to a dictionary that can be saved in a file.

    See also
    --------

    :py:class:`~hyperspy.models.model1d.Model1D`
    :py:class:`~hyperspy.models.model2d.Model2D`

    """

    def __init__(self):

        self.events = Events()
        self.events.fitted = Event("""
            Event that triggers after fitting changed at least one parameter.

            The event triggers after the fitting step was finished, and only of
            at least one of the parameters changed.

            Arguments
            ---------
            obj : Model
                The Model that the event belongs to
            """, arguments=['obj'])

    def __hash__(self):
        # This is needed to simulate a hashable object so that PySide does not
        # raise an exception when using windows.connect
        return id(self)

    def store(self, name=None):
        """Stores current model in the original signal

        Parameters
        ----------
            name : {None, str}
                Stored model name. Auto-generated if left empty
        """
        if self.signal is None:
            raise ValueError("Cannot store models with no signal")
        s = self.signal
        s.models.store(self, name)

    def save(self, file_name, name=None, **kwargs):
        """Saves signal and its model to a file

        Parameters
        ----------
            file_name : str
                Name of the file
            name : {None, str}
                Stored model name. Auto-generated if left empty
            **kwargs :
                Other keyword arguments are passed onto `BaseSignal.save()`
        """
        if self.signal is None:
            raise ValueError("Currently cannot save models with no signal")
        else:
            self.store(name)
            self.signal.save(file_name, **kwargs)

    def _load_dictionary(self, dic):
        """Load data from dictionary.

        Parameters
        ----------
        dic : dict
            A dictionary containing at least the following fields:

            * _whitelist: a dictionary with keys used as references of save
              attributes, for more information, see
              :py:func:`~hyperspy.misc.export_dictionary.load_from_dictionary`
            * components: a dictionary, with information about components of
              the model (see 
              :py:meth:`~hyperspy.component.Parameter.as_dictionary`
              documentation for more details)
            * any field from _whitelist.keys()
        """

        if 'components' in dic:
            while len(self) != 0:
                self.remove(self[0])
            id_dict = {}

            for comp in dic['components']:
                init_args = {}
                for k, flags_str in comp['_whitelist'].items():
                    if not len(flags_str):
                        continue
                    if 'init' in parse_flag_string(flags_str):
                        init_args[k] = reconstruct_object(flags_str, comp[k])

                self.append(reconstruct_component(comp, **init_args))
                id_dict.update(self[-1]._load_dictionary(comp))
            # deal with twins:
            for comp in dic['components']:
                for par in comp['parameters']:
                    for tw in par['_twins']:
                        id_dict[tw].twin = id_dict[par['self']]

        if '_whitelist' in dic:
            load_from_dictionary(self, dic)

    def __repr__(self):
        title = self.signal.metadata.General.title
        class_name = str(self.__class__).split("'")[1].split('.')[-1]

        if len(title):
            return "<%s, title: %s>" % (
                class_name, self.signal.metadata.General.title)
        else:
            return "<%s>" % class_name

    def _get_component(self, thing):
        if isinstance(thing, int) or isinstance(thing, str):
            thing = self[thing]
        elif np.iterable(thing):
            thing = [self._get_component(athing) for athing in thing]
            return thing
        elif not isinstance(thing, Component):
            raise ValueError("Not a component or component id.")
        if thing in self:
            return thing
        else:
            raise ValueError("The component is not in the model.")

    def insert(self, **kwargs):
        raise NotImplementedError

    def append(self, thing):
        """Add component to Model.

        Parameters
        ----------
        thing: `Component` instance.
        """
        if not isinstance(thing, Component):
            raise ValueError(
                "Only `Component` instances can be added to a model")
        # Check if any of the other components in the model has the same name
        if thing in self:
            raise ValueError("Component already in model")
        component_name_list = [component.name for component in self]
        if thing.name:
            name_string = thing.name
        else:
            name_string = thing.__class__.__name__

        if name_string in component_name_list:
            temp_name_string = name_string
            index = 0
            while temp_name_string in component_name_list:
                temp_name_string = name_string + "_" + str(index)
                index += 1
            name_string = temp_name_string
        thing.name = name_string

        thing._axes_manager = self.axes_manager
        thing._create_arrays()
        list.append(self, thing)
        thing.model = self
        setattr(self.components, slugify(name_string,
                                         valid_variable_name=True), thing)
        if self._plot_active is True:
            self._connect_parameters2update_plot(components=[thing])
        self.update_plot()

    def extend(self, iterable):
        for object in iterable:
            self.append(object)

    def __delitem__(self, thing):
        thing = self.__getitem__(thing)
        self.remove(thing)

    def remove(self, thing):
        """Remove component from model.

        Examples
        --------

        >>> s = hs.signals.Signal1D(np.empty(1))
        >>> m = s.create_model()
        >>> g = hs.model.components1D.Gaussian()
        >>> m.append(g)

        You could remove `g` like this

        >>> m.remove(g)

        Like this:

        >>> m.remove("Gaussian")

        Or like this:

        >>> m.remove(0)

        """
        thing = self._get_component(thing)
        if not np.iterable(thing):
            thing = [thing, ]
        for athing in thing:
            for parameter in athing.parameters:
                # Remove the parameter from its twin _twins
                parameter.twin = None
                for twin in [twin for twin in parameter._twins]:
                    twin.twin = None

            list.remove(self, athing)
            athing.model = None
        if self._plot_active:
            self.update_plot()

    def as_signal(self, component_list=None, out_of_range_to_nan=True,
                  show_progressbar=None, out=None, parallel=None):
        """Returns a recreation of the dataset using the model.
        The spectral range that is not fitted is filled with nans.

        Parameters
        ----------
        component_list : list of HyperSpy components, optional
            If a list of components is given, only the components given in the
            list is used in making the returned spectrum. The components can
            be specified by name, index or themselves.
        out_of_range_to_nan : bool
            If True the spectral range that is not fitted is filled with nans.
            Default True.
        %s
        out : {None, BaseSignal}
            The signal where to put the result into. Convenient for parallel
            processing. If None (default), creates a new one. If passed, it is
            assumed to be of correct shape and dtype and not checked.
        %s

        Returns
        -------
        BaseSignal : An instance of the same class as `BaseSignal`.

        Examples
        --------
        >>> s = hs.signals.Signal1D(np.random.random((10,100)))
        >>> m = s.create_model()
        >>> l1 = hs.model.components1D.Lorentzian()
        >>> l2 = hs.model.components1D.Lorentzian()
        >>> m.append(l1)
        >>> m.append(l2)
        >>> s1 = m.as_signal()
        >>> s2 = m.as_signal(component_list=[l1])

        """
        if show_progressbar is None:
            show_progressbar = preferences.General.show_progressbar
        if parallel is None:
            parallel = preferences.General.parallel
        if out is None:
            data = np.empty(self.signal.data.shape, dtype='float')
            data.fill(np.nan)
            signal = self.signal.__class__(
                data,
                axes=self.signal.axes_manager._get_axes_dicts())
            signal.metadata.General.title = (
                self.signal.metadata.General.title + " from fitted model")
            signal.metadata.Signal.binned = self.signal.metadata.Signal.binned
        else:
            signal = out
            data = signal.data

        if parallel is True:
            from os import cpu_count
            parallel = cpu_count()
        if not isinstance(parallel, int):
            parallel = int(parallel)
        if parallel < 2:
            parallel = False
        if out_of_range_to_nan is True:
            channel_switches_backup = copy.copy(self.channel_switches)
            self.channel_switches[:] = True

        if parallel is False:
            self._as_signal_iter(component_list=component_list,
                                 show_progressbar=show_progressbar, data=data)
        else:
            am = self.axes_manager
            nav_shape = am.navigation_shape
            if len(nav_shape):
                ind = np.argmax(nav_shape)
                size = nav_shape[ind]
            if not len(nav_shape) or size < 4:
                # no or not enough navigation, just run without threads
                return self.as_signal(component_list=component_list,
                                      show_progressbar=show_progressbar,
                                      out=signal, parallel=False)
            parallel = min(parallel, size / 2)
            splits = [len(sp) for sp in np.array_split(np.arange(size),
                                                       parallel)]
            models = []
            data_slices = []
            slices = [slice(None), ] * len(nav_shape)
            for sp, csm in zip(splits, np.cumsum(splits)):
                slices[ind] = slice(csm - sp, csm)
                models.append(self.inav[tuple(slices)])
                array_slices = self.signal._get_array_slices(tuple(slices),
                                                             True)
                data_slices.append(data[array_slices])
            from concurrent.futures import ThreadPoolExecutor
            with ThreadPoolExecutor(max_workers=parallel) as exe:
                _map = exe.map(
                    lambda thing: thing[0]._as_signal_iter(
                        data=thing[1],
                        component_list=component_list,
                        show_progressbar=thing[2] + 1 if show_progressbar else False),
                    zip(models, data_slices, range(int(parallel))))
            _ = next(_map)

        if out_of_range_to_nan is True:
            self.channel_switches[:] = channel_switches_backup

        return signal

    as_signal.__doc__ %= (SHOW_PROGRESSBAR_ARG, PARALLEL_INT_ARG)

    def _as_signal_iter(self, component_list=None, show_progressbar=None,
                        data=None):
        # Note that show_progressbar can be an int to determine the progressbar
        # position for a thread-friendly bars. Otherwise race conditions are
        # ugly...
        if data is None:
            raise ValueError('No data supplied')
        if show_progressbar is None:
            show_progressbar = preferences.General.show_progressbar

        with stash_active_state(self if component_list else []):
            if component_list:
                component_list = [self._get_component(x)
                                  for x in component_list]
                for component_ in self:
                    active = component_ in component_list
                    if component_.active_is_multidimensional:
                        if active:
                            continue    # Keep active_map
                        component_.active_is_multidimensional = False
                    component_.active = active
            maxval = self.axes_manager.navigation_size
            enabled = show_progressbar and (maxval > 0)
            pbar = progressbar(total=maxval, disable=not enabled,
                               position=show_progressbar, leave=True)
            for index in self.axes_manager:
                self.fetch_stored_values(only_fixed=False)
                data[self.axes_manager._getitem_tuple][
                    np.where(self.channel_switches)] = self.__call__(
                    non_convolved=not self.convolved, onlyactive=True).ravel()
                pbar.update(1)

    @property
    def _plot_active(self):
        if self._plot is not None and self._plot.is_active:
            return True
        else:
            return False

    def _connect_parameters2update_plot(self, components):
        if self._plot_active is False:
            return
        for i, component in enumerate(components):
            component.events.active_changed.connect(
                self._model_line._auto_update_line, [])
            for parameter in component.parameters:
                parameter.events.value_changed.connect(
                    self._model_line._auto_update_line, [])

    def _disconnect_parameters2update_plot(self, components):
        if self._model_line is None:
            return
        for component in components:
            component.events.active_changed.disconnect(
                self._model_line._auto_update_line)
            for parameter in component.parameters:
                parameter.events.value_changed.disconnect(
                    self._model_line._auto_update_line)

    def update_plot(self, *args, **kwargs):
        """Update model plot.

        The updating can be suspended using `suspend_update`.

        See Also
        --------
        suspend_update

        """
        if self._plot_active is True and self._suspend_update is False:
            try:
                if self._model_line is not None:
                    self._model_line.update()
                for component in [component for component in self if
                                  component.active is True]:
                    self._update_component_line(component)
            except BaseException:
                self._disconnect_parameters2update_plot(components=self)

    @contextmanager
    def suspend_update(self, update_on_resume=True):
        """Prevents plot from updating until 'with' clause completes.

        See Also
        --------
        update_plot
        """

        es = EventSuppressor()
        es.add(self.axes_manager.events.indices_changed)
        if self._model_line:
            f = self._model_line._auto_update_line
            for c in self:
                es.add(c.events, f)
                for p in c.parameters:
                    es.add(p.events, f)
        for c in self:
            if hasattr(c, '_model_plot_line'):
                f = c._model_plot_line._auto_update_line
                es.add(c.events, f)
                for p in c.parameters:
                    es.add(p.events, f)

        old = self._suspend_update
        self._suspend_update = True
        with es.suppress():
            yield
        self._suspend_update = old

        if update_on_resume is True:
            self.update_plot()

    def _close_plot(self):
        if self._plot_components is True:
            self.disable_plot_components()
        self._disconnect_parameters2update_plot(components=self)
        self._model_line = None

    @staticmethod
    def _connect_component_line(component):
        if hasattr(component, "_model_plot_line"):
            f = component._model_plot_line._auto_update_line
            component.events.active_changed.connect(f, [])
            for parameter in component.parameters:
                parameter.events.value_changed.connect(f, [])

    @staticmethod
    def _disconnect_component_line(component):
        if hasattr(component, "_model_plot_line"):
            f = component._model_plot_line._auto_update_line
            component.events.active_changed.disconnect(f)
            for parameter in component.parameters:
                parameter.events.value_changed.disconnect(f)

    def _connect_component_lines(self):
        for component in self:
            if component.active:
                self._connect_component_line(component)

    def _disconnect_component_lines(self):
        for component in self:
            if component.active:
                self._disconnect_component_line(component)

    @staticmethod
    def _update_component_line(component):
        if hasattr(component, "_model_plot_line"):
            component._model_plot_line.update()

    def _disable_plot_component(self, component):
        self._disconnect_component_line(component)
        if hasattr(component, "_model_plot_line"):
            component._model_plot_line.close()
            del component._model_plot_line
        self._plot_components = False

    def enable_plot_components(self):
        if self._plot is None or self._plot_components:
            return
        self._plot_components = True
        for component in [component for component in self if
                          component.active]:
            self._plot_component(component)

    def disable_plot_components(self):
        if self._plot is None:
            return
        for component in self:
            self._disable_plot_component(component)
        self._plot_components = False

    def _set_p0(self):
        self.p0 = ()
        for component in self:
            if component.active:
                for parameter in component.free_parameters:
                    self.p0 = (self.p0 + (parameter.value,)
                               if parameter._number_of_elements == 1
                               else self.p0 + parameter.value)

    def set_boundaries(self):
        """Generate the boundary list.

        Necessary before fitting with a boundary aware optimizer.

        """
        self.free_parameters_boundaries = []
        for component in self:
            if component.active:
                for param in component.free_parameters:
                    if param._number_of_elements == 1:
                        self.free_parameters_boundaries.append((
                            param._bounds))
                    else:
                        self.free_parameters_boundaries.extend((
                            param._bounds))

    def set_mpfit_parameters_info(self):
        self.mpfit_parinfo = []
        for component in self:
            if component.active:
                for param in component.free_parameters:
                    limited = [False, False]
                    limits = [0, 0]
                    if param.bmin is not None:
                        limited[0] = True
                        limits[0] = param.bmin
                    if param.bmax is not None:
                        limited[1] = True
                        limits[1] = param.bmax
                    if param._number_of_elements == 1:
                        self.mpfit_parinfo.append(
                            {'limited': limited,
                             'limits': limits})
                    else:
                        self.mpfit_parinfo.extend((
                            {'limited': limited,
                             'limits': limits},) * param._number_of_elements)

    def ensure_parameters_in_bounds(self):
        """For all active components, snaps their free parameter values to
        be within their boundaries (if bounded). Does not touch the array of
        values.
        """
        for component in self:
            if component.active:
                for param in component.free_parameters:
                    bmin = -np.inf if param.bmin is None else param.bmin
                    bmax = np.inf if param.bmax is None else param.bmax
                    if param._number_of_elements == 1:
                        if not bmin <= param.value <= bmax:
                            min_d = np.abs(param.value - bmin)
                            max_d = np.abs(param.value - bmax)
                            if min_d < max_d:
                                param.value = bmin
                            else:
                                param.value = bmax
                    else:
                        values = np.array(param.value)
                        if param.bmin is not None:
                            minmask = values < bmin
                            values[minmask] = bmin
                        if param.bmax is not None:
                            maxmask = values > bmax
                            values[maxmask] = bmax
                        param.value = tuple(values)

    def store_current_values(self):
        """ Store the parameters of the current coordinates into the
        parameters array.

        If the parameters array has not being defined yet it creates it filling
        it with the current parameters."""
        for component in self:
            if component.active:
                component.store_current_parameters_in_map()

    def fetch_stored_values(self, only_fixed=False):
        """Fetch the value of the parameters that has been previously stored.

        Parameters
        ----------
        only_fixed : bool, optional
            If True, only the fixed parameters are fetched.

        See Also
        --------
        store_current_values

        """
        cm = (self.suspend_update if self._plot_active
              else dummy_context_manager)
        with cm(update_on_resume=True):
            for component in self:
                component.fetch_stored_values(only_fixed=only_fixed)

    def fetch_values_from_array(self, array, array_std=None):
        """Fetch the parameter values from the given array, optionally also
        fetching the standard deviations.

        Parameters
        ----------
        array : array
            array with the parameter values
        array_std : {None, array}
            array with the standard deviations of parameters
        """
        self.p0 = array
        self._fetch_values_from_p0(p_std=array_std)

    def _fetch_values_from_p0(self, p_std=None):
        """Fetch the parameter values from the output of the optimizer `self.p0`

        Parameters
        ----------
        p_std : array, optional
            array containing the corresponding standard deviation.

        """
        comp_p_std = None
        counter = 0
        for component in self:  # Cut the parameters list
            if component.active is True:
                if p_std is not None:
                    comp_p_std = p_std[
                        counter: counter +
                        component._nfree_param]
                component.fetch_values_from_array(
                    self.p0[counter: counter + component._nfree_param],
                    comp_p_std, onlyfree=True)
                counter += component._nfree_param

    def _model2plot(self, axes_manager, out_of_range2nans=True):
        old_axes_manager = None
        if axes_manager is not self.axes_manager:
            old_axes_manager = self.axes_manager
            self.axes_manager = axes_manager
            self.fetch_stored_values()
        s = self.__call__(non_convolved=False, onlyactive=True)
        if old_axes_manager is not None:
            self.axes_manager = old_axes_manager
            self.fetch_stored_values()
        if out_of_range2nans is True:
            ns = np.empty(self.axis.axis.shape)
            ns.fill(np.nan)
            ns[np.where(self.channel_switches)] = s
            s = ns
        return s

    def _model_function(self, param):
        self.p0 = param
        self._fetch_values_from_p0()
        to_return = self.__call__(non_convolved=False, onlyactive=True)
        return to_return

    def _errfunc2(self, param, y, weights=None):
        if weights is None:
            weights = 1.
        return ((weights * self._errfunc(param, y)) ** 2).sum()

    def _errfunc4mpfit(self, p, fjac=None, x=None, y=None, weights=None):
        if fjac is None:
            errfunc = self._model_function(p).ravel() - y
            if weights is not None:
                errfunc *= weights.ravel()
            status = 0
            return [status, errfunc]
        else:
            return [0, self._jacobian(p, y).T]

    def _get_variance(self, only_current=True):
        """Return the variance taking into account the `channel_switches`.
        It only_current=True, the variance for the current navigation indices
        is returned, otherwise the variance for all navigation indices is
        returned.
        """
        if self.signal.metadata.has_item('Signal.Noise_properties.variance'):
            variance = self.signal.metadata.Signal.Noise_properties.variance
            if isinstance(variance, BaseSignal):
                if only_current:
                    variance = variance.data.__getitem__(
                        self.axes_manager._getitem_tuple
                        )[np.where(self.channel_switches)]
                else:
                    variance = variance.data[..., np.where(
                        self.channel_switches)[0]]
        else:
            variance = 1.0
        return variance

    def _calculate_chisq(self):
        variance = self._get_variance()
        d = self(onlyactive=True).ravel() - self.signal()[np.where(
            self.channel_switches)]
        d *= d / (1. * variance)  # d = difference^2 / variance.
        self.chisq.data[self.signal.axes_manager.indices[::-1]] = d.sum()

    def _set_current_degrees_of_freedom(self):
        self.dof.data[self.signal.axes_manager.indices[::-1]] = len(self.p0)

    @property
    def red_chisq(self):
        """Reduced chi-squared. Calculated from self.chisq and self.dof
        """
        tmp = self.chisq / (- self.dof + self.channel_switches.sum() - 1)
        tmp.metadata.General.title = self.signal.metadata.General.title + \
            ' reduced chi-squared'
        return tmp

    def fit(self, fitter="leastsq", method='ls', grad=False,
            bounded=False, ext_bounding=False, update_plot=False,
            **kwargs):
        """Fits the model to the experimental data.

        The chi-squared, reduced chi-squared and the degrees of freedom are
        computed automatically when fitting. They are stored as signals, in the
        `chisq`, `red_chisq`  and `dof`. Note that unless
        ``metadata.Signal.Noise_properties.variance`` contains an
        accurate estimation of the variance of the data, the chi-squared and
        reduced chi-squared cannot be computed correctly. This is also true for
        homocedastic noise.

        Parameters
        ----------
        fitter : {"leastsq", "mpfit", "odr", "Nelder-Mead", "Powell", "CG", "BFGS", "Newton-CG", "L-BFGS-B", "TNC",
                 "Differential Evolution"}
            The optimization algorithm used to perform the fitting. Default
            is "leastsq".

                * "leastsq" performs least-squares optimization, and supports
                  bounds on parameters.
                * "mpfit" performs least-squares using the Levenberg–Marquardt
                  algorithm and supports bounds on parameters.
                * "odr" performs the optimization using the orthogonal distance
                  regression algorithm. It does not support bounds.
                * "Nelder-Mead", "Powell", "CG", "BFGS", "Newton-CG", "L-BFGS-B"
                  and "TNC" are wrappers for scipy.optimize.minimize(). Only
                  "L-BFGS-B" and "TNC" support bounds.
                * "Differential Evolution" is a global optimization method.

            "leastsq", "mpfit" and "odr" can estimate the standard deviation of
            the estimated value of the parameters if the
            "metada.Signal.Noise_properties.variance" attribute is defined.
            Note that if it is not defined, the standard deviation is estimated
            using a variance of 1. If the noise is heteroscedastic, this can
            result in a biased estimation of the parameter values and errors.
            If `variance` is a `Signal` instance of the same `navigation_dimension`
            as the signal, and `method` is "ls", then weighted least squares
            is performed.
        method : {'ls', 'ml', 'custom'}
            Choose 'ls' (default) for least-squares and 'ml' for Poisson
            maximum likelihood estimation. The latter is not available when
            'fitter' is "leastsq", "odr" or "mpfit". 'custom' allows passing
            your own minimisation function as a kwarg "min_function", with
            optional gradient kwarg "min_function_grad". See User Guide for
            details.
        grad : bool
            If True, the analytical gradient is used if defined to
            speed up the optimization.
        bounded : bool
            If True performs bounded optimization if the fitter
            supports it.
        update_plot : bool
            If True, the plot is updated during the optimization
            process. It slows down the optimization but it permits
            to visualize the optimization progress.
        ext_bounding : bool
            If True, enforce bounding by keeping the value of the
            parameters constant out of the defined bounding area.
        **kwargs : key word arguments
            Any extra key word argument will be passed to the chosen
            fitter. For more information read the docstring of the optimizer
            of your choice in `scipy.optimize`.

        See Also
        --------
        multifit

        """

        if fitter is None:  # None meant "from preferences" before v1.3
            fitter = "leastsq"
        switch_aap = (update_plot != self._plot_active)
        if switch_aap is True and update_plot is False:
            cm = self.suspend_update
        else:
            cm = dummy_context_manager

        # Check for deprecated minimizers
        optimizer_dict = {"fmin": "Nelder-Mead",
                          "fmin_cg": "CG",
                          "fmin_ncg": "Newton-CG",
                          "fmin_bfgs": "BFGS",
                          "fmin_l_bfgs_b": "L-BFGS-B",
                          "fmin_tnc": "TNC",
                          "fmin_powell": "Powell"}
        check_optimizer = optimizer_dict.get(fitter, None)
        if check_optimizer:
            warnings.warn(
                "The method `%s` has been deprecated and will "
                "be removed in HyperSpy 2.0. Please use "
                "`%s` instead." % (fitter, check_optimizer),
                VisibleDeprecationWarning)
            fitter = check_optimizer

        if bounded is True:
            if fitter not in ("leastsq", "mpfit", "TNC",
                              "L-BFGS-B", "Differential Evolution"):
                raise ValueError("Bounded optimization is only "
                                 "supported by 'leastsq', "
                                 "'mpfit', 'TNC', 'L-BFGS-B' or"
                                 "'Differential Evolution'.")
            else:
                # this has to be done before setting the p0,
                # so moved things around
                self.ensure_parameters_in_bounds()
        min_function = kwargs.pop('min_function', None)
        min_function_grad = kwargs.pop('min_function_grad', None)
        if method == 'custom':
            if not callable(min_function):
                raise ValueError('Custom minimization requires "min_function" '
                                 'kwarg with a callable')
            if grad is not False:
                if min_function_grad is None:
                    raise ValueError('Custom gradient function should be '
                                     'supplied with "min_function_grad" kwarg')
            from functools import partial
            min_function = partial(min_function, self)
            if callable(min_function_grad):
                min_function_grad = partial(min_function_grad, self)

        with cm(update_on_resume=True):
            self.p_std = None
            self._set_p0()
            old_p0 = self.p0
            if ext_bounding:
                self._enable_ext_bounding()
            if grad is False:
                approx_grad = True
                jacobian = None
                odr_jacobian = None
                grad_ml = None
                grad_ls = None
            else:
                approx_grad = False
                jacobian = self._jacobian
                odr_jacobian = self._jacobian4odr
                grad_ml = self._gradient_ml
                grad_ls = self._gradient_ls

            if method in ['ml', 'custom']:
                weights = None
                if fitter in ("leastsq", "odr", "mpfit"):
                    raise NotImplementedError(
                        '"leastsq", "mpfit" and "odr" optimizers only support'
                        'least squares ("ls") method')
            elif method == "ls":
                metadata = self.signal.metadata
                if "Signal.Noise_properties.variance" not in metadata:
                    variance = 1
                else:
                    variance = metadata.Signal.Noise_properties.variance
                    if isinstance(variance, BaseSignal):
                        if (variance.axes_manager.navigation_shape ==
                                self.signal.axes_manager.navigation_shape):
                            variance = self._get_variance(only_current=True)
                        else:
                            raise AttributeError(
                                "The `navigation_shape` of the variance "
                                "signals is not equal to the variance shape "
                                "of the signal")
                    elif not isinstance(variance, numbers.Number):
                        raise AttributeError(
                            "Variance must be a number or a `Signal` instance "
                            "but currently it is a %s" % type(variance))

                weights = 1. / np.sqrt(variance)
            else:
                raise ValueError(
                    'method must be "ls", "ml" or "custom" but %s given' %
                    method)
            args = (self.signal()[np.where(self.channel_switches)],
                    weights)

            # Least squares "dedicated" fitters
            if fitter == "leastsq":
                if bounded:
                    # leastsq with bounds requires scipy >= 0.17
                    if LooseVersion(
                            scipy.__version__) < LooseVersion("0.17"):
                        raise ImportError(
                            "leastsq with bounds requires SciPy >= 0.17")

                    self.set_boundaries()
                    ls_b = self.free_parameters_boundaries
                    ls_b = ([a if a is not None else -np.inf for a, b in ls_b],
                            [b if b is not None else np.inf for a, b in ls_b])
                    output = \
                        least_squares(self._errfunc, self.p0[:],
                                      args=args, bounds=ls_b, **kwargs)
                    self.p0 = output.x

                    # Do Moore-Penrose inverse, discarding zero singular values
                    # to get pcov (as per scipy.optimize.curve_fit())
                    _, s, VT = svd(output.jac, full_matrices=False)
                    threshold = np.finfo(float).eps * \
                        max(output.jac.shape) * s[0]
                    s = s[s > threshold]
                    VT = VT[:s.size]
                    pcov = np.dot(VT.T / s**2, VT)

                elif bounded is False:
                    # This replicates the original "leastsq"
                    # behaviour in earlier versions of HyperSpy
                    # using the Levenberg-Marquardt algorithm
                    output = \
                        leastsq(self._errfunc, self.p0[:], Dfun=jacobian,
                                col_deriv=1, args=args, full_output=True,
                                **kwargs)
                    self.p0, pcov = output[0:2]

                signal_len = sum([axis.size
                                  for axis in self.axes_manager.signal_axes])
                if (signal_len > len(self.p0)) and pcov is not None:
                    pcov *= ((self._errfunc(self.p0, *args) ** 2).sum() /
                             (len(args[0]) - len(self.p0)))

                    self.p_std = np.sqrt(np.diag(pcov))
                self.fit_output = output

            elif fitter == "odr":
                modelo = odr.Model(fcn=self._function4odr,
                                   fjacb=odr_jacobian)
                mydata = odr.RealData(
                    self.axis.axis[np.where(self.channel_switches)],
                    self.signal()[np.where(self.channel_switches)],
                    sx=None,
                    sy=(1 / weights if weights is not None else None))
                myodr = odr.ODR(mydata, modelo, beta0=self.p0[:], **kwargs)
                myoutput = myodr.run()
                result = myoutput.beta
                self.p_std = myoutput.sd_beta
                self.p0 = result
                self.fit_output = myoutput

            elif fitter == "mpfit":
                autoderivative = 1
                if grad:
                    autoderivative = 0
                if bounded:
                    self.set_mpfit_parameters_info()
                elif bounded is False:
                    self.mpfit_parinfo = None
                m = mpfit(self._errfunc4mpfit, self.p0[:],
                          parinfo=self.mpfit_parinfo, functkw={
                              'y': self.signal()[self.channel_switches],
                              'weights': weights},
                          autoderivative=autoderivative,
                          quiet=1, **kwargs)
                self.p0 = m.params

                if hasattr(self, 'axis') and (self.axis.size > len(self.p0)) \
                   and m.perror is not None:
                    self.p_std = m.perror * np.sqrt(
                        (self._errfunc(self.p0, *args) ** 2).sum() /
                        (len(args[0]) - len(self.p0)))
                self.fit_output = m
            else:
                # General optimizers
                # Least squares or maximum likelihood
                if method == "ml":
                    tominimize = self._poisson_likelihood_function
                    fprime = grad_ml
                elif method == "ls":
                    tominimize = self._errfunc2
                    fprime = grad_ls
                elif method == 'custom':
                    tominimize = min_function
                    fprime = min_function_grad

                # OPTIMIZERS
                # Derivative-free methods
                if fitter in ("Nelder-Mead", "Powell"):
                    self.p0 = minimize(tominimize, self.p0, args=args,
                                       method=fitter, **kwargs).x

                # Methods using the gradient
                elif fitter in ("CG", "BFGS", "Newton-CG"):
                    self.p0 = minimize(tominimize, self.p0, jac=fprime,
                                       args=args, method=fitter, **kwargs).x

                # Constrained optimizers using the gradient
                elif fitter in ("TNC", "L-BFGS-B"):
                    if bounded:
                        self.set_boundaries()
                    elif bounded is False:
                        self.free_parameters_boundaries = None

                    self.p0 = minimize(tominimize, self.p0, jac=fprime,
                                       args=args, method=fitter,
                                       bounds=self.free_parameters_boundaries, **kwargs).x

                # Global optimizers
                elif fitter == "Differential Evolution":
                    if bounded:
                        self.set_boundaries()
                    else:
                        raise ValueError(
                            "Bounds must be specified for "
                            "'Differential Evolution' optimizer")
                    de_b = self.free_parameters_boundaries
                    de_b = tuple(((a if a is not None else -np.inf,
                                   b if b is not None else np.inf) for a, b in de_b))
                    self.p0 = differential_evolution(tominimize, de_b,
                                                     args=args, **kwargs).x

                else:
                    raise ValueError("""
                    The %s optimizer is not available.

                    Available optimizers:
                    Unconstrained:
                    --------------
                    Least-squares: leastsq and odr
                    General: Nelder-Mead, Powell, CG, BFGS, Newton-CG

                    Constrained:
                    ------------
                    least_squares, mpfit, TNC and L-BFGS-B

                    Global:
                    -------
                    Differential Evolution
                    """ % fitter)
            if np.iterable(self.p0) == 0:
                self.p0 = (self.p0,)
            self._fetch_values_from_p0(p_std=self.p_std)
            self.store_current_values()
            self._calculate_chisq()
            self._set_current_degrees_of_freedom()
            if ext_bounding is True:
                self._disable_ext_bounding()
        if np.any(old_p0 != self.p0):
            self.events.fitted.trigger(self)

    def multifit(self, mask=None, fetch_only_fixed=False,
                 autosave=False, autosave_every=10, show_progressbar=None,
                 interactive_plot=False, iterpath=None, **kwargs):
        """Fit the data to the model at all the positions of the
        navigation dimensions.

        Parameters
        ----------

        mask : NumPy array, optional
            To mask (do not fit) at certain position pass a numpy.array
            of type bool where True indicates that the data will not be
            fitted at the given position.
        fetch_only_fixed : bool
            If True, only the fixed parameters values will be updated
            when changing the positon. Default False.
        autosave : bool
            If True, the result of the fit will be saved automatically
            with a frequency defined by autosave_every. Default False.
        autosave_every : int
            Save the result of fitting every given number of spectra.
            Default 10.
        %s
        interactive_plot : bool
            If True, update the plot for every position as they are processed.
            Note that this slows down the fitting by a lot, but it allows for
            interactive monitoring of the fitting (if in interactive mode).

        iterpath : str
            If 'flyback', at each new row the index begins at the first column,
            in accordance with the way np.ndindex generates indices.
            If 'serpentine', iterate through the signal in a serpentine, 
            "snake-game"-like manner instead of beginning each new row at 
            the first index. Works for n-dimensional navigation space, 
            not only 2D.
            Default: None -> flyback. The default argument will use the 
            'flyback' iterpath, but shows a warning that this will change to
            'serpentine' in version 2.0.

        **kwargs : key word arguments
            Any extra key word argument will be passed to
            the fit method. See the fit method documentation for
            a list of valid arguments.

        See Also
        --------
        fit

        """
        if show_progressbar is None:
            show_progressbar = preferences.General.show_progressbar

        if autosave is not False:
            fd, autosave_fn = tempfile.mkstemp(
                prefix='hyperspy_autosave-',
                dir='.', suffix='.npz')
            os.close(fd)
            autosave_fn = autosave_fn[:-4]
            _logger.info(
                "Autosaving each %s pixels to %s.npz" % (autosave_every,
                                                         autosave_fn))
            _logger.info(
                "When multifit finishes its job the file will be deleted")
        if mask is not None and (
            mask.shape != tuple(
                self.axes_manager._navigation_shape_in_array)):
            raise ValueError(
                "The mask must be a numpy array of boolean type with "
                " shape: %s" +
                str(self.axes_manager._navigation_shape_in_array))
        masked_elements = 0 if mask is None else mask.sum()
        maxval = self.axes_manager.navigation_size - masked_elements
        show_progressbar = show_progressbar and (maxval > 0)
        if iterpath == None:
            self.axes_manager._iterpath = 'flyback'
            msg = ("The `iterpath` default will change from `'flyback'` to `'serpentine'`"
            "in HyperSpy version 2.0. Change `iterpath` to other than None to suppress this"
            "warning.")
            warnings.warn(msg, VisibleDeprecationWarning)
        else:
            self.axes_manager._iterpath = iterpath
        i = 0
        with self.axes_manager.events.indices_changed.suppress_callback(
                self.fetch_stored_values):
            if interactive_plot:
                outer = dummy_context_manager
                inner = self.suspend_update
            else:
                outer = self.suspend_update
                inner = dummy_context_manager
            with outer(update_on_resume=True):
                with progressbar(total=maxval, disable=not show_progressbar,
                                 leave=True) as pbar:
                    for index in self.axes_manager:
                        with inner(update_on_resume=True):
                            if mask is None or not mask[index[::-1]]:
                                self.fetch_stored_values(
                                    only_fixed=fetch_only_fixed)
                                self.fit(**kwargs)
                                i += 1
                                pbar.update(1)
                            if autosave is True and i % autosave_every == 0:
                                self.save_parameters2file(autosave_fn)
        if autosave is True:
            _logger.info(
                'Deleting the temporary file %s pixels' % (
                    autosave_fn + 'npz'))
            os.remove(autosave_fn + '.npz')

    multifit.__doc__ %= (SHOW_PROGRESSBAR_ARG)

    def save_parameters2file(self, filename):
        """Save the parameters array in binary format.

        The data is saved to a single file in numpy's uncompressed ``.npz``
        format.

        Parameters
        ----------
        filename : str

        See Also
        --------
        load_parameters_from_file, export_results

        Notes
        -----
        This method can be used to save the current state of the model in a way
        that can be loaded back to recreate the it using `load_parameters_from
        file`. Actually, as of HyperSpy 0.8 this is the only way to do so.
        However, this is known to be brittle. For example see
        https://github.com/hyperspy/hyperspy/issues/341.

        """
        kwds = {}
        i = 0
        for component in self:
            cname = component.name.lower().replace(' ', '_')
            for param in component.parameters:
                pname = param.name.lower().replace(' ', '_')
                kwds['%s_%s.%s' % (i, cname, pname)] = param.map
            i += 1
        np.savez(filename, **kwds)

    def load_parameters_from_file(self, filename):
        """Loads the parameters array from  a binary file written with the
        'save_parameters2file' function.

        Parameters
        ---------
        filename : str

        See Also
        --------
        save_parameters2file, export_results

        Notes
        -----
        In combination with `save_parameters2file`, this method can be used to
        recreate a model stored in a file. Actually, before HyperSpy 0.8 this
        is the only way to do so.  However, this is known to be brittle. For
        example see https://github.com/hyperspy/hyperspy/issues/341.

        """
        f = np.load(filename)
        i = 0
        for component in self:  # Cut the parameters list
            cname = component.name.lower().replace(' ', '_')
            for param in component.parameters:
                pname = param.name.lower().replace(' ', '_')
                param.map = f['%s_%s.%s' % (i, cname, pname)]
            i += 1

        self.fetch_stored_values()

    def assign_current_values_to_all(self, components_list=None, mask=None):
        """Set parameter values for all positions to the current ones.

        Parameters
        ----------
        component_list : list of components, optional
            If a list of components is given, the operation will be performed
            only in the value of the parameters of the given components.
            The components can be specified by name, index or themselves.
        mask : boolean numpy array or None, optional
            The operation won't be performed where mask is True.

        """
        if components_list is None:
            components_list = []
            for comp in self:
                if comp.active:
                    components_list.append(comp)
        else:
            components_list = [self._get_component(x) for x in components_list]

        for comp in components_list:
            for parameter in comp.parameters:
                parameter.assign_current_value_to_all(mask=mask)

    def _enable_ext_bounding(self, components=None):
        """
        """
        if components is None:
            components = self
        for component in components:
            for parameter in component.parameters:
                parameter.ext_bounded = True

    def _disable_ext_bounding(self, components=None):
        """
        """
        if components is None:
            components = self
        for component in components:
            for parameter in component.parameters:
                parameter.ext_bounded = False

    def export_results(self, folder=None, format="hspy", save_std=False,
                       only_free=True, only_active=True):
        """Export the results of the parameters of the model to the desired
        folder.

        Parameters
        ----------
        folder : str or None
            The path to the folder where the file will be saved. If `None` the
            current folder is used by default.
        format : str
            The extension of the file format. It must be one of the
            fileformats supported by HyperSpy. The default is "hspy".
        save_std : bool
            If True, also the standard deviation will be saved.
        only_free : bool
            If True, only the value of the parameters that are free will be
            exported.
        only_active : bool
            If True, only the value of the active parameters will be exported.

        Notes
        -----
        The name of the files will be determined by each the Component and
        each Parameter name attributes. Therefore, it is possible to customise
        the file names modify the name attributes.

        """
        for component in self:
            if only_active is False or component.active:
                component.export(folder=folder, format=format,
                                 save_std=save_std, only_free=only_free)

    def plot_results(self, only_free=True, only_active=True):
        """Plot the value of the parameters of the model

        Parameters
        ----------

        only_free : bool
            If True, only the value of the parameters that are free will be
            plotted.
        only_active : bool
            If True, only the value of the active parameters will be plotted.

        Notes
        -----
        The name of the files will be determined by each the Component and
        each Parameter name attributes. Therefore, it is possible to customise
        the file names modify the name attributes.

        """
        for component in self:
            if only_active is False or component.active:
                component.plot(only_free=only_free)

    def print_current_values(self, only_free=False, only_active=False,
                             component_list=None, fancy=True):
        """Prints the current values of the parameters of all components.

        Parameters
        ----------
        only_free : bool
            If True, only components with free parameters will be printed. Within these,
            only parameters which are free will be printed.
        only_active : bool
            If True, only values of active components will be printed
        component_list : None or list of components.
            If None, print all components.
        fancy : bool
            If True, attempts to print using html rather than text in the notebook.
        """
        if fancy:
            display(current_model_values(
                model=self, only_free=only_free, only_active=only_active,
                component_list=component_list))
        else:
            display_pretty(current_model_values(
                model=self, only_free=only_free, only_active=only_active,
                component_list=component_list))

    def set_parameters_not_free(self, component_list=None,
                                parameter_name_list=None):
        """
        Sets the parameters in a component in a model to not free.

        Parameters
        ----------
        component_list : None, or list of hyperspy components, optional
            If None, will apply the function to all components in the model.
            If list of components, will apply the functions to the components
            in the list.  The components can be specified by name, index or
            themselves.
        parameter_name_list : None or list of strings, optional
            If None, will set all the parameters to not free.
            If list of strings, will set all the parameters with the same name
            as the strings in parameter_name_list to not free.

        Examples
        --------
        >>> v1 = hs.model.components1D.Voigt()
        >>> m.append(v1)
        >>> m.set_parameters_not_free()

        >>> m.set_parameters_not_free(component_list=[v1],
                                      parameter_name_list=['area','centre'])

        See also
        --------
        set_parameters_free
        hyperspy.component.Component.set_parameters_free
        hyperspy.component.Component.set_parameters_not_free
        """

        if not component_list:
            component_list = []
            for _component in self:
                component_list.append(_component)
        else:
            component_list = [self._get_component(x) for x in component_list]

        for _component in component_list:
            _component.set_parameters_not_free(parameter_name_list)

    def set_parameters_free(self, component_list=None,
                            parameter_name_list=None):
        """
        Sets the parameters in a component in a model to free.

        Parameters
        ----------
        component_list : None, or list of hyperspy components, optional
            If None, will apply the function to all components in the model.
            If list of components, will apply the functions to the components
            in the list. The components can be specified by name, index or
            themselves.

        parameter_name_list : None or list of strings, optional
            If None, will set all the parameters to not free.
            If list of strings, will set all the parameters with the same name
            as the strings in parameter_name_list to not free.

        Examples
        --------
        >>> v1 = hs.model.components1D.Voigt()
        >>> m.append(v1)
        >>> m.set_parameters_free()
        >>> m.set_parameters_free(component_list=[v1],
                                  parameter_name_list=['area','centre'])

        See also
        --------
        set_parameters_not_free
        hyperspy.component.Component.set_parameters_free
        hyperspy.component.Component.set_parameters_not_free
        """

        if not component_list:
            component_list = []
            for _component in self:
                component_list.append(_component)
        else:
            component_list = [self._get_component(x) for x in component_list]

        for _component in component_list:
            _component.set_parameters_free(parameter_name_list)

    def set_parameters_value(
            self,
            parameter_name,
            value,
            component_list=None,
            only_current=False):
        """
        Sets the value of a parameter in components in a model to a specified
        value

        Parameters
        ----------
        parameter_name : string
            Name of the parameter whose value will be changed
        value : number
            The new value of the parameter
        component_list : list of hyperspy components, optional
            A list of components whose parameters will changed. The components
            can be specified by name, index or themselves.
        only_current : bool, default False
            If True, will only change the parameter value at the current
            position in the model.
            If False, will change the parameter value for all the positions.

        Examples
        --------
        >>> v1 = hs.model.components1D.Voigt()
        >>> v2 = hs.model.components1D.Voigt()
        >>> m.extend([v1,v2])
        >>> m.set_parameters_value('area', 5)
        >>> m.set_parameters_value('area', 5, component_list=[v1])
        >>> m.set_parameters_value('area', 5, component_list=[v1],
                                   only_current=True)

        """

        if not component_list:
            component_list = []
            for _component in self:
                component_list.append(_component)
        else:
            component_list = [self._get_component(x) for x in component_list]

        for _component in component_list:
            for _parameter in _component.parameters:
                if _parameter.name == parameter_name:
                    if only_current:
                        _parameter.value = value
                        _parameter.store_current_value_in_array()
                    else:
                        _parameter.value = value
                        _parameter.assign_current_value_to_all()

    def as_dictionary(self, fullcopy=True):
        """Returns a dictionary of the model, including all components, degrees
        of freedom (dof) and chi-squared (chisq) with values.

        Parameters
        ----------
        fullcopy : bool (optional, True)
            Copies of objects are stored, not references. If any found,
            functions will be pickled and signals converted to dictionaries

        Returns
        -------
        dictionary : dict
            A dictionary including at least the following fields:

            * components: a list of dictionaries of components, one per
              component
            * _whitelist: a dictionary with keys used as references for saved
<<<<<<< HEAD
              attributes, for more information, see
              :meth:`hyperspy.misc.export_dictionary.export_to_dictionary`
=======
              attributes, for more information, see 
              :py:func:`~hyperspy.misc.export_dictionary.export_to_dictionary`
>>>>>>> deff3fb0
            * any field from _whitelist.keys()

        Examples
        --------
        >>> s = signals.Signal1D(np.random.random((10,100)))
        >>> m = s.create_model()
        >>> l1 = components1d.Lorentzian()
        >>> l2 = components1d.Lorentzian()
        >>> m.append(l1)
        >>> m.append(l2)
        >>> d = m.as_dictionary()
        >>> m2 = s.create_model(dictionary=d)

        """
        dic = {'components': [c.as_dictionary(fullcopy) for c in self]}

        export_to_dictionary(self, self._whitelist, dic, fullcopy)

        def remove_empty_numpy_strings(dic):
            for k, v in dic.items():
                if isinstance(v, dict):
                    remove_empty_numpy_strings(v)
                elif isinstance(v, list):
                    for vv in v:
                        if isinstance(vv, dict):
                            remove_empty_numpy_strings(vv)
                        elif isinstance(vv, np.string_) and len(vv) == 0:
                            vv = ''
                elif isinstance(v, np.string_) and len(v) == 0:
                    del dic[k]
                    dic[k] = ''
        remove_empty_numpy_strings(dic)

        return dic

    def set_component_active_value(
            self, value, component_list=None, only_current=False):
        """
        Sets the component 'active' parameter to a specified value

        Parameters
        ----------
        value : bool
            The new value of the 'active' parameter
        component_list : list of hyperspy components, optional
            A list of components whose parameters will changed. The components
            can be specified by name, index or themselves.

        only_current : bool, default False
            If True, will only change the parameter value at the current
            position in the model.
            If False, will change the parameter value for all the positions.

        Examples
        --------
        >>> v1 = hs.model.components1D.Voigt()
        >>> v2 = hs.model.components1D.Voigt()
        >>> m.extend([v1,v2])
        >>> m.set_component_active_value(False)
        >>> m.set_component_active_value(True, component_list=[v1])
        >>> m.set_component_active_value(False, component_list=[v1],
                                         only_current=True)

        """

        if not component_list:
            component_list = []
            for _component in self:
                component_list.append(_component)
        else:
            component_list = [self._get_component(x) for x in component_list]

        for _component in component_list:
            _component.active = value
            if _component.active_is_multidimensional:
                if only_current:
                    _component._active_array[
                        self.axes_manager.indices[::-1]] = value
                else:
                    _component._active_array.fill(value)

    def __getitem__(self, value):
        """x.__getitem__(y) <==> x[y]"""
        if isinstance(value, str):
            component_list = []
            for component in self:
                if component.name:
                    if component.name == value:
                        component_list.append(component)
                elif component.__class__.__name__ == value:
                    component_list.append(component)
            if component_list:
                if len(component_list) == 1:
                    return component_list[0]
                else:
                    raise ValueError(
                        "There are several components with "
                        "the name \"" + str(value) + "\"")
            else:
                raise ValueError(
                    "Component name \"" + str(value) +
                    "\" not found in model")
        else:
            return list.__getitem__(self, value)

    def create_samfire(self, workers=None, setup=True, **kwargs):
        """Creates a SAMFire object.

        Parameters
        ----------
        workers : {None, int}
            the number of workers to initialise.
            If zero, all computations will be done serially.
            If None (default), will attempt to use (number-of-cores - 1),
            however if just one core is available, will use one worker.
        setup : bool
            if the setup should be run upon initialization.
        **kwargs
            Any that will be passed to the _setup and in turn SamfirePool.
        """
        from hyperspy.samfire import Samfire
        return Samfire(self, workers=workers,
                       setup=setup, **kwargs)


class ModelSpecialSlicers(object):

    def __init__(self, model, isNavigation):
        self.isNavigation = isNavigation
        self.model = model

    def __getitem__(self, slices):
        array_slices = self.model.signal._get_array_slices(
            slices,
            self.isNavigation)
        _signal = self.model.signal._slicer(slices, self.isNavigation)
        # TODO: for next major release, change model creation defaults to not
        # automate anything. For now we explicitly look for "auto_" kwargs and
        # disable them:
        import inspect
        pars = inspect.signature(_signal.create_model).parameters
        kwargs = {key: False for key in pars.keys() if key.startswith('auto_')}
        _model = _signal.create_model(**kwargs)

        dims = (self.model.axes_manager.navigation_dimension,
                self.model.axes_manager.signal_dimension)
        if self.isNavigation:
            _model.channel_switches[:] = self.model.channel_switches
        else:
            _model.channel_switches[:] = \
                np.atleast_1d(
                    self.model.channel_switches[
                        tuple(array_slices[-dims[1]:])])

        twin_dict = {}
        for comp in self.model:
            init_args = {}
            for k, v in comp._whitelist.items():
                if v is None:
                    continue
                flags_str, value = v
                if 'init' in parse_flag_string(flags_str):
                    init_args[k] = value
            _model.append(comp.__class__(**init_args))
        copy_slice_from_whitelist(self.model,
                                  _model,
                                  dims,
                                  (slices, array_slices),
                                  self.isNavigation,
                                  )
        for co, cn in zip(self.model, _model):
            copy_slice_from_whitelist(co,
                                      cn,
                                      dims,
                                      (slices, array_slices),
                                      self.isNavigation)
            if _model.axes_manager.navigation_size < 2:
                if co.active_is_multidimensional:
                    cn.active = co._active_array[array_slices[:dims[0]]]
            for po, pn in zip(co.parameters, cn.parameters):
                copy_slice_from_whitelist(po,
                                          pn,
                                          dims,
                                          (slices, array_slices),
                                          self.isNavigation)
                twin_dict[id(po)] = ([id(i) for i in list(po._twins)], pn)

        for k in twin_dict.keys():
            for tw_id in twin_dict[k][0]:
                twin_dict[tw_id][1].twin = twin_dict[k][1]

        _model.chisq.data = _model.chisq.data.copy()
        _model.dof.data = _model.dof.data.copy()
        _model.fetch_stored_values()  # to update and have correct values
        if not self.isNavigation:
            for _ in _model.axes_manager:
                _model._calculate_chisq()

        return _model

# vim: textwidth=80<|MERGE_RESOLUTION|>--- conflicted
+++ resolved
@@ -1713,13 +1713,8 @@
             * components: a list of dictionaries of components, one per
               component
             * _whitelist: a dictionary with keys used as references for saved
-<<<<<<< HEAD
               attributes, for more information, see
-              :meth:`hyperspy.misc.export_dictionary.export_to_dictionary`
-=======
-              attributes, for more information, see 
               :py:func:`~hyperspy.misc.export_dictionary.export_to_dictionary`
->>>>>>> deff3fb0
             * any field from _whitelist.keys()
 
         Examples
