"""Functions for generating artificial data.

For use in things like docstrings or to test HyperSpy functionalities.

"""

import numpy as np

from hyperspy.misc.math_tools import check_random_state

<<<<<<< HEAD
ADD_POWERLAW_DOCSTRING = \
"""add_powerlaw : bool
        If True, adds a powerlaw background to the spectrum. Default is False.
    """


ADD_NOISE_DOCSTRING = \
"""add_noise : bool
        If True, add noise to the signal. See note to seed the noise to
        generate reproducible noise.
    """

NOISE_NOTE_DOCSTRING = \
"""Note
    ----
    This method uses :py:func:`numpy.random.random` to generate the Gaussian
    noise. In order to seed it, you must use :py:func:`numpy.random.seed`.
    """

RETURNS_DOCSTRING = \
"""Returns
    -------
    :py:class:`~hyperspy._signals.eels.EELSSpectrum`
    """

def get_low_loss_eels_signal(add_noise=True):
=======

def get_low_loss_eels_signal(random_state=None):
>>>>>>> 3ec3018f
    """Get an artificial low loss electron energy loss spectrum.

    The zero loss peak is offset by 4.1 eV.

    Parameters
    ----------
<<<<<<< HEAD
    %s
    %s
=======
    random_state : None or int or RandomState instance, default None
        Random seed used to generate the data.
>>>>>>> 3ec3018f

    Returns
    -------
    artificial_low_loss_signal : :py:class:`~hyperspy._signals.eels.EELSSpectrum`

    Example
    -------
    >>> s = hs.datasets.artificial_data.get_low_loss_eels_signal()
    >>> s.plot()

    %s

    See also
    --------
    get_core_loss_eels_signal, get_core_loss_eels_model,
    get_low_loss_eels_line_scan_signal, get_core_loss_eels_line_scan_signal

    """

    from hyperspy.signals import EELSSpectrum
    from hyperspy import components1d

    random_state = check_random_state(random_state)

    x = np.arange(-100, 400, 0.5)
    zero_loss = components1d.Gaussian(A=100, centre=4.1, sigma=1)
    plasmon = components1d.Gaussian(A=100, centre=60, sigma=20)

    data = zero_loss.function(x)
    data += plasmon.function(x)
<<<<<<< HEAD
    if add_noise:
        data += np.random.random(size=len(x)) * 0.7
=======
    data += random_state.random(size=len(x)) * 0.7
>>>>>>> 3ec3018f

    s = EELSSpectrum(data)
    s.axes_manager[0].offset = x[0]
    s.axes_manager[0].scale = x[1] - x[0]
    s.metadata.General.title = 'Artifical low loss EEL spectrum'
    s.axes_manager[0].name = 'Electron energy loss'
    s.axes_manager[0].units = 'eV'
    s.set_microscope_parameters(
        beam_energy=200, convergence_angle=26, collection_angle=20)
    return s

get_low_loss_eels_signal.__doc__ %= (ADD_NOISE_DOCSTRING,
                                     RETURNS_DOCSTRING,
                                     NOISE_NOTE_DOCSTRING)

<<<<<<< HEAD

def get_core_loss_eels_signal(add_powerlaw=False, add_noise=True):
=======
def get_core_loss_eels_signal(add_powerlaw=False, random_state=None):
>>>>>>> 3ec3018f
    """Get an artificial core loss electron energy loss spectrum.

    Similar to a Mn-L32 edge from a perovskite oxide.

    Some random noise is also added to the spectrum, to simulate
    experimental noise.

    Parameters
    ----------
<<<<<<< HEAD
    %s
    %s
=======
    add_powerlaw : bool, default False
        If True, adds a powerlaw background to the spectrum.
    random_state : None or int or RandomState instance, default None
        Random seed used to generate the data.
>>>>>>> 3ec3018f

    %s

    Example
    -------
    >>> import hs.datasets.artifical_data as ad
    >>> s = ad.get_core_loss_eels_signal()
    >>> s.plot()

    With the powerlaw background

    >>> s = ad.get_core_loss_eels_signal(add_powerlaw=True)
    >>> s.plot()

    To make the noise the same for multiple spectra, which can
    be useful for testing fitting routines

    >>> s1 = ad.get_core_loss_eels_signal(random_state=10)
    >>> s2 = ad.get_core_loss_eels_signal(random_state=10)
    >>> (s1.data == s2.data).all()
    True

    %s

    See also
    --------
    get_core_loss_eels_line_scan_signal, get_low_loss_eels_line_scan_signal, 
    get_core_loss_eels_model

    """

    from hyperspy.signals import EELSSpectrum
    from hyperspy import components1d

    random_state = check_random_state(random_state)

    x = np.arange(400, 800, 1)
    arctan = components1d.EELSArctan(A=1, k=0.2, x0=688)
    mn_l3_g = components1d.Gaussian(A=100, centre=695, sigma=4)
    mn_l2_g = components1d.Gaussian(A=20, centre=720, sigma=4)

    data = arctan.function(x)
    data += mn_l3_g.function(x)
    data += mn_l2_g.function(x)
<<<<<<< HEAD
    if add_noise:
        data += np.random.random(size=len(x)) * 0.7
=======
    data += random_state.random(size=len(x)) * 0.7
>>>>>>> 3ec3018f

    if add_powerlaw:
        powerlaw = components1d.PowerLaw(A=10e8, r=3, origin=0)
        data += powerlaw.function(x)

    s = EELSSpectrum(data)
    s.axes_manager[0].offset = x[0]
    s.metadata.General.title = 'Artifical core loss EEL spectrum'
    s.axes_manager[0].name = 'Electron energy loss'
    s.axes_manager[0].units = 'eV'
    s.set_microscope_parameters(
        beam_energy=200, convergence_angle=26, collection_angle=20)
    return s

get_core_loss_eels_signal.__doc__ %= (ADD_POWERLAW_DOCSTRING,
                                      ADD_NOISE_DOCSTRING,
                                      RETURNS_DOCSTRING,
                                      NOISE_NOTE_DOCSTRING)

<<<<<<< HEAD

def get_low_loss_eels_line_scan_signal(add_noise=True):
=======
def get_low_loss_eels_line_scan_signal(random_state=None):
>>>>>>> 3ec3018f
    """Get an artificial low loss electron energy loss line scan spectrum.

    The zero loss peak is offset by 4.1 eV.

    Parameters
    ----------
<<<<<<< HEAD
    %s

    %s
=======
    random_state : None or int or RandomState instance, default None
        Random seed used to generate the data.

    Returns
    -------
    artificial_low_loss_line_scan_signal : :py:class:`~hyperspy._signals.eels.EELSSpectrum`
>>>>>>> 3ec3018f

    Example
    -------
    >>> s = hs.datasets.artificial_data.get_low_loss_eels_signal()
    >>> s.plot()

    %s

    See also
    --------
    get_core_loss_eels_line_scan_signal, get_core_loss_eels_signal,
    get_core_loss_eels_model

    """

    from hyperspy.signals import EELSSpectrum
    from hyperspy import components1d

    random_state = check_random_state(random_state)

    x = np.arange(-100, 400, 0.5)
    zero_loss = components1d.Gaussian(A=100, centre=4.1, sigma=1)
    plasmon = components1d.Gaussian(A=100, centre=60, sigma=20)

    data_signal = zero_loss.function(x)
    data_signal += plasmon.function(x)
    data = np.zeros((12, len(x)))
    for i in range(12):
        data[i] += data_signal
<<<<<<< HEAD
        if add_noise:
            data[i] += np.random.random(size=len(x)) * 0.7
=======
        data[i] += random_state.random(size=len(x)) * 0.7
>>>>>>> 3ec3018f

    s = EELSSpectrum(data)
    s.axes_manager.signal_axes[0].offset = x[0]
    s.axes_manager.signal_axes[0].scale = x[1] - x[0]
    s.metadata.General.title = 'Artifical low loss EEL spectrum'
    s.axes_manager.signal_axes[0].name = 'Electron energy loss'
    s.axes_manager.signal_axes[0].units = 'eV'
    s.axes_manager.navigation_axes[0].name = 'Probe position'
    s.axes_manager.navigation_axes[0].units = 'nm'
    s.set_microscope_parameters(
        beam_energy=200, convergence_angle=26, collection_angle=20)
    return s

get_low_loss_eels_line_scan_signal.__doc__ %= (ADD_NOISE_DOCSTRING,
                                               RETURNS_DOCSTRING,
                                               NOISE_NOTE_DOCSTRING)

<<<<<<< HEAD

def get_core_loss_eels_line_scan_signal(add_powerlaw=False, add_noise=True):
=======
def get_core_loss_eels_line_scan_signal(add_powerlaw=False, random_state=None):
>>>>>>> 3ec3018f
    """Get an artificial core loss electron energy loss line scan spectrum.

    Similar to a Mn-L32 and Fe-L32 edge from a perovskite oxide.

    Parameters
    ----------
<<<<<<< HEAD
    %s
    %s
=======
    add_powerlaw : bool, default False
        If True, adds a powerlaw background to the spectrum.
    random_state : None or int or RandomState instance, default None
        Random seed used to generate the data.
>>>>>>> 3ec3018f

    %s

    Example
    -------
    >>> s = hs.datasets.artificial_data.get_core_loss_eels_line_scan_signal()
    >>> s.plot()

    See also
    --------
    get_low_loss_eels_line_scan_signal, get_core_loss_eels_model

    %s

    """

    from hyperspy.signals import EELSSpectrum
    from hyperspy import components1d

    random_state = check_random_state(random_state)

    x = np.arange(400, 800, 1)
    arctan_mn = components1d.EELSArctan(A=1, k=0.2, x0=688)
    arctan_fe = components1d.EELSArctan(A=1, k=0.2, x0=612)
    mn_l3_g = components1d.Gaussian(A=100, centre=695, sigma=4)
    mn_l2_g = components1d.Gaussian(A=20, centre=720, sigma=4)
    fe_l3_g = components1d.Gaussian(A=100, centre=605, sigma=4)
    fe_l2_g = components1d.Gaussian(A=10, centre=630, sigma=3)

    mn_intensity = [1, 1, 1, 1, 1, 1, 0.8, 0.5, 0.2, 0, 0, 0]
    fe_intensity = [0, 0, 0, 0, 0, 0, 0.2, 0.5, 0.8, 1, 1, 1]
    data = np.zeros((len(mn_intensity), len(x)))
    for i in range(len(mn_intensity)):
        data[i] += arctan_mn.function(x) * mn_intensity[i]
        data[i] += mn_l3_g.function(x) * mn_intensity[i]
        data[i] += mn_l2_g.function(x) * mn_intensity[i]
        data[i] += arctan_fe.function(x) * fe_intensity[i]
        data[i] += fe_l3_g.function(x) * fe_intensity[i]
        data[i] += fe_l2_g.function(x) * fe_intensity[i]
<<<<<<< HEAD
        if add_noise:
            data[i] += np.random.random(size=len(x)) * 0.7

    if add_powerlaw:
        powerlaw = components1d.PowerLaw(A=10e8, r=3, origin=0)
        data += powerlaw.function_nd(np.stack([x]*len(mn_intensity)))
=======
        data[i] += random_state.random(size=len(x)) * 0.7
>>>>>>> 3ec3018f

    if add_powerlaw:
        powerlaw = components1d.PowerLaw(A=10e8, r=3, origin=0)
        data += powerlaw.function(x)

    s = EELSSpectrum(data)
    s.axes_manager.signal_axes[0].offset = x[0]
    s.metadata.General.title = 'Artifical core loss EEL spectrum'
    s.axes_manager.signal_axes[0].name = 'Electron energy loss'
    s.axes_manager.signal_axes[0].units = 'eV'
    s.axes_manager.navigation_axes[0].name = 'Probe position'
    s.axes_manager.navigation_axes[0].units = 'nm'
    s.set_microscope_parameters(
        beam_energy=200, convergence_angle=26, collection_angle=20)
    return s

get_core_loss_eels_line_scan_signal.__doc__ %= (ADD_POWERLAW_DOCSTRING,
                                                ADD_NOISE_DOCSTRING,
                                                RETURNS_DOCSTRING,
                                                NOISE_NOTE_DOCSTRING)


<<<<<<< HEAD
def get_core_loss_eels_model(add_powerlaw=False, add_noise=True):
=======
def get_core_loss_eels_model(add_powerlaw=False, random_state=None):
>>>>>>> 3ec3018f
    """Get an artificial core loss electron energy loss model.

    Similar to a Mn-L32 edge from a perovskite oxide.

    Parameters
    ----------
<<<<<<< HEAD
    %s
    %s
=======
    add_powerlaw : bool, default False
        If True, adds a powerlaw background to the spectrum.
    random_state : None or int or RandomState instance, default None
        Random seed used to generate the data.
>>>>>>> 3ec3018f

    Returns
    -------
    :py:class:`~hyperspy.models.eelsmodel.EELSModel`

    Example
    -------
    >>> import hs.datasets.artifical_data as ad
    >>> s = ad.get_core_loss_eels_model()
    >>> s.plot()

    With the powerlaw background

    >>> s = ad.get_core_loss_eels_model(add_powerlaw=True)
    >>> s.plot()

    %s

    See also
    --------
    get_core_loss_eels_signal

    """
<<<<<<< HEAD
    s = get_core_loss_eels_signal(add_powerlaw=add_powerlaw,
                                  add_noise=add_noise)
=======
    s = get_core_loss_eels_signal(add_powerlaw=add_powerlaw, random_state=random_state)
>>>>>>> 3ec3018f
    m = s.create_model(auto_background=False, GOS='hydrogenic')
    return m

get_core_loss_eels_model.__doc__ %= (ADD_POWERLAW_DOCSTRING,
                                     ADD_NOISE_DOCSTRING,
                                     NOISE_NOTE_DOCSTRING)


def get_atomic_resolution_tem_signal2d():
    """Get an artificial atomic resolution TEM Signal2D.

    Returns
    -------
    :py:class:`~hyperspy._signals.signal2d.Signal2D`

    Example
    -------
    >>> s = hs.datasets.artificial_data.get_atomic_resolution_tem_signal2d()
    >>> s.plot()

    """
    from hyperspy.signals import Signal2D
    from hyperspy import components2d

    sX, sY = 2, 2
    x_array, y_array = np.mgrid[0:200, 0:200]
    image = np.zeros_like(x_array, dtype=np.float32)
    gaussian2d = components2d.Gaussian2D(sigma_x=sX, sigma_y=sY)
    for x in range(10, 195, 20):
        for y in range(10, 195, 20):
            gaussian2d.centre_x.value = x
            gaussian2d.centre_y.value = y
            image += gaussian2d.function(x_array, y_array)

    s = Signal2D(image)
    return s<|MERGE_RESOLUTION|>--- conflicted
+++ resolved
@@ -8,7 +8,7 @@
 
 from hyperspy.misc.math_tools import check_random_state
 
-<<<<<<< HEAD
+
 ADD_POWERLAW_DOCSTRING = \
 """add_powerlaw : bool
         If True, adds a powerlaw background to the spectrum. Default is False.
@@ -19,13 +19,8 @@
 """add_noise : bool
         If True, add noise to the signal. See note to seed the noise to
         generate reproducible noise.
-    """
-
-NOISE_NOTE_DOCSTRING = \
-"""Note
-    ----
-    This method uses :py:func:`numpy.random.random` to generate the Gaussian
-    noise. In order to seed it, you must use :py:func:`numpy.random.seed`.
+    random_state : None or int or RandomState instance, default None
+        Random seed used to generate the data.
     """
 
 RETURNS_DOCSTRING = \
@@ -34,24 +29,16 @@
     :py:class:`~hyperspy._signals.eels.EELSSpectrum`
     """
 
-def get_low_loss_eels_signal(add_noise=True):
-=======
-
-def get_low_loss_eels_signal(random_state=None):
->>>>>>> 3ec3018f
+
+def get_low_loss_eels_signal(add_noise=True, random_state=None):
     """Get an artificial low loss electron energy loss spectrum.
 
     The zero loss peak is offset by 4.1 eV.
 
     Parameters
     ----------
-<<<<<<< HEAD
-    %s
-    %s
-=======
-    random_state : None or int or RandomState instance, default None
-        Random seed used to generate the data.
->>>>>>> 3ec3018f
+    %s
+    %s
 
     Returns
     -------
@@ -61,8 +48,6 @@
     -------
     >>> s = hs.datasets.artificial_data.get_low_loss_eels_signal()
     >>> s.plot()
-
-    %s
 
     See also
     --------
@@ -82,12 +67,8 @@
 
     data = zero_loss.function(x)
     data += plasmon.function(x)
-<<<<<<< HEAD
     if add_noise:
-        data += np.random.random(size=len(x)) * 0.7
-=======
-    data += random_state.random(size=len(x)) * 0.7
->>>>>>> 3ec3018f
+        data += random_state.random(size=len(x)) * 0.7
 
     s = EELSSpectrum(data)
     s.axes_manager[0].offset = x[0]
@@ -100,15 +81,10 @@
     return s
 
 get_low_loss_eels_signal.__doc__ %= (ADD_NOISE_DOCSTRING,
-                                     RETURNS_DOCSTRING,
-                                     NOISE_NOTE_DOCSTRING)
-
-<<<<<<< HEAD
-
-def get_core_loss_eels_signal(add_powerlaw=False, add_noise=True):
-=======
-def get_core_loss_eels_signal(add_powerlaw=False, random_state=None):
->>>>>>> 3ec3018f
+                                     RETURNS_DOCSTRING)
+
+
+def get_core_loss_eels_signal(add_powerlaw=False, add_noise=True, random_state=None):
     """Get an artificial core loss electron energy loss spectrum.
 
     Similar to a Mn-L32 edge from a perovskite oxide.
@@ -118,15 +94,8 @@
 
     Parameters
     ----------
-<<<<<<< HEAD
-    %s
-    %s
-=======
-    add_powerlaw : bool, default False
-        If True, adds a powerlaw background to the spectrum.
-    random_state : None or int or RandomState instance, default None
-        Random seed used to generate the data.
->>>>>>> 3ec3018f
+    %s
+    %s
 
     %s
 
@@ -149,11 +118,9 @@
     >>> (s1.data == s2.data).all()
     True
 
-    %s
-
-    See also
-    --------
-    get_core_loss_eels_line_scan_signal, get_low_loss_eels_line_scan_signal, 
+    See also
+    --------
+    get_core_loss_eels_line_scan_signal, get_low_loss_eels_line_scan_signal,
     get_core_loss_eels_model
 
     """
@@ -171,12 +138,8 @@
     data = arctan.function(x)
     data += mn_l3_g.function(x)
     data += mn_l2_g.function(x)
-<<<<<<< HEAD
     if add_noise:
-        data += np.random.random(size=len(x)) * 0.7
-=======
-    data += random_state.random(size=len(x)) * 0.7
->>>>>>> 3ec3018f
+        data += random_state.random(size=len(x)) * 0.7
 
     if add_powerlaw:
         powerlaw = components1d.PowerLaw(A=10e8, r=3, origin=0)
@@ -193,45 +156,29 @@
 
 get_core_loss_eels_signal.__doc__ %= (ADD_POWERLAW_DOCSTRING,
                                       ADD_NOISE_DOCSTRING,
-                                      RETURNS_DOCSTRING,
-                                      NOISE_NOTE_DOCSTRING)
-
-<<<<<<< HEAD
-
-def get_low_loss_eels_line_scan_signal(add_noise=True):
-=======
-def get_low_loss_eels_line_scan_signal(random_state=None):
->>>>>>> 3ec3018f
+                                      RETURNS_DOCSTRING)
+
+
+def get_low_loss_eels_line_scan_signal(add_noise=True, random_state=None):
     """Get an artificial low loss electron energy loss line scan spectrum.
 
     The zero loss peak is offset by 4.1 eV.
 
     Parameters
     ----------
-<<<<<<< HEAD
-    %s
-
-    %s
-=======
-    random_state : None or int or RandomState instance, default None
-        Random seed used to generate the data.
-
-    Returns
-    -------
+    %s
+
+    %s
+
+    Example
+    -------
+    >>> s = hs.datasets.artificial_data.get_low_loss_eels_signal()
+    >>> s.plot()
+
+    See also
+    --------
     artificial_low_loss_line_scan_signal : :py:class:`~hyperspy._signals.eels.EELSSpectrum`
->>>>>>> 3ec3018f
-
-    Example
-    -------
-    >>> s = hs.datasets.artificial_data.get_low_loss_eels_signal()
-    >>> s.plot()
-
-    %s
-
-    See also
-    --------
-    get_core_loss_eels_line_scan_signal, get_core_loss_eels_signal,
-    get_core_loss_eels_model
+
 
     """
 
@@ -249,12 +196,8 @@
     data = np.zeros((12, len(x)))
     for i in range(12):
         data[i] += data_signal
-<<<<<<< HEAD
         if add_noise:
-            data[i] += np.random.random(size=len(x)) * 0.7
-=======
-        data[i] += random_state.random(size=len(x)) * 0.7
->>>>>>> 3ec3018f
+            data[i] += random_state.random(size=len(x)) * 0.7
 
     s = EELSSpectrum(data)
     s.axes_manager.signal_axes[0].offset = x[0]
@@ -269,30 +212,18 @@
     return s
 
 get_low_loss_eels_line_scan_signal.__doc__ %= (ADD_NOISE_DOCSTRING,
-                                               RETURNS_DOCSTRING,
-                                               NOISE_NOTE_DOCSTRING)
-
-<<<<<<< HEAD
-
-def get_core_loss_eels_line_scan_signal(add_powerlaw=False, add_noise=True):
-=======
-def get_core_loss_eels_line_scan_signal(add_powerlaw=False, random_state=None):
->>>>>>> 3ec3018f
+                                               RETURNS_DOCSTRING)
+
+
+def get_core_loss_eels_line_scan_signal(add_powerlaw=False, add_noise=True, random_state=None):
     """Get an artificial core loss electron energy loss line scan spectrum.
 
     Similar to a Mn-L32 and Fe-L32 edge from a perovskite oxide.
 
     Parameters
     ----------
-<<<<<<< HEAD
-    %s
-    %s
-=======
-    add_powerlaw : bool, default False
-        If True, adds a powerlaw background to the spectrum.
-    random_state : None or int or RandomState instance, default None
-        Random seed used to generate the data.
->>>>>>> 3ec3018f
+    %s
+    %s
 
     %s
 
@@ -304,8 +235,6 @@
     See also
     --------
     get_low_loss_eels_line_scan_signal, get_core_loss_eels_model
-
-    %s
 
     """
 
@@ -332,16 +261,12 @@
         data[i] += arctan_fe.function(x) * fe_intensity[i]
         data[i] += fe_l3_g.function(x) * fe_intensity[i]
         data[i] += fe_l2_g.function(x) * fe_intensity[i]
-<<<<<<< HEAD
         if add_noise:
-            data[i] += np.random.random(size=len(x)) * 0.7
+            data[i] += random_state.random(size=len(x)) * 0.7
 
     if add_powerlaw:
         powerlaw = components1d.PowerLaw(A=10e8, r=3, origin=0)
         data += powerlaw.function_nd(np.stack([x]*len(mn_intensity)))
-=======
-        data[i] += random_state.random(size=len(x)) * 0.7
->>>>>>> 3ec3018f
 
     if add_powerlaw:
         powerlaw = components1d.PowerLaw(A=10e8, r=3, origin=0)
@@ -360,30 +285,18 @@
 
 get_core_loss_eels_line_scan_signal.__doc__ %= (ADD_POWERLAW_DOCSTRING,
                                                 ADD_NOISE_DOCSTRING,
-                                                RETURNS_DOCSTRING,
-                                                NOISE_NOTE_DOCSTRING)
-
-
-<<<<<<< HEAD
-def get_core_loss_eels_model(add_powerlaw=False, add_noise=True):
-=======
-def get_core_loss_eels_model(add_powerlaw=False, random_state=None):
->>>>>>> 3ec3018f
+                                                RETURNS_DOCSTRING)
+
+
+def get_core_loss_eels_model(add_powerlaw=False, add_noise=True, random_state=None):
     """Get an artificial core loss electron energy loss model.
 
     Similar to a Mn-L32 edge from a perovskite oxide.
 
     Parameters
     ----------
-<<<<<<< HEAD
-    %s
-    %s
-=======
-    add_powerlaw : bool, default False
-        If True, adds a powerlaw background to the spectrum.
-    random_state : None or int or RandomState instance, default None
-        Random seed used to generate the data.
->>>>>>> 3ec3018f
+    %s
+    %s
 
     Returns
     -------
@@ -400,25 +313,19 @@
     >>> s = ad.get_core_loss_eels_model(add_powerlaw=True)
     >>> s.plot()
 
-    %s
-
     See also
     --------
     get_core_loss_eels_signal
 
     """
-<<<<<<< HEAD
     s = get_core_loss_eels_signal(add_powerlaw=add_powerlaw,
-                                  add_noise=add_noise)
-=======
-    s = get_core_loss_eels_signal(add_powerlaw=add_powerlaw, random_state=random_state)
->>>>>>> 3ec3018f
+                                  add_noise=add_noise,
+                                  random_state=random_state)
     m = s.create_model(auto_background=False, GOS='hydrogenic')
     return m
 
 get_core_loss_eels_model.__doc__ %= (ADD_POWERLAW_DOCSTRING,
-                                     ADD_NOISE_DOCSTRING,
-                                     NOISE_NOTE_DOCSTRING)
+                                     ADD_NOISE_DOCSTRING)
 
 
 def get_atomic_resolution_tem_signal2d():
