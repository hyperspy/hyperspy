--- conflicted
+++ resolved
@@ -293,13 +293,8 @@
     elif bins == 'scotts':
         _, bins = scotts_bin_width(a, True)
     elif bins == 'freedman':
-<<<<<<< HEAD
         _, bins = freedman_bin_width(a, True)
-    elif isinstance(bins, basestring):
-=======
-        da, bins = freedman_bin_width(a, True)
     elif isinstance(bins, str):
->>>>>>> 76a8cfb2
         raise ValueError("unrecognized bin code: '%s'" % bins)
 
     return np.histogram(a, bins, range, **kwargs)
