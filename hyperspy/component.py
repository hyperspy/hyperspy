# -*- coding: utf-8 -*-
# Copyright 2007-2015 The HyperSpy developers
#
# This file is part of  HyperSpy.
#
#  HyperSpy is free software: you can redistribute it and/or modify
# it under the terms of the GNU General Public License as published by
# the Free Software Foundation, either version 3 of the License, or
# (at your option) any later version.
#
#  HyperSpy is distributed in the hope that it will be useful,
# but WITHOUT ANY WARRANTY; without even the implied warranty of
# MERCHANTABILITY or FITNESS FOR A PARTICULAR PURPOSE.  See the
# GNU General Public License for more details.
#
# You should have received a copy of the GNU General Public License
# along with  HyperSpy.  If not, see <http://www.gnu.org/licenses/>.

import os

import numpy as np
import warnings

import traits.api as t
from traits.trait_numeric import Array

from hyperspy.defaults_parser import preferences
from hyperspy.misc.utils import slugify
from hyperspy.misc.io.tools import (incremental_filename,
                                    append2pathname,)
from hyperspy.exceptions import NavigationDimensionError


class NoneFloat(t.CFloat):   # Lazy solution, but usable
    default_value = None

    def validate(self, object, name, value):
        if value == "None" or value == u"None":
            value = None
        if value is None:
            super(NoneFloat, self).validate(object, name, 0)
            return None
        return super(NoneFloat, self).validate(object, name, value)


class Parameter(t.HasTraits):

    """Model parameter

    Attributes
    ----------
    value : float or array
        The value of the parameter for the current location. The value
        for other locations is stored in map.
    bmin, bmax: float
        Lower and upper bounds of the parameter value.
    twin : {None, Parameter}
        If it is not None, the value of the current parameter is
        a function of the given Parameter. The function is by default
        the identity function, but it can be defined by twin_function
    twin_function : function
        Function that, if selt.twin is not None, takes self.twin.value
        as its only argument and returns a float or array that is
        returned when getting Parameter.value
    twin_inverse_function : function
        The inverse of twin_function. If it is None then it is not
        possible to set the value of the parameter twin by setting
        the value of the current parameter.
    ext_force_positive : bool
        If True, the parameter value is set to be the absolute value
        of the input value i.e. if we set Parameter.value = -3, the
        value stored is 3 instead. This is useful to bound a value
        to be positive in an optimization without actually using an
        optimizer that supports bounding.
    ext_bounded : bool
        Similar to ext_force_positive, but in this case the bounds are
        defined by bmin and bmax. It is a better idea to use
        an optimizer that supports bounding though.

    Methods
    -------
    as_signal(field = 'values')
        Get a parameter map as a signal object
    plot()
        Plots the value of the Parameter at all locations.
    export(folder=None, name=None, format=None, save_std=False)
        Saves the value of the parameter map to the specified format
    connect, disconnect(function)
        Call the functions connected when the value attribute changes.

    """
    __number_of_elements = 1
    __value = 0
    __free = True
    _bounds = (None, None)
    __twin = None
    _axes_manager = None
    __ext_bounded = False
    __ext_force_positive = False

    # traitsui bugs out trying to make an editor for this, so always specify!
    # (it bugs out, because both editor shares the object, and Array editors
    # don't like non-sequence objects). TextEditor() works well, so does
    # RangeEditor() as it works with bmin/bmax.
    value = t.Property(t.Either([t.CFloat(0), Array()]))

    units = t.Str('')
    free = t.Property(t.CBool(True))

    bmin = t.Property(NoneFloat(), label="Lower bounds")
    bmax = t.Property(NoneFloat(), label="Upper bounds")

    def __init__(self):
        self._twins = set()
        self.connected_functions = list()
        self.twin_function = lambda x: x
        self.twin_inverse_function = lambda x: x
        self.std = None
        self.component = None
        self.grad = None
        self.name = ''
        self.map = None
        self.model = None

    def __repr__(self):
        text = ''
        text += 'Parameter %s' % self.name
        if self.component is not None:
            text += ' of %s' % self.component._get_short_description()
        text = '<' + text + '>'
        return text.encode('utf8')

    def __len__(self):
        return self._number_of_elements

    def connect(self, f):
        if f not in self.connected_functions:
            self.connected_functions.append(f)
            if self.twin:
                self.twin.connect(f)

    def disconnect(self, f):
        if f in self.connected_functions:
            self.connected_functions.remove(f)
            if self.twin:
                self.twin.disconnect(f)

    def _get_value(self):
        if self.twin is None:
            return self.__value
        else:
            return self.twin_function(self.twin.value)

    def _set_value(self, arg):
        try:
            # Use try/except instead of hasattr("__len__") because a numpy
            # memmap has a __len__ wrapper even for numbers that raises a
            # TypeError when calling. See issue #349.
            if len(arg) != self._number_of_elements:
                raise ValueError(
                    "The length of the parameter must be ",
                    self._number_of_elements)
            else:
                if not isinstance(arg, tuple):
                    arg = tuple(arg)
        except TypeError:
            if self._number_of_elements != 1:
                raise ValueError(
                    "The length of the parameter must be ",
                    self._number_of_elements)
        old_value = self.__value

        if self.twin is not None:
            if self.twin_inverse_function is not None:
                self.twin.value = self.twin_inverse_function(arg)
            return

        if self.ext_bounded is False:
            self.__value = arg
        else:
            if self.ext_force_positive is True:
                arg = np.abs(arg)
            if self._number_of_elements == 1:
                if self.bmin is not None and arg <= self.bmin:
                    self.__value = self.bmin
                elif self.bmax is not None and arg >= self.bmax:
                    self.__value = self.bmax
                else:
                    self.__value = arg
            else:
                bmin = (self.bmin if self.bmin is not None
                        else -np.inf)
                bmax = (self.bmax if self.bmin is not None
                        else np.inf)
                self.__value = np.clip(arg, bmin, bmax)

        if (self._number_of_elements != 1 and
                not isinstance(self.__value, tuple)):
            self.__value = tuple(self.__value)
        if old_value != self.__value:
            for f in self.connected_functions:
                try:
                    f()
                except:
                    self.disconnect(f)
        self.trait_property_changed('value', old_value, self.__value)

    # Fix the parameter when coupled
    def _get_free(self):
        if self.twin is None:
            return self.__free
        else:
            return False

    def _set_free(self, arg):
        old_value = self.__free
        self.__free = arg
        if self.component is not None:
            self.component._update_free_parameters()
        self.trait_property_changed('free', old_value, self.__free)

    def _set_twin(self, arg):
        if arg is None:
            if self.twin is not None:
                # Store the value of the twin in order to set the
                # value of the parameter when it is uncoupled
                twin_value = self.value
                if self in self.twin._twins:
                    self.twin._twins.remove(self)
                    for f in self.connected_functions:
                        self.twin.disconnect(f)

                self.__twin = arg
                self.value = twin_value
        else:
            if self not in arg._twins:
                arg._twins.add(self)
                for f in self.connected_functions:
                    arg.connect(f)
            self.__twin = arg

        if self.component is not None:
            self.component._update_free_parameters()

    def _get_twin(self):
        return self.__twin
    twin = property(_get_twin, _set_twin)

    def _get_bmin(self):
        if self._number_of_elements == 1:
            return self._bounds[0]
        else:
            return self._bounds[0][0]

    def _set_bmin(self, arg):
        old_value = self.bmin
        if self._number_of_elements == 1:
            self._bounds = (arg, self.bmax)
        else:
            self._bounds = ((arg, self.bmax),) * self._number_of_elements
        # Update the value to take into account the new bounds
        self.value = self.value
        self.trait_property_changed('bmin', old_value, arg)

    def _get_bmax(self):
        if self._number_of_elements == 1:
            return self._bounds[1]
        else:
            return self._bounds[0][1]

    def _set_bmax(self, arg):
        old_value = self.bmax
        if self._number_of_elements == 1:
            self._bounds = (self.bmin, arg)
        else:
            self._bounds = ((self.bmin, arg),) * self._number_of_elements
        # Update the value to take into account the new bounds
        self.value = self.value
        self.trait_property_changed('bmax', old_value, arg)

    @property
    def _number_of_elements(self):
        return self.__number_of_elements

    @_number_of_elements.setter
    def _number_of_elements(self, arg):
        # Do nothing if the number of arguments stays the same
        if self.__number_of_elements == arg:
            return
        if arg <= 1:
            raise ValueError("Please provide an integer number equal "
                             "or greater to 1")
        self._bounds = ((self.bmin, self.bmax),) * arg
        self.__number_of_elements = arg

        if arg == 1:
            self._Parameter__value = 0
        else:
            self._Parameter__value = (0,) * arg
        if self.component is not None:
            self.component.update_number_parameters()

    @property
    def ext_bounded(self):
        return self.__ext_bounded

    @ext_bounded.setter
    def ext_bounded(self, arg):
        if arg is not self.__ext_bounded:
            self.__ext_bounded = arg
            # Update the value to take into account the new bounds
            self.value = self.value

    @property
    def ext_force_positive(self):
        return self.__ext_force_positive

    @ext_force_positive.setter
    def ext_force_positive(self, arg):
        if arg is not self.__ext_force_positive:
            self.__ext_force_positive = arg
            # Update the value to take into account the new bounds
            self.value = self.value

    def store_current_value_in_array(self):
        """Store the value and std attributes.

        See also
        --------
        fetch, assign_current_value_to_all

        """
        indices = self._axes_manager.indices[::-1]
        # If it is a single spectrum indices is ()
        if not indices:
            indices = (0,)
        self.map['values'][indices] = self.value
        self.map['is_set'][indices] = True
        if self.std is not None:
            self.map['std'][indices] = self.std

    def fetch(self):
        """Fetch the stored value and std attributes.


        See Also
        --------
        store_current_value_in_array, assign_current_value_to_all

        """
        indices = self._axes_manager.indices[::-1]
        # If it is a single spectrum indices is ()
        if not indices:
            indices = (0,)
        if self.map['is_set'][indices]:
            self.value = self.map['values'][indices]
            self.std = self.map['std'][indices]

    def assign_current_value_to_all(self, mask=None):
        """Assign the current value attribute to all the  indices

        Parameters
        ----------
        mask: {None, boolean numpy array}
            Set only the indices that are not masked i.e. where
            mask is False.

        See Also
        --------
        store_current_value_in_array, fetch

        """
        if mask is None:
            mask = np.zeros(self.map.shape, dtype='bool')
        self.map['values'][mask == False] = self.value
        self.map['is_set'][mask == False] = True

    def _create_array(self):
        """Create the map array to store the information in
        multidimensional datasets.

        """
        shape = self._axes_manager._navigation_shape_in_array
        if not shape:
            shape = [1, ]
        dtype_ = np.dtype([
            ('values', 'float', self._number_of_elements),
            ('std', 'float', self._number_of_elements),
            ('is_set', 'bool', 1)])
        if (self.map is None or self.map.shape != shape or
                self.map.dtype != dtype_):
            self.map = np.zeros(shape, dtype_)
            self.map['std'].fill(np.nan)
            # TODO: in the future this class should have access to
            # axes manager and should be able to fetch its own
            # values. Until then, the next line is necessary to avoid
            # erros when self.std is defined and the shape is different
            # from the newly defined arrays
            self.std = None

    def as_signal(self, field='values'):
        """Get a parameter map as a signal object.

        Please note that this method only works when the navigation
        dimension is greater than 0.

        Parameters
        ----------
        field : {'values', 'std', 'is_set'}

        Raises
        ------

        NavigationDimensionError : if the navigation dimension is 0

        """
        from hyperspy.signal import Signal
        if self._axes_manager.navigation_dimension == 0:
            raise NavigationDimensionError(0, '>0')

        s = Signal(data=self.map[field],
                   axes=self._axes_manager._get_navigation_axes_dicts())
        if self.component.active_is_multidimensional:
            s.data[np.logical_not(self.component._active_array)] = np.nan
        s.metadata.General.title = ("%s parameter" % self.name
                                    if self.component is None
                                    else "%s parameter of %s component" %
                                    (self.name, self.component.name))
        for axis in s.axes_manager._axes:
            axis.navigate = False
        if self._number_of_elements > 1:
            s.axes_manager._append_axis(
                size=self._number_of_elements,
                name=self.name,
                navigate=True)
        return s

    def plot(self):
        self.as_signal().plot()

    def export(self, folder=None, name=None, format=None,
               save_std=False):
        """Save the data to a file.

        All the arguments are optional.

        Parameters
        ----------
        folder : str or None
            The path to the folder where the file will be saved.
             If `None` the current folder is used by default.
        name : str or None
            The name of the file. If `None` the Components name followed
             by the Parameter `name` attributes will be used by default.
              If a file with the same name exists the name will be
              modified by appending a number to the file path.
        save_std : bool
            If True, also the standard deviation will be saved

        """
        if format is None:
            format = preferences.General.default_export_format
        if name is None:
            name = self.component.name + '_' + self.name
        filename = incremental_filename(slugify(name) + '.' + format)
        if folder is not None:
            filename = os.path.join(folder, filename)
        self.as_signal().save(filename)
        if save_std is True:
            self.as_signal(field='std').save(append2pathname(
                filename, '_std'))

    def default_traits_view(self):
        # As mentioned above, the default editor for
        # value = t.Property(t.Either([t.CFloat(0), Array()]))
        # gives a ValueError. We therefore implement default_traits_view so
        # that configure/edit_traits will still work straight out of the box.
        # A whitelist controls which traits to include in this view.
        from traitsui.api import RangeEditor, View, Item
        whitelist = ['bmax', 'bmin', 'free', 'name', 'std', 'units', 'value']
        editable_traits = [trait for trait in self.editable_traits()
                           if trait in whitelist]
        if 'value' in editable_traits:
            i = editable_traits.index('value')
            v = editable_traits.pop(i)
            editable_traits.insert(i, Item(
                v, editor=RangeEditor(low_name='bmin', high_name='bmax')))
        view = View(editable_traits, buttons=['OK', 'Cancel'])
        return view


class Component(t.HasTraits):
    __axes_manager = None

    active = t.Property(t.CBool(True))
    name = t.Property(t.Str(''))

    def __init__(self, parameter_name_list):
        self.connected_functions = list()
        self.parameters = []
        self.init_parameters(parameter_name_list)
        self._update_free_parameters()
        self.active = True
        self._active_array = None
        self.isbackground = False
        self.convolved = True
        self.parameters = tuple(self.parameters)
        self._id_name = self.__class__.__name__
        self._id_version = '1.0'
        self._position = None
        self.model = None
        self.name = ''

    _name = ''
    _active_is_multidimensional = False
    _active = True

    @property
    def active_is_multidimensional(self):
        return self._active_is_multidimensional

    @active_is_multidimensional.setter
    def active_is_multidimensional(self, value):
        if not isinstance(value, bool):
            raise ValueError('Only boolean values are permitted')

        if value == self.active_is_multidimensional:
            warnings.warn(
                '`active_is_multidimensional` already %s for %s' %
                (str(value), self.name), RuntimeWarning)
            return

        if value:  # Turn on
            if self._axes_manager.navigation_size < 2:
                warnings.warn(
                    '`navigation_size` < 2, skipping',
                    RuntimeWarning)
                return
            # Store value at current position
            self._create_active_array()
            self._store_active_value_in_array(self._active)
            self._active_is_multidimensional = True
        else:  # Turn off
            # Get the value at the current position before switching it off
            self._active = self.active
            self._active_array = None
            self._active_is_multidimensional = False

    def _get_name(self):
        return self._name

    def _set_name(self, value):
        old_value = self._name
        if self.model:
            for component in self.model:
                if value == component.name:
                    if not (component is self):
                        raise ValueError(
                            "Another component already has "
                            "the name " + str(value))
            self._name = value
            setattr(self.model.components, slugify(
                value, valid_variable_name=True), self)
            self.model.components.__delattr__(
                slugify(old_value, valid_variable_name=True))
        else:
            self._name = value
        self.trait_property_changed('name', old_value, self._name)

    @property
    def _axes_manager(self):
        return self.__axes_manager

    @_axes_manager.setter
    def _axes_manager(self, value):
        for parameter in self.parameters:
            parameter._axes_manager = value
        self.__axes_manager = value

    def connect(self, f):
        if f not in self.connected_functions:
            self.connected_functions.append(f)

    def disconnect(self, f):
        if f in self.connected_functions:
            self.connected_functions.remove(f)

    def _toggle_connect_active_array(self, if_on):
        # nothing to do (was never multidimensional)
        if self._active_array is None:
            return
        # as it should be (both True)
        if self.active_is_multidimensional and if_on:
            return
        # as it should be (both False)
        if not self.active_is_multidimensional and not if_on:
            return
        # active_is_multidimensional = True, want to set to False
        if not if_on:
            self._active_is_multidimensional = False
            self.active = self._active
            return
        if if_on:  # a_i_m = False, want to set to False
            # check that dimensions are correct
            shape = self._axes_manager._navigation_shape_in_array
            if self._active_array.shape != shape:
                warnings.warn(
                    '`_active_array` of wrong shape, skipping',
                    RuntimeWarning)
                return
            self._active_is_multidimensional = True
            self.active = self.active

    def _get_active(self):
        if self.active_is_multidimensional is True:
            # The following should set
            self.active = self._active_array[self._axes_manager.indices[::-1]]
        return self._active

    def _store_active_value_in_array(self, value):
        self._active_array[self._axes_manager.indices[::-1]] = value

    def _set_active(self, arg):
        if self._active == arg:
            return
        old_value = self._active
        self._active = arg
        if self.active_is_multidimensional is True:
            self._store_active_value_in_array(arg)

        for f in self.connected_functions:
            try:
                f()
            except:
                self.disconnect(f)
        self.trait_property_changed('active', old_value, self._active)

    def init_parameters(self, parameter_name_list):
        for name in parameter_name_list:
            parameter = Parameter()
            self.parameters.append(parameter)
            parameter.name = name
            setattr(self, name, parameter)
            if hasattr(self, 'grad_' + name):
                parameter.grad = getattr(self, 'grad_' + name)
            parameter.component = self
            self.add_trait(name, t.Instance(Parameter))

    def _get_long_description(self):
        if self.name:
            text = '%s (%s component)' % (self.name, self._id_name)
        else:
            text = '%s component' % self._id_name
        return text

    def _get_short_description(self):
        text = ''
        if self.name:
            text += self.name
        else:
            text += self._id_name
        text += ' component'
        return text

    def __repr__(self):
        text = '<%s>' % self._get_long_description()
        return text

    def _update_free_parameters(self):
        self.free_parameters = set()
        for parameter in self.parameters:
            if parameter.free:
                self.free_parameters.add(parameter)
        # update_number_free_parameters(self):
        i = 0
        for parameter in self.free_parameters:
            i += parameter._number_of_elements
        self._nfree_param = i

    def update_number_parameters(self):
        i = 0
        for parameter in self.parameters:
            i += parameter._number_of_elements
        self.nparam = i
        self._update_free_parameters()

    def fetch_values_from_array(self, p, p_std=None, onlyfree=False):
        if onlyfree is True:
            parameters = self.free_parameters
        else:
            parameters = self.parameters
        i = 0
        for parameter in parameters:
            length = parameter._number_of_elements
            parameter.value = (p[i] if length == 1 else p[i:i + length])
            if p_std is not None:
                parameter.std = (p_std[i] if length == 1 else
                                 tuple(p_std[i:i + length]))

            i += length

    def _create_active_array(self):
        shape = self._axes_manager._navigation_shape_in_array
        if len(shape) == 1 and shape[0] == 0:
            shape = [1, ]
        if (not isinstance(self._active_array, np.ndarray)
                or self._active_array.shape != shape):
            self._active_array = np.ones(shape, dtype=bool)

    def _create_arrays(self):
        if self.active_is_multidimensional:
            self._create_active_array()
        for parameter in self.parameters:
            parameter._create_array()

    def store_current_parameters_in_map(self):
        for parameter in self.parameters:
            parameter.store_current_value_in_array()

    def fetch_stored_values(self, only_fixed=False):
        if self.active_is_multidimensional:
            # Store the stored value in self._active and trigger the connected
            # functions.
            self.active = self.active
        if only_fixed is True:
            parameters = (set(self.parameters) -
                          set(self.free_parameters))
        else:
            parameters = self.parameters
        parameters = [parameter for parameter in parameters
                      if (parameter.twin is None or
                          not isinstance(parameter.twin, Parameter))]
        for parameter in parameters:
            parameter.fetch()

    def plot(self, only_free=True):
        """Plot the value of the parameters of the model

        Parameters
        ----------
        only_free : bool
            If True, only the value of the parameters that are free will
             be plotted

        """
        if only_free:
            parameters = self.free_parameters
        else:
            parameters = self.parameters

        parameters = [k for k in parameters if k.twin is None]
        for parameter in parameters:
            parameter.plot()

    def export(self, folder=None, format=None, save_std=False,
               only_free=True):
        """Plot the value of the parameters of the model

        Parameters
        ----------
        folder : str or None
            The path to the folder where the file will be saved. If
            `None` the
            current folder is used by default.
        format : str
            The format to which the data will be exported. It must be
            the
            extension of any format supported by HyperSpy. If None, the
            default
            format for exporting as defined in the `Preferences` will be
             used.
        save_std : bool
            If True, also the standard deviation will be saved.
        only_free : bool
            If True, only the value of the parameters that are free will
             be
            exported.

        Notes
        -----
        The name of the files will be determined by each the Component
        and
        each Parameter name attributes. Therefore, it is possible to
        customise
        the file names modify the name attributes.

        """
        if only_free:
            parameters = self.free_parameters
        else:
            parameters = self.parameters

        parameters = [k for k in parameters if k.twin is None]
        for parameter in parameters:
            parameter.export(folder=folder, format=format,
                             save_std=save_std,)

    def summary(self):
        for parameter in self.parameters:
            dim = len(parameter.map.squeeze().shape) if parameter.map \
                is not None else 0
            if parameter.twin is None:
                if dim <= 1:
                    print '%s = %s ± %s %s' % (parameter.name,
                                               parameter.value,
                                               parameter.std,
                                               parameter.units)

    def __tempcall__(self, p, x, onlyfree=True):
        self.fetch_values_from_array(p, onlyfree=onlyfree)
        return self.function(x)

    def __call__(self):
        """Returns the corresponding model for the current coordinates

        Returns
        -------
        numpy array
        """

        axis = self.model.axis.axis[self.model.channel_switches]
        component_array = self.function(axis)
        return component_array

    def _component2plot(self, axes_manager, out_of_range2nans=True):
        old_axes_manager = None
        if axes_manager is not self.model.axes_manager:
            old_axes_manager = self.model.axes_manager
            self.model.axes_manager = axes_manager
            self.charge()
        s = self.__call__()
        if not self.active:
            s.fill(np.nan)
        if self.model.spectrum.metadata.Signal.binned is True:
            s *= self.model.spectrum.axes_manager.signal_axes[0].scale
        if old_axes_manager is not None:
            self.model.axes_manager = old_axes_manager
            self.charge()
        if out_of_range2nans is True:
            ns = np.empty(self.model.axis.axis.shape)
            ns.fill(np.nan)
            ns[self.model.channel_switches] = s
            s = ns
        return s

    def set_parameters_free(self, parameter_name_list=None):
        """
        Sets parameters in a component to free.

        Parameters
        ----------
        parameter_name_list : None or list of strings, optional
            If None, will set all the parameters to free.
            If list of strings, will set all the parameters with the same name
            as the strings in parameter_name_list to free.

        Examples
        --------
<<<<<<< HEAD
        >>> v1 = hs.model.components.Voigt()
=======
        >>> v1 = hs.components.Voigt()
>>>>>>> 891ae85e
        >>> v1.set_parameters_free()
        >>> v1.set_parameters_free(parameter_name_list=['area','centre'])

        See also
        --------
        set_parameters_not_free
        hyperspy.model.Model.set_parameters_free
        hyperspy.model.Model.set_parameters_not_free
        """

        parameter_list = []
        if not parameter_name_list:
            parameter_list = self.parameters
        else:
            for _parameter in self.parameters:
                if _parameter.name in parameter_name_list:
                    parameter_list.append(_parameter)

        for _parameter in parameter_list:
            _parameter.free = True

    def set_parameters_not_free(self, parameter_name_list=None):
        """
        Sets parameters in a component to not free.

        Parameters
        ----------
        parameter_name_list : None or list of strings, optional
            If None, will set all the parameters to not free.
            If list of strings, will set all the parameters with the same name
            as the strings in parameter_name_list to not free.

        Examples
        --------
<<<<<<< HEAD
        >>> v1 = hs.model.components.Voigt()
=======
        >>> v1 = hs.components.Voigt()
>>>>>>> 891ae85e
        >>> v1.set_parameters_not_free()
        >>> v1.set_parameters_not_free(parameter_name_list=['area','centre'])

        See also
        --------
        set_parameters_free
        hyperspy.model.Model.set_parameters_free
        hyperspy.model.Model.set_parameters_not_free
        """

        parameter_list = []
        if not parameter_name_list:
            parameter_list = self.parameters
        else:
            for _parameter in self.parameters:
                if _parameter.name in parameter_name_list:
                    parameter_list.append(_parameter)

        for _parameter in parameter_list:
            _parameter.free = False<|MERGE_RESOLUTION|>--- conflicted
+++ resolved
@@ -856,11 +856,7 @@
 
         Examples
         --------
-<<<<<<< HEAD
         >>> v1 = hs.model.components.Voigt()
-=======
-        >>> v1 = hs.components.Voigt()
->>>>>>> 891ae85e
         >>> v1.set_parameters_free()
         >>> v1.set_parameters_free(parameter_name_list=['area','centre'])
 
@@ -895,11 +891,7 @@
 
         Examples
         --------
-<<<<<<< HEAD
         >>> v1 = hs.model.components.Voigt()
-=======
-        >>> v1 = hs.components.Voigt()
->>>>>>> 891ae85e
         >>> v1.set_parameters_not_free()
         >>> v1.set_parameters_not_free(parameter_name_list=['area','centre'])
 
