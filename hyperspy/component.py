--- conflicted
+++ resolved
@@ -149,23 +149,17 @@
             self.free = copy.deepcopy(dict['free'])
             self.units = copy.deepcopy(dict['units'])
             self._bounds = copy.deepcopy(dict['_bounds'])
-<<<<<<< HEAD
-=======
             self.__ext_bounded = copy.deepcopy(dict['__ext_bounded'])
             self.__ext_force_positive = copy.deepcopy(dict['__ext_force_positive'])
->>>>>>> d5bbb3d6
             if hasattr(self, 'active') and 'active' in dict:
                 self.active = dict['active']
             if 'dill_avail' in dict and dill_avail:
                 self.twin_function = dill.loads(dict['twin_function'])
                 self.twin_inverse_function = dill.loads(
                     dict['twin_inverse_function'])
-<<<<<<< HEAD
-=======
             elif 'dill_avail' in dict:
                 raise ValueError(
                     "the dictionary was constructed using \"dill\" package, which is not available on the system")
->>>>>>> d5bbb3d6
             else:
                 self.twin_function = types.FunctionType(
                     marshal.loads(
@@ -559,11 +553,8 @@
         dic['id'] = id(self)
         dic['_twins'] = [id(t) for t in self._twins]
         dic['_bounds'] = self._bounds
-<<<<<<< HEAD
-=======
         dic['__ext_bounded'] = self.ext_bounded
         dic['__ext_force_positive'] = self.ext_force_positive
->>>>>>> d5bbb3d6
         if hasattr(self, 'active'):
             dic['active'] = self.active
         if dill_avail:
@@ -995,7 +986,6 @@
         else:
             dic['active'] = self.active
         dic['parameters'] = [p.as_dictionary(indices) for p in self.parameters]
-<<<<<<< HEAD
         if hasattr(self, '_init_par'):
             from hyperspy.signal import Signal
             dic['_init_par'] = self._init_par
@@ -1004,8 +994,6 @@
                     dic[i] = getattr(self, i)._to_dictionary()
                 else:
                     dic[i] = getattr(self, i)
-=======
->>>>>>> d5bbb3d6
         return dic
 
     def _load_dictionary(self, dic):
@@ -1031,21 +1019,6 @@
             setting up correct twins.
 
         """
-<<<<<<< HEAD
-        self.name = copy.deepcopy(dic['name'])
-        self.active = dic['active']
-        if dic['active_is_multidimensional']:
-            self.active_is_multidimensional = dic['active_is_multidimensional']
-        if self.active_is_multidimensional:
-            self._active_array = dic['active_array']
-        id_dict = {}
-        for p in dic['parameters']:
-            idname = p['_id_name']
-            par = getattr(self, idname)
-            t_id = par._load_dictionary(p)
-            id_dict[t_id] = par
-        return id_dict
-=======
         if dic['_id_name'] == self._id_name:
             self.name = copy.deepcopy(dic['name'])
             self.active = dic['active']
@@ -1068,5 +1041,4 @@
         else:
             raise ValueError(
                 "_id_name of component and dictionary do not match, \ncomponent._id_name = %s \ndictionary['_id_name'] = %s" %
-                (self._id_name, dic['_id_name']))
->>>>>>> d5bbb3d6
+                (self._id_name, dic['_id_name']))