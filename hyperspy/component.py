# -*- coding: utf-8 -*-
# Copyright 2007-2016 The HyperSpy developers
#
# This file is part of  HyperSpy.
#
#  HyperSpy is free software: you can redistribute it and/or modify
# it under the terms of the GNU General Public License as published by
# the Free Software Foundation, either version 3 of the License, or
# (at your option) any later version.
#
#  HyperSpy is distributed in the hope that it will be useful,
# but WITHOUT ANY WARRANTY; without even the implied warranty of
# MERCHANTABILITY or FITNESS FOR A PARTICULAR PURPOSE.  See the
# GNU General Public License for more details.
#
# You should have received a copy of the GNU General Public License
# along with  HyperSpy.  If not, see <http://www.gnu.org/licenses/>.

import os

import numpy as np
from dask.array import Array as dArray
import traits.api as t
from traits.trait_numeric import Array
import sympy
from sympy.utilities.lambdify import lambdify
from distutils.version import LooseVersion

import hyperspy
from hyperspy.misc.utils import slugify
from hyperspy.misc.io.tools import (incremental_filename,
                                    append2pathname,)
from hyperspy.misc.export_dictionary import export_to_dictionary, \
    load_from_dictionary
from hyperspy.events import Events, Event
from hyperspy.ui_registry import add_gui_method
from IPython.display import display_pretty, display
from hyperspy.misc.model_tools import current_component_values
from hyperspy.misc.utils import get_object_package_info

import logging

_logger = logging.getLogger(__name__)


class NoneFloat(t.CFloat):   # Lazy solution, but usable
    default_value = None

    def validate(self, object, name, value):
        if value == "None" or value == b"None":
            value = None
        if value is None:
            super(NoneFloat, self).validate(object, name, 0)
            return None
        return super(NoneFloat, self).validate(object, name, value)


@add_gui_method(toolkey="hyperspy.Parameter")
class Parameter(t.HasTraits):

    """Model parameter

    Attributes
    ----------
    value : float or array
        The value of the parameter for the current location. The value
        for other locations is stored in map.
    bmin, bmax: float
        Lower and upper bounds of the parameter value.
    twin : {None, Parameter}
        If it is not None, the value of the current parameter is
        a function of the given Parameter. The function is by default
        the identity function, but it can be defined by twin_function
    twin_function_expr: str
        Expression of the ``twin_function`` that enables setting a functional
        relationship between the parameter and its twin. If ``twin`` is not
        ``None``, the parameter value is calculated as the output of calling the
        twin function with the value of the twin parameter. The string is
        parsed using sympy, so permitted values are any valid sympy expressions
        of one variable. If the function is invertible the twin inverse function
        is set automatically.
    twin_inverse_function : str
        Expression of the ``twin_inverse_function`` that enables setting the
        value of the twin parameter. If ``twin`` is not
        ``None``, its value is set to the output of calling the
        twin inverse function with the value provided. The string is
        parsed using sympy, so permitted values are any valid sympy expressions
        of one variable.
    twin_function : function
        **Setting this attribute manually
        is deprecated in HyperSpy newer than 1.1.2. It will become private in
        HyperSpy 2.0. Please use ``twin_function_expr`` instead.**
    twin_inverse_function : function
        **Setting this attribute manually
        is deprecated in HyperSpy newer than 1.1.2. It will become private in
        HyperSpy 2.0. Please use ``twin_inverse_function_expr`` instead.**
    ext_force_positive : bool
        If True, the parameter value is set to be the absolute value
        of the input value i.e. if we set Parameter.value = -3, the
        value stored is 3 instead. This is useful to bound a value
        to be positive in an optimization without actually using an
        optimizer that supports bounding.
    ext_bounded : bool
        Similar to ext_force_positive, but in this case the bounds are
        defined by bmin and bmax. It is a better idea to use
        an optimizer that supports bounding though.

    Methods
    -------
    as_signal(field = 'values')
        Get a parameter map as a signal object
    plot()
        Plots the value of the Parameter at all locations.
    export(folder=None, name=None, format=None, save_std=False)
        Saves the value of the parameter map to the specified format
    connect, disconnect(function)
        Call the functions connected when the value attribute changes.

    """
    __number_of_elements = 1
    __value = 0
    __free = True
    _bounds = (None, None)
    __twin = None
    _axes_manager = None
    __ext_bounded = False
    __ext_force_positive = False

    # traitsui bugs out trying to make an editor for this, so always specify!
    # (it bugs out, because both editor shares the object, and Array editors
    # don't like non-sequence objects). TextEditor() works well, so does
    # RangeEditor() as it works with bmin/bmax.
    value = t.Property(t.Either([t.CFloat(0), Array()]))

    units = t.Str('')
    free = t.Property(t.CBool(True))

    bmin = t.Property(NoneFloat(), label="Lower bounds")
    bmax = t.Property(NoneFloat(), label="Upper bounds")
    _twin_function_expr = ""
    _twin_inverse_function_expr = ""
    twin_function = None
    _twin_inverse_function = None
    _twin_inverse_sympy = None

    def __init__(self):
        self._twins = set()
        self.events = Events()
        self.events.value_changed = Event("""
            Event that triggers when the `Parameter.value` changes.

            The event triggers after the internal state of the `Parameter` has
            been updated.

            Arguments
            ---------
            obj : Parameter
                The `Parameter` that the event belongs to
            value : {float | array}
                The new value of the parameter
            """, arguments=["obj", 'value'])
        self.std = None
        self.component = None
        self.grad = None
        self.name = ''
        self.units = ''
        self.map = None
        self.model = None
        self._whitelist = {'_id_name': None,
                           'value': None,
                           'std': None,
                           'free': None,
                           'units': None,
                           'map': None,
                           '_bounds': None,
                           'ext_bounded': None,
                           'name': None,
                           'ext_force_positive': None,
                           'twin_function_expr': None,
                           'twin_inverse_function_expr': None,
                           'self': ('id', None),
                           }
        self._slicing_whitelist = {'map': 'inav'}

    def _load_dictionary(self, dictionary):
        """Load data from dictionary

        Parameters
        ----------
        dict : dictionary
            A dictionary containing at least the following items:
            _id_name : string
                _id_name of the original parameter, used to create the
                dictionary. Has to match with the self._id_name
            _whitelist : dictionary
                a dictionary, which keys are used as keywords to match with the
                parameter attributes.  For more information see
                :meth:`hyperspy.misc.export_dictionary.load_from_dictionary`
            * any field from _whitelist.keys() *
        Returns
        -------
        id_value : int
            the ID value of the original parameter, to be later used for setting
            up the correct twins

        """
        if dictionary['_id_name'] == self._id_name:
            load_from_dictionary(self, dictionary)
            return dictionary['self']
        else:
            raise ValueError('_id_name of parameter and dictionary do not match:'
                             '\nparameter._id_name = {}'
                             '\ndictionary["_id_name"] = {}'.format(self._id_name,
                                                                    dictionary['_id_name']))

    def __repr__(self):
        text = ''
        text += 'Parameter %s' % self.name
        if self.component is not None:
            text += ' of %s' % self.component._get_short_description()
        text = '<' + text + '>'
        return text

    def __len__(self):
        return self._number_of_elements

    @property
    def twin_function_expr(self):
        return self._twin_function_expr

    @twin_function_expr.setter
    def twin_function_expr(self, value):
        if not value:
            self.twin_function = None
            self.twin_inverse_function = None
            self._twin_function_expr = ""
            self._twin_inverse_sympy = None
            return
        expr = sympy.sympify(value)
        if len(expr.free_symbols) > 1:
            raise ValueError("The expression must contain only one variable.")
        elif len(expr.free_symbols) == 0:
            raise ValueError("The expression must contain one variable, "
                             "it contains none.")
        x = tuple(expr.free_symbols)[0]
        self.twin_function = lambdify(x, expr.evalf())
        self._twin_function_expr = value
        if not self.twin_inverse_function:
            y = sympy.Symbol(x.name + "2")
            try:
                inv = sympy.solveset(sympy.Eq(y, expr), x)
                self._twin_inverse_sympy = lambdify(y, inv)
                self._twin_inverse_function = None
            except BaseException:
                # Not all may have a suitable solution.
                self._twin_inverse_function = None
                self._twin_inverse_sympy = None
                _logger.warning(
                    "The function {} is not invertible. Setting the value of "
                    "{} will raise an AttributeError unless you set manually "
                    "``twin_inverse_function_expr``. Otherwise, set the "
                    "value of its twin parameter instead.".format(value, self))

    @property
    def twin_inverse_function_expr(self):
        if self.twin:
            return self._twin_inverse_function_expr
        else:
            return ""

    @twin_inverse_function_expr.setter
    def twin_inverse_function_expr(self, value):
        if not value:
            self.twin_inverse_function = None
            self._twin_inverse_function_expr = ""
            return
        expr = sympy.sympify(value)
        if len(expr.free_symbols) > 1:
            raise ValueError("The expression must contain only one variable.")
        elif len(expr.free_symbols) == 0:
            raise ValueError("The expression must contain one variable, "
                             "it contains none.")
        x = tuple(expr.free_symbols)[0]
        self._twin_inverse_function = lambdify(x, expr.evalf())
        self._twin_inverse_function_expr = value

    @property
    def twin_inverse_function(self):
        if (not self.twin_inverse_function_expr and
                self.twin_function_expr and self._twin_inverse_sympy):
            return lambda x: self._twin_inverse_sympy(x).pop()
        else:
            return self._twin_inverse_function

    @twin_inverse_function.setter
    def twin_inverse_function(self, value):
        self._twin_inverse_function = value

    def _get_value(self):
        if self.twin is None:
            return self.__value
        else:
            if self.twin_function:
                return self.twin_function(self.twin.value)
            else:
                return self.twin.value

    def _set_value(self, value):
        try:
            # Use try/except instead of hasattr("__len__") because a numpy
            # memmap has a __len__ wrapper even for numbers that raises a
            # TypeError when calling. See issue #349.
            if len(value) != self._number_of_elements:
                raise ValueError(
                    "The length of the parameter must be ",
                    self._number_of_elements)
            else:
                if not isinstance(value, tuple):
                    value = tuple(value)
        except TypeError:
            if self._number_of_elements != 1:
                raise ValueError(
                    "The length of the parameter must be ",
                    self._number_of_elements)
        old_value = self.__value

        if self.twin is not None:
            if self.twin_function is not None:
                if self.twin_inverse_function is not None:
                    self.twin.value = self.twin_inverse_function(value)
                    return
                else:
                    raise AttributeError(
                        "This parameter has a ``twin_function`` but"
                        "its ``twin_inverse_function`` is not defined.")
            else:
                self.twin.value = value
                return

        if self.ext_bounded is False:
            self.__value = value
        else:
            if self.ext_force_positive is True:
                value = np.abs(value)
            if self._number_of_elements == 1:
                if self.bmin is not None and value <= self.bmin:
                    self.__value = self.bmin
                elif self.bmax is not None and value >= self.bmax:
                    self.__value = self.bmax
                else:
                    self.__value = value
            else:
                bmin = (self.bmin if self.bmin is not None
                        else -np.inf)
                bmax = (self.bmax if self.bmin is not None
                        else np.inf)
                self.__value = np.clip(value, bmin, bmax)

        if (self._number_of_elements != 1 and
                not isinstance(self.__value, tuple)):
            self.__value = tuple(self.__value)
        if old_value != self.__value:
            self.events.value_changed.trigger(value=self.__value,
                                              obj=self)
        self.trait_property_changed('value', old_value, self.__value)

    # Fix the parameter when coupled
    def _get_free(self):
        if self.twin is None:
            return self.__free
        else:
            return False

    def _set_free(self, arg):
        old_value = self.__free
        self.__free = arg
        if self.component is not None:
            self.component._update_free_parameters()
        self.trait_property_changed('free', old_value, self.__free)

    def _on_twin_update(self, value, twin=None):
        if (twin is not None
                and hasattr(twin, 'events')
                and hasattr(twin.events, 'value_changed')):
            with twin.events.value_changed.suppress_callback(
                    self._on_twin_update):
                self.events.value_changed.trigger(value=value, obj=self)
        else:
            self.events.value_changed.trigger(value=value, obj=self)

    def _set_twin(self, arg):
        if arg is None:
            if self.twin is not None:
                # Store the value of the twin in order to set the
                # value of the parameter when it is uncoupled
                twin_value = self.value
                if self in self.twin._twins:
                    self.twin._twins.remove(self)
                    self.twin.events.value_changed.disconnect(
                        self._on_twin_update)

                self.__twin = arg
                self.value = twin_value
        else:
            if self not in arg._twins:
                arg._twins.add(self)
                arg.events.value_changed.connect(self._on_twin_update,
                                                 ["value"])
            self.__twin = arg

        if self.component is not None:
            self.component._update_free_parameters()

    def _get_twin(self):
        return self.__twin
    twin = property(_get_twin, _set_twin)

    def _get_bmin(self):
        if self._number_of_elements == 1:
            return self._bounds[0]
        else:
            return self._bounds[0][0]

    def _set_bmin(self, arg):
        old_value = self.bmin
        if self._number_of_elements == 1:
            self._bounds = (arg, self.bmax)
        else:
            self._bounds = ((arg, self.bmax),) * self._number_of_elements
        # Update the value to take into account the new bounds
        self.value = self.value
        self.trait_property_changed('bmin', old_value, arg)

    def _get_bmax(self):
        if self._number_of_elements == 1:
            return self._bounds[1]
        else:
            return self._bounds[0][1]

    def _set_bmax(self, arg):
        old_value = self.bmax
        if self._number_of_elements == 1:
            self._bounds = (self.bmin, arg)
        else:
            self._bounds = ((self.bmin, arg),) * self._number_of_elements
        # Update the value to take into account the new bounds
        self.value = self.value
        self.trait_property_changed('bmax', old_value, arg)

    @property
    def _number_of_elements(self):
        return self.__number_of_elements

    @_number_of_elements.setter
    def _number_of_elements(self, arg):
        # Do nothing if the number of arguments stays the same
        if self.__number_of_elements == arg:
            return
        if arg <= 1:
            raise ValueError("Please provide an integer number equal "
                             "or greater to 1")
        self._bounds = ((self.bmin, self.bmax),) * arg
        self.__number_of_elements = arg

        if arg == 1:
            self._Parameter__value = 0
        else:
            self._Parameter__value = (0,) * arg
        if self.component is not None:
            self.component.update_number_parameters()

    @property
    def ext_bounded(self):
        return self.__ext_bounded

    @ext_bounded.setter
    def ext_bounded(self, arg):
        if arg is not self.__ext_bounded:
            self.__ext_bounded = arg
            # Update the value to take into account the new bounds
            self.value = self.value

    @property
    def ext_force_positive(self):
        return self.__ext_force_positive

    @ext_force_positive.setter
    def ext_force_positive(self, arg):
        if arg is not self.__ext_force_positive:
            self.__ext_force_positive = arg
            # Update the value to take into account the new bounds
            self.value = self.value

    def store_current_value_in_array(self):
        """Store the value and std attributes.

        See also
        --------
        fetch, assign_current_value_to_all

        """
        indices = self._axes_manager.indices[::-1]
        # If it is a single spectrum indices is ()
        if not indices:
            indices = (0,)
        self.map['values'][indices] = self.value
        self.map['is_set'][indices] = True
        if self.std is not None:
            self.map['std'][indices] = self.std

    def fetch(self):
        """Fetch the stored value and std attributes.


        See Also
        --------
        store_current_value_in_array, assign_current_value_to_all

        """
        indices = self._axes_manager.indices[::-1]
        # If it is a single spectrum indices is ()
        if not indices:
            indices = (0,)
        if self.map['is_set'][indices]:
            value = self.map['values'][indices]
            std = self.map['std'][indices]
            if isinstance(value, dArray):
                value = value.compute()
            if isinstance(std, dArray):
                std = std.compute()
            self.value = value
            self.std = std

    def assign_current_value_to_all(self, mask=None):
        """Assign the current value attribute to all the  indices

        Parameters
        ----------
        mask: {None, boolean numpy array}
            Set only the indices that are not masked i.e. where
            mask is False.

        See Also
        --------
        store_current_value_in_array, fetch

        """
        if mask is None:
            mask = np.zeros(self.map.shape, dtype='bool')
        self.map['values'][mask == False] = self.value
        self.map['is_set'][mask == False] = True

    def _create_array(self):
        """Create the map array to store the information in
        multidimensional datasets.

        """
        shape = self._axes_manager._navigation_shape_in_array
        if not shape:
            shape = [1, ]
        # Shape-1 fields in dtypes won’t be collapsed to scalars in a future
        # numpy version (see release notes numpy 1.17.0)
        if self._number_of_elements > 1:
            dtype_ = np.dtype([
                ('values', 'float', self._number_of_elements),
                ('std', 'float', self._number_of_elements),
                ('is_set', 'bool')])
        else:
            dtype_ = np.dtype([
                ('values', 'float'),
                ('std', 'float'),
                ('is_set', 'bool')])
        if (self.map is None or self.map.shape != shape or
                self.map.dtype != dtype_):
            self.map = np.zeros(shape, dtype_)
            self.map['std'].fill(np.nan)
            # TODO: in the future this class should have access to
            # axes manager and should be able to fetch its own
            # values. Until then, the next line is necessary to avoid
            # erros when self.std is defined and the shape is different
            # from the newly defined arrays
            self.std = None

    def as_signal(self, field='values'):
        """Get a parameter map as a signal object.

        Please note that this method only works when the navigation
        dimension is greater than 0.

        Parameters
        ----------
        field : {'values', 'std', 'is_set'}

        Raises
        ------

        NavigationDimensionError : if the navigation dimension is 0

        """
        from hyperspy.signal import BaseSignal

        s = BaseSignal(data=self.map[field],
                       axes=self._axes_manager._get_navigation_axes_dicts())
        if self.component is not None and \
                self.component.active_is_multidimensional:
            s.data[np.logical_not(self.component._active_array)] = np.nan

        s.metadata.General.title = ("%s parameter" % self.name
                                    if self.component is None
                                    else "%s parameter of %s component" %
                                    (self.name, self.component.name))
        for axis in s.axes_manager._axes:
            axis.navigate = False
        if self._number_of_elements > 1:
            s.axes_manager._append_axis(
                size=self._number_of_elements,
                name=self.name,
                navigate=True)
        s._assign_subclass()
        if field == "values":
            # Add the variance if available
            std = self.as_signal(field="std")
            if not np.isnan(std.data).all():
                std.data = std.data ** 2
                std.metadata.General.title = "Variance"
                s.metadata.set_item(
                    "Signal.Noise_properties.variance", std)
        return s

    def plot(self, **kwargs):
        """Plot parameter signal. This method only works when the navigation
        dimension is greater than 0.

        Parameters
        ----------
        **kwargs
            Any extra keyword arguments are passed to the signal plot.

        Example
        -------
        >>> parameter.plot() #doctest: +SKIP

        Set the minimum and maximum displayed values

        >>> parameter.plot(vmin=0, vmax=1) #doctest: +SKIP
        """
        if self._axes_manager and len(self._axes_manager.navigation_axes) > 0:
            self.as_signal().plot(**kwargs)
        else:
            _logger.warning('This method only works when the navigation '
                            'dimension is greater than 0.')

    def export(self, folder=None, name=None, format="hspy",
               save_std=False):
        """Save the data to a file.

        All the arguments are optional.

        Parameters
        ----------
        folder : str or None
            The path to the folder where the file will be saved.
             If `None` the current folder is used by default.
        name : str or None
            The name of the file. If `None` the Components name followed
             by the Parameter `name` attributes will be used by default.
              If a file with the same name exists the name will be
              modified by appending a number to the file path.
        save_std : bool
            If True, also the standard deviation will be saved
        format: str
            The extension of any file format supported by HyperSpy, default hspy

        """
        if format is None:
            format = "hspy"
        if name is None:
            name = self.component.name + '_' + self.name
        filename = incremental_filename(slugify(name) + '.' + format)
        if folder is not None:
            filename = os.path.join(folder, filename)
        self.as_signal().save(filename)
        if save_std is True:
            self.as_signal(field='std').save(append2pathname(
                filename, '_std'))

    def as_dictionary(self, fullcopy=True):
        """Returns parameter as a dictionary, saving all attributes from
        self._whitelist.keys() For more information see
        :meth:`hyperspy.misc.export_dictionary.export_to_dictionary`

        Parameters
        ----------
        fullcopy : Bool (optional, False)
            Copies of objects are stored, not references. If any found,
            functions will be pickled and signals converted to dictionaries
        Returns
        -------
        dic : dictionary with the following keys:
            _id_name : string
                _id_name of the original parameter, used to create the
                dictionary. Has to match with the self._id_name
            _twins : list
                a list of ids of the twins of the parameter
            _whitelist : dictionary
                a dictionary, which keys are used as keywords to match with the
                parameter attributes.  For more information see
                :meth:`hyperspy.misc.export_dictionary.export_to_dictionary`
            * any field from _whitelist.keys() *

        """
        dic = {'_twins': [id(t) for t in self._twins]}
        export_to_dictionary(self, self._whitelist, dic, fullcopy)
        return dic

    def default_traits_view(self):
        # As mentioned above, the default editor for
        # value = t.Property(t.Either([t.CFloat(0), Array()]))
        # gives a ValueError. We therefore implement default_traits_view so
        # that configure/edit_traits will still work straight out of the box.
        # A whitelist controls which traits to include in this view.
        from traitsui.api import RangeEditor, View, Item
        whitelist = ['bmax', 'bmin', 'free', 'name', 'std', 'units', 'value']
        editable_traits = [trait for trait in self.editable_traits()
                           if trait in whitelist]
        if 'value' in editable_traits:
            i = editable_traits.index('value')
            v = editable_traits.pop(i)
            editable_traits.insert(i, Item(
                v, editor=RangeEditor(low_name='bmin', high_name='bmax')))
        view = View(editable_traits, buttons=['OK', 'Cancel'])
        return view


@add_gui_method(toolkey="hyperspy.Component")
class Component(t.HasTraits):
    __axes_manager = None

    active = t.Property(t.CBool(True))
    name = t.Property(t.Str(''))

    def __init__(self, parameter_name_list):
        self.events = Events()
        self.events.active_changed = Event("""
            Event that triggers when the `Component.active` changes.

            The event triggers after the internal state of the `Component` has
            been updated.

            Arguments
            ---------
            obj : Component
                The `Component` that the event belongs to
            active : bool
                The new active state
            """, arguments=["obj", 'active'])
        self.parameters = []
        self.init_parameters(parameter_name_list)
        self._update_free_parameters()
        self.active = True
        self._active_array = None
        self.isbackground = False
        self.convolved = True
        self.parameters = tuple(self.parameters)
        self._id_name = self.__class__.__name__
        self._id_version = '1.0'
        self._position = None
        self.model = None
        self.name = ''
        self._whitelist = {'_id_name': None,
                           'name': None,
                           'active_is_multidimensional': None,
                           '_active_array': None,
                           'active': None
                           }
        self._slicing_whitelist = {'_active_array': 'inav'}
        self._slicing_order = ('active', 'active_is_multidimensional',
                               '_active_array',)

    _name = ''
    _active_is_multidimensional = False
    _active = True

    @property
    def active_is_multidimensional(self):
        return self._active_is_multidimensional

    @active_is_multidimensional.setter
    def active_is_multidimensional(self, value):
        if not isinstance(value, bool):
            raise ValueError('Only boolean values are permitted')

        if value == self.active_is_multidimensional:
            return

        if value:  # Turn on
            if self._axes_manager.navigation_size < 2:
                _logger.info('`navigation_size` < 2, skipping')
                return
            # Store value at current position
            self._create_active_array()
            self._store_active_value_in_array(self._active)
            self._active_is_multidimensional = True
        else:  # Turn off
            # Get the value at the current position before switching it off
            self._active = self.active
            self._active_array = None
            self._active_is_multidimensional = False

    def _get_name(self):
        return self._name

    def _set_name(self, value):
        old_value = self._name
        if old_value == value:
            return
        if self.model:
            for component in self.model:
                if value == component.name:
                    raise ValueError(
                        "Another component already has "
                        "the name " + str(value))
            self._name = value
            setattr(self.model.components, slugify(
                value, valid_variable_name=True), self)
            self.model.components.__delattr__(
                slugify(old_value, valid_variable_name=True))
        else:
            self._name = value
        self.trait_property_changed('name', old_value, self._name)

    @property
    def _axes_manager(self):
        return self.__axes_manager

    @_axes_manager.setter
    def _axes_manager(self, value):
        for parameter in self.parameters:
            parameter._axes_manager = value
        self.__axes_manager = value

    @property
    def _is_navigation_multidimensional(self):
        if (self._axes_manager is None or not
                self._axes_manager.navigation_dimension):
            return False
        else:
            return True

    def _get_active(self):
        if self.active_is_multidimensional is True:
            # The following should set
            self.active = self._active_array[self._axes_manager.indices[::-1]]
        return self._active

    def _store_active_value_in_array(self, value):
        self._active_array[self._axes_manager.indices[::-1]] = value

    def _set_active(self, arg):
        if self._active == arg:
            return
        old_value = self._active
        self._active = arg
        if self.active_is_multidimensional is True:
            self._store_active_value_in_array(arg)
        self.events.active_changed.trigger(active=self._active, obj=self)
        self.trait_property_changed('active', old_value, self._active)

    def init_parameters(self, parameter_name_list):
        for name in parameter_name_list:
            parameter = Parameter()
            self.parameters.append(parameter)
            parameter.name = name
            parameter._id_name = name
            setattr(self, name, parameter)
            if hasattr(self, 'grad_' + name):
                parameter.grad = getattr(self, 'grad_' + name)
            parameter.component = self
            self.add_trait(name, t.Instance(Parameter))

    def _get_long_description(self):
        if self.name:
            text = '%s (%s component)' % (self.name, self.__class__.__name__)
        else:
            text = '%s component' % self.__class__.__name__
        return text

    def _get_short_description(self):
        text = ''
        if self.name:
            text += self.name
        else:
            text += self.__class__.__name__
        text += ' component'
        return text

    def __repr__(self):
        text = '<%s>' % self._get_long_description()
        return text

    def _update_free_parameters(self):
        self.free_parameters = sorted([par for par in self.parameters if
                                       par.free], key=lambda x: x.name)
        self._nfree_param = sum([par._number_of_elements for par in
                                 self.free_parameters])

    def update_number_parameters(self):
        i = 0
        for parameter in self.parameters:
            i += parameter._number_of_elements
        self.nparam = i
        self._update_free_parameters()

    def fetch_values_from_array(self, p, p_std=None, onlyfree=False):
        if onlyfree is True:
            parameters = self.free_parameters
        else:
            parameters = self.parameters
        i = 0
        for parameter in sorted(parameters, key=lambda x: x.name):
            length = parameter._number_of_elements
            parameter.value = (p[i] if length == 1 else p[i:i + length])
            if p_std is not None:
                parameter.std = (p_std[i] if length == 1 else
                                 tuple(p_std[i:i + length]))

            i += length

    def _create_active_array(self):
        shape = self._axes_manager._navigation_shape_in_array
        if len(shape) == 1 and shape[0] == 0:
            shape = [1, ]
        if (not isinstance(self._active_array, np.ndarray)
                or self._active_array.shape != shape):
            _logger.debug('Creating _active_array for {}.\n\tCurrent array '
                          'is:\n{}'.format(self, self._active_array))
            self._active_array = np.ones(shape, dtype=bool)

    def _create_arrays(self):
        if self.active_is_multidimensional:
            self._create_active_array()
        for parameter in self.parameters:
            parameter._create_array()

    def store_current_parameters_in_map(self):
        for parameter in self.parameters:
            parameter.store_current_value_in_array()

    def fetch_stored_values(self, only_fixed=False):
        if self.active_is_multidimensional:
            # Store the stored value in self._active and trigger the connected
            # functions.
            self.active = self.active
        if only_fixed is True:
            parameters = (set(self.parameters) -
                          set(self.free_parameters))
        else:
            parameters = self.parameters
        parameters = [parameter for parameter in parameters
                      if (parameter.twin is None or
                          not isinstance(parameter.twin, Parameter))]
        for parameter in parameters:
            parameter.fetch()

    def plot(self, only_free=True):
        """Plot the value of the parameters of the model

        Parameters
        ----------
        only_free : bool
            If True, only the value of the parameters that are free will
             be plotted

        """
        if only_free:
            parameters = self.free_parameters
        else:
            parameters = self.parameters

        parameters = [k for k in parameters if k.twin is None]
        for parameter in parameters:
            parameter.plot()

    def export(self, folder=None, format="hspy", save_std=False,
               only_free=True):
        """Plot the value of the parameters of the model

        Parameters
        ----------
        folder : str or None
            The path to the folder where the file will be saved. If
            `None` the
            current folder is used by default.
        format : str
            The extension of the file format, default "hspy".
        save_std : bool
            If True, also the standard deviation will be saved.
        only_free : bool
            If True, only the value of the parameters that are free will
             be
            exported.

        Notes
        -----
        The name of the files will be determined by each the Component
        and
        each Parameter name attributes. Therefore, it is possible to
        customise
        the file names modify the name attributes.

        """
        if only_free:
            parameters = self.free_parameters
        else:
            parameters = self.parameters

        parameters = [k for k in parameters if k.twin is None]
        for parameter in parameters:
            parameter.export(folder=folder, format=format,
                             save_std=save_std,)

    def summary(self):
        for parameter in self.parameters:
            dim = len(parameter.map.squeeze().shape) if parameter.map \
                is not None else 0
            if parameter.twin is None:
                if dim <= 1:
                    print('%s = %s ± %s %s' % (parameter.name,
                                               parameter.value,
                                               parameter.std,
                                               parameter.units))

    def __call__(self):
        """Returns the corresponding model for the current coordinates

        Returns
        -------
        numpy array
        """
        axis = self.model.axis.axis[self.model.channel_switches]
        component_array = self.function(axis)
        return component_array

    def _component2plot(self, axes_manager, out_of_range2nans=True):
        old_axes_manager = None
        if axes_manager is not self.model.axes_manager:
            old_axes_manager = self.model.axes_manager
            self.model.axes_manager = axes_manager
            self.fetch_stored_values()
        s = self.model.__call__(component_list=[self])
        if not self.active:
            s.fill(np.nan)
        if old_axes_manager is not None:
            self.model.axes_manager = old_axes_manager
            self.charge()
        if out_of_range2nans is True:
            ns = np.empty(self.model.axis.axis.shape)
            ns.fill(np.nan)
            ns[self.model.channel_switches] = s
            s = ns
        if old_axes_manager is not None:
            self.model.axes_manager = old_axes_manager
            self.fetch_stored_values()
        return s

    def set_parameters_free(self, parameter_name_list=None):
        """
        Sets parameters in a component to free.

        Parameters
        ----------
        parameter_name_list : None or list of strings, optional
            If None, will set all the parameters to free.
            If list of strings, will set all the parameters with the same name
            as the strings in parameter_name_list to free.

        Examples
        --------
        >>> v1 = hs.model.components1D.Voigt()
        >>> v1.set_parameters_free()
        >>> v1.set_parameters_free(parameter_name_list=['area','centre'])

        See also
        --------
        set_parameters_not_free
        hyperspy.model.BaseModel.set_parameters_free
        hyperspy.model.BaseModel.set_parameters_not_free
        """

        parameter_list = []
        if not parameter_name_list:
            parameter_list = self.parameters
        else:
            for _parameter in self.parameters:
                if _parameter.name in parameter_name_list:
                    parameter_list.append(_parameter)

        for _parameter in parameter_list:
            _parameter.free = True

    def set_parameters_not_free(self, parameter_name_list=None):
        """
        Sets parameters in a component to not free.

        Parameters
        ----------
        parameter_name_list : None or list of strings, optional
            If None, will set all the parameters to not free.
            If list of strings, will set all the parameters with the same name
            as the strings in parameter_name_list to not free.

        Examples
        --------
        >>> v1 = hs.model.components1D.Voigt()
        >>> v1.set_parameters_not_free()
        >>> v1.set_parameters_not_free(parameter_name_list=['area','centre'])

        See also
        --------
        set_parameters_free
        hyperspy.model.BaseModel.set_parameters_free
        hyperspy.model.BaseModel.set_parameters_not_free
        """

        parameter_list = []
        if not parameter_name_list:
            parameter_list = self.parameters
        else:
            for _parameter in self.parameters:
                if _parameter.name in parameter_name_list:
                    parameter_list.append(_parameter)

        for _parameter in parameter_list:
            _parameter.free = False

    def _estimate_parameters(self, signal):
        self.binned = signal.metadata.Signal.binned
        if self._axes_manager != signal.axes_manager:
            self._axes_manager = signal.axes_manager
            self._create_arrays()

    def as_dictionary(self, fullcopy=True):
        """Returns component as a dictionary
        For more information on method and conventions, see
        :meth:`hyperspy.misc.export_dictionary.export_to_dictionary`

        Parameters
        ----------
        fullcopy : Bool (optional, False)
            Copies of objects are stored, not references. If any found,
            functions will be pickled and signals converted to dictionaries

        Returns
        -------
        dic : dictionary
            A dictionary, containing at least the following fields:
            parameters : list
                a list of dictionaries of the parameters, one per
            _whitelist : dictionary
                a dictionary with keys used as references saved attributes, for
                more information, see
                :meth:`hyperspy.misc.export_dictionary.export_to_dictionary`
            * any field from _whitelist.keys() *
        """
        dic = {
            'parameters': [
                p.as_dictionary(fullcopy) for p in self.parameters]}
        dic.update(get_object_package_info(self))
        export_to_dictionary(self, self._whitelist, dic, fullcopy)
        from hyperspy.model import _COMPONENTS
        if self._id_name not in _COMPONENTS:
            import dill
            dic['_class_dump'] = dill.dumps(self.__class__)
        return dic

    def _load_dictionary(self, dic):
        """Load data from dictionary.

        Parameters
        ----------
        dict : dictionary
            A dictionary containing following items:
            _id_name : string
                _id_name of the original component, used to create the
                dictionary. Has to match with the self._id_name
            parameters : list
                A list of dictionaries, one per parameter of the component (see
                parameter.as_dictionary() documentation for more)
            _whitelist : dictionary
                a dictionary, which keys are used as keywords to match with the
                component attributes.  For more information see
                :meth:`hyperspy.misc.export_dictionary.load_from_dictionary`
            * any field from _whitelist.keys() *

        Returns
        -------
        twin_dict : dictionary
            Dictionary of 'id' values from input dictionary as keys with all of
            the parameters of the component, to be later used for setting up
            correct twins.
        """

        if dic['_id_name'] == self._id_name:
            if (self._id_name == "Polynomial" and 
                    LooseVersion(hyperspy.__version__) >= LooseVersion("2.0")):
                # in HyperSpy 2.0 the polynomial definition changed
                from hyperspy._components.polynomial import convert_to_polynomial
                dic = convert_to_polynomial(dic)
            load_from_dictionary(self, dic)
            id_dict = {}
            for p in dic['parameters']:
                idname = p['_id_name']
                if hasattr(self, idname):
                    par = getattr(self, idname)
                    t_id = par._load_dictionary(p)
                    id_dict[t_id] = par
                else:
                    raise ValueError(
                        "_id_name of parameters in component and dictionary do not match")
            return id_dict
        else:
<<<<<<< HEAD
            raise ValueError('_id_name of component and dictionary do not match: '
                             '\ncomponent._id_name = {}'
                             '\ndictionary["_id_name"] = {}'.format(self._id_name,
                                                                    dic['_id_name']))
=======
            raise ValueError("_id_name of component and dictionary do not match, \ncomponent._id_name = %s\
                    \ndictionary['_id_name'] = %s" % (self._id_name, dic['_id_name']))

    def print_current_values(self, only_free=False, fancy=True):
        """Prints the current values of the component's parameters.
        Parameters
        ----------
        only_free : bool
            If True, only free parameters will be printed.
        fancy : bool
            If True, attempts to print using html rather than text in the notebook.
        """
        if fancy:
            display(current_component_values(self, only_free=only_free))
        else:
            display_pretty(current_component_values(
                self, only_free=only_free))
>>>>>>> 4d78e626
<|MERGE_RESOLUTION|>--- conflicted
+++ resolved
@@ -1041,7 +1041,8 @@
         component_array = self.function(axis)
         return component_array
 
-    def _component2plot(self, axes_manager, out_of_range2nans=True):
+    def _component2plot(self, axes_manager, out_of_range2nans=True, **kwargs):
+        # Need **kwargs to allow `resizable_pointer` be passed
         old_axes_manager = None
         if axes_manager is not self.model.axes_manager:
             old_axes_manager = self.model.axes_manager
@@ -1219,12 +1220,6 @@
                         "_id_name of parameters in component and dictionary do not match")
             return id_dict
         else:
-<<<<<<< HEAD
-            raise ValueError('_id_name of component and dictionary do not match: '
-                             '\ncomponent._id_name = {}'
-                             '\ndictionary["_id_name"] = {}'.format(self._id_name,
-                                                                    dic['_id_name']))
-=======
             raise ValueError("_id_name of component and dictionary do not match, \ncomponent._id_name = %s\
                     \ndictionary['_id_name'] = %s" % (self._id_name, dic['_id_name']))
 
@@ -1241,5 +1236,4 @@
             display(current_component_values(self, only_free=only_free))
         else:
             display_pretty(current_component_values(
-                self, only_free=only_free))
->>>>>>> 4d78e626
+                self, only_free=only_free))