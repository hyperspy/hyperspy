# -*- coding: utf-8 -*-
# Copyright 2007-2011 The HyperSpy developers
#
# This file is part of  HyperSpy.
#
#  HyperSpy is free software: you can redistribute it and/or modify
# it under the terms of the GNU General Public License as published by
# the Free Software Foundation, either version 3 of the License, or
# (at your option) any later version.
#
#  HyperSpy is distributed in the hope that it will be useful,
# but WITHOUT ANY WARRANTY; without even the implied warranty of
# MERCHANTABILITY or FITNESS FOR A PARTICULAR PURPOSE.  See the
# GNU General Public License for more details.
#
# You should have received a copy of the GNU General Public License
# along with  HyperSpy.  If not, see <http://www.gnu.org/licenses/>.

import os
import copy

import numpy as np
import warnings

<<<<<<< HEAD
from hyperspy.axes import AxesManager
=======
import traits.api as t
import traitsui.api as tu
from traits.trait_numeric import Array
>>>>>>> a7efa3f2
from hyperspy.defaults_parser import preferences
from hyperspy.misc.utils import slugify
from hyperspy.misc.io.tools import (incremental_filename,
                                    append2pathname,)
from hyperspy.exceptions import NavigationDimensionError
from hyperspy.misc.export_dictionary import export_to_dictionary, load_from_dictionary


class NoneFloat(t.CFloat):   # Lazy solution, but usable
    default_value = None

    def validate(self, object, name, value):
        if value == "None" or value == u"None":
            value = None
        if value is None:
            super(NoneFloat, self).validate(object, name, 0)
            return None
        return super(NoneFloat, self).validate(object, name, value)


class Parameter(t.HasTraits):

    """Model parameter

    Attributes
    ----------
    value : float or array
        The value of the parameter for the current location. The value
        for other locations is stored in map.
    bmin, bmax: float
        Lower and upper bounds of the parameter value.
    twin : {None, Parameter}
        If it is not None, the value of the current parameter is
        a function of the given Parameter. The function is by default
        the identity function, but it can be defined by twin_function
    twin_function : function
        Function that, if selt.twin is not None, takes self.twin.value
        as its only argument and returns a float or array that is
        returned when getting Parameter.value
    twin_inverse_function : function
        The inverse of twin_function. If it is None then it is not
        possible to set the value of the parameter twin by setting
        the value of the current parameter.
    ext_force_positive : bool
        If True, the parameter value is set to be the absolute value
        of the input value i.e. if we set Parameter.value = -3, the
        value stored is 3 instead. This is useful to bound a value
        to be positive in an optimization without actually using an
        optimizer that supports bounding.
    ext_bounded : bool
        Similar to ext_force_positive, but in this case the bounds are
        defined by bmin and bmax. It is a better idea to use
        an optimizer that supports bounding though.

    Methods
    -------
    as_signal(field = 'values')
        Get a parameter map as a signal object
    plot()
        Plots the value of the Parameter at all locations.
    export(folder=None, name=None, format=None, save_std=False)
        Saves the value of the parameter map to the specified format
    connect, disconnect(function)
        Call the functions connected when the value attribute changes.

    """
    __number_of_elements = 1
    __value = 0
    __free = True
    _bounds = (None, None)
    __twin = None
    _axes_manager = None
    __ext_bounded = False
    __ext_force_positive = False

    # traitsui bugs out trying to make an editor for this, so always specify!
    # (it bugs out, because both editor shares the object, and Array editors
    # don't like non-sequence objects). TextEditor() works well.
    value = t.Property(
        t.Either([t.CFloat(0), Array()]), editor=tu.TextEditor())
    units = t.Str('')
    free = t.Property(t.CBool(True))

    bmin = t.Property(NoneFloat(), label="Lower bounds")
    bmax = t.Property(NoneFloat(), label="Upper bounds")

    def __init__(self):
        self._twins = set()
        self.connected_functions = list()
        self.twin_function = lambda x: x
        self.twin_inverse_function = lambda x: x
        self.std = None
        self.component = None
        self.grad = None
        self.name = ''
        self.map = None
        self.model = None
        self._id_name = ''
<<<<<<< HEAD
=======
        self._whitelist = {'_whitelist': None, '_id_name': None, 'value': None, 'std': None, 'free': None, '_id_': None,
                           'units': None, 'map': None, '_bounds': None, 'ext_bounded': None, 'name': None,
                           'ext_force_positive': None, '_fn_twin_function': None, '_fn_twin_inverse_function': None}
>>>>>>> a7efa3f2

    def _load_dictionary(self, dict):
        """Load data from dictionary

        Parameters
        ----------
        dict : dictionary
<<<<<<< HEAD
            A dictionary containing following items:
            _id_name : string
                _id_name of the original parameter, used to create the dictionary. Has to match with the
                self._id_name
            map : map
                a map of saved values, standard deviations and booleans 'is_set' for every point of the model
            value : float
                current value of the parameter
            std : float
                current standard deviation fo the parameter
            units : string
                Units of the parameter
            twin_function : function
                Twin function for the parameter
            twin_inverse_function : function
                Inverse twin function for the parameter
            _bounds : tuple
                Tuple of (bmin, bmax), lower and upper bounds of the parameter values
            free : boolean
                Boolean if the parameter is free
            active : boolean
                Boolean if the parameter is active
=======
            A dictionary containing at least the following items:
            _id_name : string
                _id_name of the original parameter, used to create the dictionary. Has to match with the
                self._id_name
            _whitelist : dictionary
                a dictionary, which keys are used as keywords to match with the parameter attributes.
                For more information see :meth:`hyperspy.misc.export_dictionary.load_from_dictionary`
            * any field from _whitelist.keys() *
>>>>>>> a7efa3f2
        Returns
        -------
        id_value : int
            the ID value of the original parameter, to be later used for setting up the correct twins

        """
        if dict['_id_name'] == self._id_name:
<<<<<<< HEAD
            try:
                import dill
                dill_avail = True
            except ImportError:
                dill_avail = False
                import types
                import marshal
            self.map = copy.deepcopy(dict['map'])
            self.value = dict['value']
            self.name = dict['name']
            self.std = copy.deepcopy(dict['std'])
            self.free = copy.deepcopy(dict['free'])
            self.units = copy.deepcopy(dict['units'])
            self._bounds = copy.deepcopy(dict['_bounds'])
            self.__ext_bounded = copy.deepcopy(dict['__ext_bounded'])
            self.__ext_force_positive = copy.deepcopy(dict['__ext_force_positive'])
            if hasattr(self, 'active') and 'active' in dict:
                self.active = dict['active']
            if 'dill_avail' in dict and dill_avail:
                self.twin_function = dill.loads(dict['twin_function'])
                self.twin_inverse_function = dill.loads(
                    dict['twin_inverse_function'])
            elif 'dill_avail' in dict:
                raise ValueError(
                    "the dictionary was constructed using \"dill\" package, which is not available on the system")
            else:
                self.twin_function = types.FunctionType(
                    marshal.loads(
                        dict['twin_function']),
                    globals())
                self.twin_inverse_function = types.FunctionType(marshal.loads(dict['twin_inverse_function']),
                                                                globals())
            return dict['id']
=======
            load_from_dictionary(self, dict)
            return dict['_id_']
>>>>>>> a7efa3f2
        else:
            raise ValueError(
                "_id_name of parameter and dictionary do not match, \nparameter._id_name = %s \ndictionary['_id_name'] = %s" %
                (self._id_name, dict['_id_name']))

    def __repr__(self):
        text = ''
        text += 'Parameter %s' % self.name
        if self.component is not None:
            text += ' of %s' % self.component._get_short_description()
        text = '<' + text + '>'
        return text.encode('utf8')

    def __len__(self):
        return self._number_of_elements

    def connect(self, f):
        if f not in self.connected_functions:
            self.connected_functions.append(f)
            if self.twin:
                self.twin.connect(f)

    def disconnect(self, f):
        if f in self.connected_functions:
            self.connected_functions.remove(f)
            if self.twin:
                self.twin.disconnect(f)

    def _get_value(self):
        if self.twin is None:
            return self.__value
        else:
            return self.twin_function(self.twin.value)

    def _set_value(self, arg):
        try:
            # Use try/except instead of hasattr("__len__") because a numpy
            # memmap has a __len__ wrapper even for numbers that raises a
            # TypeError when calling. See issue #349.
            if len(arg) != self._number_of_elements:
                raise ValueError(
                    "The length of the parameter must be ",
                    self._number_of_elements)
            else:
                if not isinstance(arg, tuple):
                    arg = tuple(arg)
        except TypeError:
            if self._number_of_elements != 1:
                raise ValueError(
                    "The length of the parameter must be ",
                    self._number_of_elements)
        old_value = self.__value

        if self.twin is not None:
            if self.twin_inverse_function is not None:
                self.twin.value = self.twin_inverse_function(arg)
            return

        if self.ext_bounded is False:
            self.__value = arg
        else:
            if self.ext_force_positive is True:
                arg = np.abs(arg)
            if self._number_of_elements == 1:
                if self.bmin is not None and arg <= self.bmin:
                    self.__value = self.bmin
                elif self.bmax is not None and arg >= self.bmax:
                    self.__value = self.bmax
                else:
                    self.__value = arg
            else:
                bmin = (self.bmin if self.bmin is not None
                        else -np.inf)
                bmax = (self.bmax if self.bmin is not None
                        else np.inf)
                self.__value = np.clip(arg, bmin, bmax)

        if (self._number_of_elements != 1 and
                not isinstance(self.__value, tuple)):
            self.__value = tuple(self.__value)
        if old_value != self.__value:
            for f in self.connected_functions:
                try:
                    f()
                except:
                    self.disconnect(f)
        self.trait_property_changed('value', old_value, self.__value)

    # Fix the parameter when coupled
    def _get_free(self):
        if self.twin is None:
            return self.__free
        else:
            return False

    def _set_free(self, arg):
        old_value = self.__free
        self.__free = arg
        if self.component is not None:
            self.component._update_free_parameters()
        self.trait_property_changed('free', old_value, self.__free)

    def _set_twin(self, arg):
        if arg is None:
            if self.twin is not None:
                # Store the value of the twin in order to set the
                # value of the parameter when it is uncoupled
                twin_value = self.value
                if self in self.twin._twins:
                    self.twin._twins.remove(self)
                    for f in self.connected_functions:
                        self.twin.disconnect(f)

                self.__twin = arg
                self.value = twin_value
        else:
            if self not in arg._twins:
                arg._twins.add(self)
                for f in self.connected_functions:
                    arg.connect(f)
            self.__twin = arg

        if self.component is not None:
            self.component._update_free_parameters()

    def _get_twin(self):
        return self.__twin
    twin = property(_get_twin, _set_twin)

    def _get_bmin(self):
        if self._number_of_elements == 1:
            return self._bounds[0]
        else:
            return self._bounds[0][0]

    def _set_bmin(self, arg):
        old_value = self.bmin
        if self._number_of_elements == 1:
            self._bounds = (arg, self.bmax)
        else:
            self._bounds = ((arg, self.bmax),) * self._number_of_elements
        # Update the value to take into account the new bounds
        self.value = self.value
        self.trait_property_changed('bmin', old_value, arg)

    def _get_bmax(self):
        if self._number_of_elements == 1:
            return self._bounds[1]
        else:
            return self._bounds[0][1]

    def _set_bmax(self, arg):
        old_value = self.bmax
        if self._number_of_elements == 1:
            self._bounds = (self.bmin, arg)
        else:
            self._bounds = ((self.bmin, arg),) * self._number_of_elements
        # Update the value to take into account the new bounds
        self.value = self.value
        self.trait_property_changed('bmax', old_value, arg)

    @property
    def _number_of_elements(self):
        return self.__number_of_elements

    @_number_of_elements.setter
    def _number_of_elements(self, arg):
        # Do nothing if the number of arguments stays the same
        if self.__number_of_elements == arg:
            return
        if arg <= 1:
            raise ValueError("Please provide an integer number equal "
                             "or greater to 1")
        self._bounds = ((self.bmin, self.bmax),) * arg
        self.__number_of_elements = arg

        if arg == 1:
            self._Parameter__value = 0
        else:
            self._Parameter__value = (0,) * arg
        if self.component is not None:
            self.component.update_number_parameters()

    @property
    def ext_bounded(self):
        return self.__ext_bounded

    @ext_bounded.setter
    def ext_bounded(self, arg):
        if arg is not self.__ext_bounded:
            self.__ext_bounded = arg
            # Update the value to take into account the new bounds
            self.value = self.value

    @property
    def ext_force_positive(self):
        return self.__ext_force_positive

    @ext_force_positive.setter
    def ext_force_positive(self, arg):
        if arg is not self.__ext_force_positive:
            self.__ext_force_positive = arg
            # Update the value to take into account the new bounds
            self.value = self.value

    def store_current_value_in_array(self):
        """Store the value and std attributes.

        See also
        --------
        fetch, assign_current_value_to_all

        """
        indices = self._axes_manager.indices[::-1]
        # If it is a single spectrum indices is ()
        if not indices:
            indices = (0,)
        self.map['values'][indices] = self.value
        self.map['is_set'][indices] = True
        if self.std is not None:
            self.map['std'][indices] = self.std

    def fetch(self):
        """Fetch the stored value and std attributes.


        See Also
        --------
        store_current_value_in_array, assign_current_value_to_all

        """
        indices = self._axes_manager.indices[::-1]
        # If it is a single spectrum indices is ()
        if not indices:
            indices = (0,)
        if self.map['is_set'][indices]:
            self.value = self.map['values'][indices]
            self.std = self.map['std'][indices]

    def assign_current_value_to_all(self, mask=None):
        '''Assign the current value attribute to all the  indices

        Parameters
        ----------
        mask: {None, boolean numpy array}
            Set only the indices that are not masked i.e. where
            mask is False.

        See Also
        --------
        store_current_value_in_array, fetch

        '''
        if mask is None:
            mask = np.zeros(self.map.shape, dtype='bool')
        self.map['values'][mask == False] = self.value
        self.map['is_set'][mask == False] = True

    def _create_array(self):
        """Create the map array to store the information in
        multidimensional datasets.

        """
        shape = self._axes_manager._navigation_shape_in_array
        if not shape:
            shape = [1, ]
        dtype_ = np.dtype([
            ('values', 'float', self._number_of_elements),
            ('std', 'float', self._number_of_elements),
            ('is_set', 'bool', 1)])
        if (self.map is None or self.map.shape != shape or
                self.map.dtype != dtype_):
            self.map = np.zeros(shape, dtype_)
            self.map['std'].fill(np.nan)
            # TODO: in the future this class should have access to
            # axes manager and should be able to fetch its own
            # values. Until then, the next line is necessary to avoid
            # erros when self.std is defined and the shape is different
            # from the newly defined arrays
            self.std = None

    def as_signal(self, field='values'):
        """Get a parameter map as a signal object.

        Please note that this method only works when the navigation
        dimension is greater than 0.

        Parameters
        ----------
        field : {'values', 'std', 'is_set'}

        Raises
        ------

        NavigationDimensionError : if the navigation dimension is 0

        """
        from hyperspy.signal import Signal
        if self._axes_manager.navigation_dimension == 0:
            raise NavigationDimensionError(0, '>0')

        s = Signal(data=self.map[field],
                   axes=self._axes_manager._get_navigation_axes_dicts())
        if self.component.active_is_multidimensional:
            s.data[np.logical_not(self.component._active_array)] = np.nan
        s.metadata.General.title = ("%s parameter" % self.name
                                    if self.component is None
                                    else "%s parameter of %s component" %
                                    (self.name, self.component.name))
        for axis in s.axes_manager._axes:
            axis.navigate = False
        if self._number_of_elements > 1:
            s.axes_manager.append_axis(
                size=self._number_of_elements,
                name=self.name,
                navigate=True)
        return s

    def plot(self):
        self.as_signal().plot()

    def export(self, folder=None, name=None, format=None,
               save_std=False):
        '''Save the data to a file.

        All the arguments are optional.

        Parameters
        ----------
        folder : str or None
            The path to the folder where the file will be saved.
             If `None` the current folder is used by default.
        name : str or None
            The name of the file. If `None` the Components name followed
             by the Parameter `name` attributes will be used by default.
              If a file with the same name exists the name will be
              modified by appending a number to the file path.
        save_std : bool
            If True, also the standard deviation will be saved

        '''
        if format is None:
            format = preferences.General.default_export_format
        if name is None:
            name = self.component.name + '_' + self.name
        filename = incremental_filename(slugify(name) + '.' + format)
        if folder is not None:
            filename = os.path.join(folder, filename)
        self.as_signal().save(filename)
        if save_std is True:
            self.as_signal(field='std').save(append2pathname(
                filename, '_std'))

<<<<<<< HEAD
    def as_dictionary(self, indices=None):
        """Returns parameter as a dictionary

        Parameters
        ----------
        indices : tuple
            a tuple of indices in navigational space of the signal, to return only specific point of the model as a
            dictionary

        Returns
        -------
        dic : dictionary

        """
        import marshal
        try:
            import dill
            dill_avail = True
        except ImportError:
            dill_avail = False
        dic = {}
        dic['name'] = self.name
        dic['_id_name'] = self._id_name
        if indices is not None:
            dic['map'] = copy.deepcopy(
                self.map[tuple([slice(i, i + 1, 1) for i in indices[::-1]])])
            dic['value'] = dic['map']['values'][tuple([0 for i in indices])]
            dic['std'] = dic['map']['std'][tuple([0 for i in indices])]
        else:
            dic['map'] = copy.deepcopy(self.map)
            dic['value'] = self.value
            dic['std'] = self.std
        dic['free'] = self.free
        dic['units'] = self.units
        dic['id'] = id(self)
        dic['_twins'] = [id(t) for t in self._twins]
        dic['_bounds'] = self._bounds
        dic['__ext_bounded'] = self.ext_bounded
        dic['__ext_force_positive'] = self.ext_force_positive
        if hasattr(self, 'active'):
            dic['active'] = self.active
        if dill_avail:
            dic['twin_function'] = dill.dumps(self.twin_function)
            dic['twin_inverse_function'] = dill.dumps(
                self.twin_inverse_function)
            dic['dill_avail'] = True
        else:
            dic['twin_function'] = marshal.dumps(self.twin_function.func_code)
            dic['twin_inverse_function'] = marshal.dumps(
                self.twin_inverse_function.func_code)
=======
    def as_dictionary(self, picklable=False):
        """Returns parameter as a dictionary, saving all attributes from self._whitelist.keys()
                For more information see :meth:`hyperspy.misc.export_dictionary.export_to_dictionary`

        Parameters
        ----------
        picklable : Bool (optional, False)
            If any found functions will be pickled
        Returns
        -------
        dic : dictionary with the following keys:
            _id_name : string
                _id_name of the original parameter, used to create the dictionary. Has to match with the
                self._id_name
            _twins : list
                a list of ids of the twins of the parameter
            _whitelist : dictionary
                a dictionary, which keys are used as keywords to match with the parameter attributes.
                For more information see :meth:`hyperspy.misc.export_dictionary.export_to_dictionary`
            * any field from _whitelist.keys() *

        """
        dic = {'_twins': [id(t) for t in self._twins]}
        export_to_dictionary(self, self._whitelist, dic, picklable)
>>>>>>> a7efa3f2
        return dic


class Component(t.HasTraits):
    __axes_manager = None

    active = t.Property(t.CBool(True))
    name = t.Property(t.Str(''))

    def __init__(self, parameter_name_list):
        self.connected_functions = list()
        self.parameters = []
        self.init_parameters(parameter_name_list)
        self._update_free_parameters()
        self.active = True
        self._active_array = None
        self.isbackground = False
        self.convolved = True
        self.parameters = tuple(self.parameters)
        self._id_name = self.__class__.__name__
        self._id_version = '1.0'
        self._position = None
        self.model = None
        self._whitelist = {'_whitelist': None, '_id_name': None, 'name': None, 'active_is_multidimensional': None,
                           '_active_array': None, 'active': None}

    _name = ''
    _active_is_multidimensional = False
    _active = True

    @property
    def active_is_multidimensional(self):
        return self._active_is_multidimensional

    @active_is_multidimensional.setter
    def active_is_multidimensional(self, value):
        if not isinstance(value, bool):
            raise ValueError('Only boolean values are permitted')

        if value == self.active_is_multidimensional:
            warnings.warn(
                '`active_is_multidimensional` already %s for %s' %
                (str(value), self.name), RuntimeWarning)
            return

        if value:  # Turn on
            if self._axes_manager.navigation_size < 2:
                warnings.warn(
                    '`navigation_size` < 2, skipping',
                    RuntimeWarning)
                return
            # Store value at current position
            self._create_active_array()
            self._store_active_value_in_array(self._active)
            self._active_is_multidimensional = True
        else:  # Turn off
            # Get the value at the current position before switching it off
            self._active = self.active
            self._active_array = None
            self._active_is_multidimensional = False

    def _get_name(self):
        return(self._name)

    def _set_name(self, value):
        old_value = self._name
        if self.model:
            for component in self.model:
                if value == component.name:
                    if not (component is self):
                        raise ValueError(
                            "Another component already has "
                            "the name " + str(value))
                else:
                    self._name = value
        else:
            self._name = value
        self.trait_property_changed('name', old_value, self._name)

    @property
    def _axes_manager(self):
        return self.__axes_manager

    @_axes_manager.setter
    def _axes_manager(self, value):
        for parameter in self.parameters:
            parameter._axes_manager = value
        self.__axes_manager = value

    def connect(self, f):
        if f not in self.connected_functions:
            self.connected_functions.append(f)

    def disconnect(self, f):
        if f in self.connected_functions:
            self.connected_functions.remove(f)

    def _get_active(self):
        if self.active_is_multidimensional is True:
            # The following should set
            self.active = self._active_array[self._axes_manager.indices[::-1]]
        return self._active

    def _store_active_value_in_array(self, value):
        self._active_array[self._axes_manager.indices[::-1]] = value

    def _set_active(self, arg):
        if self._active == arg:
            return
        old_value = self._active
        self._active = arg
        if self.active_is_multidimensional is True:
            self._store_active_value_in_array(arg)

        for f in self.connected_functions:
            try:
                f()
            except:
                self.disconnect(f)
        self.trait_property_changed('active', old_value, self._active)

    def init_parameters(self, parameter_name_list):
        for name in parameter_name_list:
            parameter = Parameter()
            self.parameters.append(parameter)
            parameter.name = name
            parameter._id_name = name
            setattr(self, name, parameter)
            if hasattr(self, 'grad_' + name):
                parameter.grad = getattr(self, 'grad_' + name)
            parameter.component = self
            self.add_trait(name, t.Instance(Parameter))

    def _get_long_description(self):
        if self.name:
            text = '%s (%s component)' % (self.name, self._id_name)
        else:
            text = '%s component' % self._id_name
        return text

    def _get_short_description(self):
        text = ''
        if self.name:
            text += self.name
        else:
            text += self._id_name
        text += ' component'
        return text

    def __repr__(self):
        text = '<%s>' % self._get_long_description()
        return text

    def _update_free_parameters(self):
        self.free_parameters = set()
        for parameter in self.parameters:
            if parameter.free:
                self.free_parameters.add(parameter)
        # update_number_free_parameters(self):
        i = 0
        for parameter in self.free_parameters:
            i += parameter._number_of_elements
        self._nfree_param = i

    def update_number_parameters(self):
        i = 0
        for parameter in self.parameters:
            i += parameter._number_of_elements
        self.nparam = i
        self._update_free_parameters()

    def fetch_values_from_array(self, p, p_std=None, onlyfree=False):
        if onlyfree is True:
            parameters = self.free_parameters
        else:
            parameters = self.parameters
        i = 0
        for parameter in parameters:
            length = parameter._number_of_elements
            parameter.value = (p[i] if length == 1 else p[i:i + length])
            if p_std is not None:
                parameter.std = (p_std[i] if length == 1 else
                                 tuple(p_std[i:i + length]))

            i += length

    def _create_active_array(self):
        shape = self._axes_manager._navigation_shape_in_array
        if len(shape) == 1 and shape[0] == 0:
            shape = [1, ]
        if (not isinstance(self._active_array, np.ndarray)
                or self._active_array.shape != shape):
            self._active_array = np.ones(shape, dtype=bool)

    def _create_arrays(self):
        if self.active_is_multidimensional:
            self._create_active_array()
        for parameter in self.parameters:
            parameter._create_array()

    def store_current_parameters_in_map(self):
        for parameter in self.parameters:
            parameter.store_current_value_in_array()

    def fetch_stored_values(self, only_fixed=False):
        if self.active_is_multidimensional:
            # Store the stored value in self._active and trigger the connected
            # functions.
            self.active = self.active
        if only_fixed is True:
            parameters = (set(self.parameters) -
                          set(self.free_parameters))
        else:
            parameters = self.parameters
        parameters = [parameter for parameter in parameters
                      if (parameter.twin is None or
                          not isinstance(parameter.twin, Parameter))]
        for parameter in parameters:
            parameter.fetch()

    def plot(self, only_free=True):
        """Plot the value of the parameters of the model

        Parameters
        ----------
        only_free : bool
            If True, only the value of the parameters that are free will
             be plotted

        """
        if only_free:
            parameters = self.free_parameters
        else:
            parameters = self.parameters

        parameters = [k for k in parameters if k.twin is None]
        for parameter in parameters:
            parameter.plot()

    def export(self, folder=None, format=None, save_std=False,
               only_free=True):
        """Plot the value of the parameters of the model

        Parameters
        ----------
        folder : str or None
            The path to the folder where the file will be saved. If
            `None` the
            current folder is used by default.
        format : str
            The format to which the data will be exported. It must be
            the
            extension of any format supported by HyperSpy. If None, the
            default
            format for exporting as defined in the `Preferences` will be
             used.
        save_std : bool
            If True, also the standard deviation will be saved.
        only_free : bool
            If True, only the value of the parameters that are free will
             be
            exported.

        Notes
        -----
        The name of the files will be determined by each the Component
        and
        each Parameter name attributes. Therefore, it is possible to
        customise
        the file names modify the name attributes.

        """
        if only_free:
            parameters = self.free_parameters
        else:
            parameters = self.parameters

        parameters = [k for k in parameters if k.twin is None]
        for parameter in parameters:
            parameter.export(folder=folder, format=format,
                             save_std=save_std,)

    def summary(self):
        for parameter in self.parameters:
            dim = len(parameter.map.squeeze().shape) if parameter.map \
                is not None else 0
            if parameter.twin is None:
                if dim <= 1:
                    print '%s = %s ± %s %s' % (parameter.name,
                                               parameter.value,
                                               parameter.std,
                                               parameter.units)

    def __tempcall__(self, p, x, onlyfree=True):
        self.fetch_values_from_array(p, onlyfree=onlyfree)
        return self.function(x)

    def __call__(self):
        """Returns the corresponding model for the current coordinates

        Returns
        -------
        numpy array
        """

        axis = self.model.axis.axis[self.model.channel_switches]
        component_array = self.function(axis)
        return component_array

    def _component2plot(self, axes_manager, out_of_range2nans=True):
        old_axes_manager = None
        if axes_manager is not self.model.axes_manager:
            old_axes_manager = self.model.axes_manager
            self.model.axes_manager = axes_manager
            self.charge()
        s = self.__call__()
        if not self.active:
            s.fill(np.nan)
        if self.model.spectrum.metadata.Signal.binned is True:
            s *= self.model.spectrum.axes_manager.signal_axes[0].scale
        if old_axes_manager is not None:
            self.model.axes_manager = old_axes_manager
            self.charge()
        if out_of_range2nans is True:
            ns = np.empty((self.model.axis.axis.shape))
            ns.fill(np.nan)
            ns[self.model.channel_switches] = s
            s = ns
        return s

    def set_parameters_free(self, parameter_name_list=None):
        """
        Sets parameters in a component to free.

        Parameters
        ----------
        parameter_name_list : None or list of strings, optional
            If None, will set all the parameters to free.
            If list of strings, will set all the parameters with the same name
            as the strings in parameter_name_list to free.

        Examples
        --------
        >>> v1 = components.Voigt()
        >>> v1.set_parameters_free()
        >>> v1.set_parameters_free(parameter_name_list=['area','centre'])

        See also
        --------
        set_parameters_not_free
        hyperspy.model.Model.set_parameters_free
        hyperspy.model.Model.set_parameters_not_free
        """

        parameter_list = []
        if not parameter_name_list:
            parameter_list = self.parameters
        else:
            for _parameter in self.parameters:
                if _parameter.name in parameter_name_list:
                    parameter_list.append(_parameter)

        for _parameter in parameter_list:
            _parameter.free = True

    def set_parameters_not_free(self, parameter_name_list=None):
        """
        Sets parameters in a component to not free.

        Parameters
        ----------
        parameter_name_list : None or list of strings, optional
            If None, will set all the parameters to not free.
            If list of strings, will set all the parameters with the same name
            as the strings in parameter_name_list to not free.

        Examples
        --------
        >>> v1 = components.Voigt()
        >>> v1.set_parameters_not_free()
        >>> v1.set_parameters_not_free(parameter_name_list=['area','centre'])

        See also
        --------
        set_parameters_free
        hyperspy.model.Model.set_parameters_free
        hyperspy.model.Model.set_parameters_not_free
        """

        parameter_list = []
        if not parameter_name_list:
            parameter_list = self.parameters
        else:
            for _parameter in self.parameters:
                if _parameter.name in parameter_name_list:
                    parameter_list.append(_parameter)

        for _parameter in parameter_list:
            _parameter.free = False

<<<<<<< HEAD
    def as_dictionary(self, indices=None):
        """Returns component as a dictionary

        All items are copies.
=======
    def as_dictionary(self, picklable=False):
        """Returns component as a dictionary

        All items are references;
        For more information on method and conventions, see :meth:`hyperspy.misc.export_dictionary.export_to_dictionary`

        Parameters
        ----------
        picklable : Bool (optional, False)
            If any found functions will be pickled
>>>>>>> a7efa3f2

        Returns
        -------
        dic : dictionary
<<<<<<< HEAD

        """
        dic = {}
        dic['name'] = self.name
        dic['_id_name'] = self._id_name
        dic['active_is_multidimensional'] = self.active_is_multidimensional
        if self.active_is_multidimensional:
            if indices is not None:
                dic['active_array'] = self._active_array[
                    tuple([slice(i, i + 1, 1) for i in indices[::-1]])].copy()
                dic['active'] = dic['active_array'][
                    tuple([0 for i in indices])]
            else:
                dic['active'] = self.active
                dic['active_array'] = self._active_array.copy()
        else:
            dic['active'] = self.active
        dic['parameters'] = [p.as_dictionary(indices) for p in self.parameters]
        if hasattr(self, '_init_par'):
            from hyperspy.signal import Signal
            dic['_init_par'] = self._init_par
            for i in self._init_par:
                if isinstance(getattr(self, i), Signal):
                    dic[i] = getattr(self, i)._to_dictionary()
                else:
                    dic[i] = getattr(self, i)
=======
            A dictionary, containing at least the following fields:
            parameters : list
                a list of dictionaries of the parameters, one per
            _whitelist : dictionary
                a dictionary with keys used as references saved attributes, for more information, see
                :meth:`hyperspy.misc.export_dictionary.export_to_dictionary`
            * any field from _whitelist.keys() *
        """
        dic = {
            'parameters': [
                p.as_dictionary(picklable) for p in self.parameters]}
        export_to_dictionary(self, self._whitelist, dic, picklable)
>>>>>>> a7efa3f2
        return dic

    def _load_dictionary(self, dic):
        """Load data from dictionary.

        Parameters
        ----------
        dict : dictionary
            A dictionary containing following items:
<<<<<<< HEAD
            type : type
                A type object that has been colled to initialise the component before loading the dictionary and running
                this function
            name : string
                Name of the component
            parameters : list
                A list of dictionaries, one for a parameter of the component each (see parameter.as_dictionary()
                documentation for more info)
=======
            _id_name : string
                _id_name of the original component, used to create the dictionary. Has to match with the
                self._id_name
            parameters : list
                A list of dictionaries, one per parameter of the component (see parameter.as_dictionary()
                documentation for more)
            _whitelist : dictionary
                a dictionary, which keys are used as keywords to match with the component attributes.
                For more information see :meth:`hyperspy.misc.export_dictionary.load_from_dictionary`
            * any field from _whitelist.keys() *
>>>>>>> a7efa3f2

        Returns
        -------
        twin_dict : dictionary
            Dictionary of 'id' values from input dictionary as keys with all of the parameters of the component, to be later used for
            setting up correct twins.

        """
        if dic['_id_name'] == self._id_name:
<<<<<<< HEAD
            self.name = copy.deepcopy(dic['name'])
            self.active = dic['active']
            if dic['active_is_multidimensional']:
                self.active_is_multidimensional = dic[
                    'active_is_multidimensional']
            if self.active_is_multidimensional:
                self._active_array = dic['active_array']
=======
>>>>>>> a7efa3f2
            id_dict = {}
            for p in dic['parameters']:
                idname = p['_id_name']
                if hasattr(self, idname):
                    par = getattr(self, idname)
                    t_id = par._load_dictionary(p)
                    id_dict[t_id] = par
                else:
                    raise ValueError(
                        "_id_name of parameters in component and dictionary do not match")
<<<<<<< HEAD
=======
            load_from_dictionary(self, dic)
>>>>>>> a7efa3f2
            return id_dict
        else:
            raise ValueError(
                "_id_name of component and dictionary do not match, \ncomponent._id_name = %s \ndictionary['_id_name'] = %s" %
                (self._id_name, dic['_id_name']))<|MERGE_RESOLUTION|>--- conflicted
+++ resolved
@@ -22,13 +22,9 @@
 import numpy as np
 import warnings
 
-<<<<<<< HEAD
-from hyperspy.axes import AxesManager
-=======
 import traits.api as t
 import traitsui.api as tu
 from traits.trait_numeric import Array
->>>>>>> a7efa3f2
 from hyperspy.defaults_parser import preferences
 from hyperspy.misc.utils import slugify
 from hyperspy.misc.io.tools import (incremental_filename,
@@ -127,12 +123,9 @@
         self.map = None
         self.model = None
         self._id_name = ''
-<<<<<<< HEAD
-=======
         self._whitelist = {'_whitelist': None, '_id_name': None, 'value': None, 'std': None, 'free': None, '_id_': None,
                            'units': None, 'map': None, '_bounds': None, 'ext_bounded': None, 'name': None,
                            'ext_force_positive': None, '_fn_twin_function': None, '_fn_twin_inverse_function': None}
->>>>>>> a7efa3f2
 
     def _load_dictionary(self, dict):
         """Load data from dictionary
@@ -140,30 +133,6 @@
         Parameters
         ----------
         dict : dictionary
-<<<<<<< HEAD
-            A dictionary containing following items:
-            _id_name : string
-                _id_name of the original parameter, used to create the dictionary. Has to match with the
-                self._id_name
-            map : map
-                a map of saved values, standard deviations and booleans 'is_set' for every point of the model
-            value : float
-                current value of the parameter
-            std : float
-                current standard deviation fo the parameter
-            units : string
-                Units of the parameter
-            twin_function : function
-                Twin function for the parameter
-            twin_inverse_function : function
-                Inverse twin function for the parameter
-            _bounds : tuple
-                Tuple of (bmin, bmax), lower and upper bounds of the parameter values
-            free : boolean
-                Boolean if the parameter is free
-            active : boolean
-                Boolean if the parameter is active
-=======
             A dictionary containing at least the following items:
             _id_name : string
                 _id_name of the original parameter, used to create the dictionary. Has to match with the
@@ -172,7 +141,6 @@
                 a dictionary, which keys are used as keywords to match with the parameter attributes.
                 For more information see :meth:`hyperspy.misc.export_dictionary.load_from_dictionary`
             * any field from _whitelist.keys() *
->>>>>>> a7efa3f2
         Returns
         -------
         id_value : int
@@ -180,44 +148,8 @@
 
         """
         if dict['_id_name'] == self._id_name:
-<<<<<<< HEAD
-            try:
-                import dill
-                dill_avail = True
-            except ImportError:
-                dill_avail = False
-                import types
-                import marshal
-            self.map = copy.deepcopy(dict['map'])
-            self.value = dict['value']
-            self.name = dict['name']
-            self.std = copy.deepcopy(dict['std'])
-            self.free = copy.deepcopy(dict['free'])
-            self.units = copy.deepcopy(dict['units'])
-            self._bounds = copy.deepcopy(dict['_bounds'])
-            self.__ext_bounded = copy.deepcopy(dict['__ext_bounded'])
-            self.__ext_force_positive = copy.deepcopy(dict['__ext_force_positive'])
-            if hasattr(self, 'active') and 'active' in dict:
-                self.active = dict['active']
-            if 'dill_avail' in dict and dill_avail:
-                self.twin_function = dill.loads(dict['twin_function'])
-                self.twin_inverse_function = dill.loads(
-                    dict['twin_inverse_function'])
-            elif 'dill_avail' in dict:
-                raise ValueError(
-                    "the dictionary was constructed using \"dill\" package, which is not available on the system")
-            else:
-                self.twin_function = types.FunctionType(
-                    marshal.loads(
-                        dict['twin_function']),
-                    globals())
-                self.twin_inverse_function = types.FunctionType(marshal.loads(dict['twin_inverse_function']),
-                                                                globals())
-            return dict['id']
-=======
             load_from_dictionary(self, dict)
             return dict['_id_']
->>>>>>> a7efa3f2
         else:
             raise ValueError(
                 "_id_name of parameter and dictionary do not match, \nparameter._id_name = %s \ndictionary['_id_name'] = %s" %
@@ -571,58 +503,6 @@
             self.as_signal(field='std').save(append2pathname(
                 filename, '_std'))
 
-<<<<<<< HEAD
-    def as_dictionary(self, indices=None):
-        """Returns parameter as a dictionary
-
-        Parameters
-        ----------
-        indices : tuple
-            a tuple of indices in navigational space of the signal, to return only specific point of the model as a
-            dictionary
-
-        Returns
-        -------
-        dic : dictionary
-
-        """
-        import marshal
-        try:
-            import dill
-            dill_avail = True
-        except ImportError:
-            dill_avail = False
-        dic = {}
-        dic['name'] = self.name
-        dic['_id_name'] = self._id_name
-        if indices is not None:
-            dic['map'] = copy.deepcopy(
-                self.map[tuple([slice(i, i + 1, 1) for i in indices[::-1]])])
-            dic['value'] = dic['map']['values'][tuple([0 for i in indices])]
-            dic['std'] = dic['map']['std'][tuple([0 for i in indices])]
-        else:
-            dic['map'] = copy.deepcopy(self.map)
-            dic['value'] = self.value
-            dic['std'] = self.std
-        dic['free'] = self.free
-        dic['units'] = self.units
-        dic['id'] = id(self)
-        dic['_twins'] = [id(t) for t in self._twins]
-        dic['_bounds'] = self._bounds
-        dic['__ext_bounded'] = self.ext_bounded
-        dic['__ext_force_positive'] = self.ext_force_positive
-        if hasattr(self, 'active'):
-            dic['active'] = self.active
-        if dill_avail:
-            dic['twin_function'] = dill.dumps(self.twin_function)
-            dic['twin_inverse_function'] = dill.dumps(
-                self.twin_inverse_function)
-            dic['dill_avail'] = True
-        else:
-            dic['twin_function'] = marshal.dumps(self.twin_function.func_code)
-            dic['twin_inverse_function'] = marshal.dumps(
-                self.twin_inverse_function.func_code)
-=======
     def as_dictionary(self, picklable=False):
         """Returns parameter as a dictionary, saving all attributes from self._whitelist.keys()
                 For more information see :meth:`hyperspy.misc.export_dictionary.export_to_dictionary`
@@ -647,7 +527,6 @@
         """
         dic = {'_twins': [id(t) for t in self._twins]}
         export_to_dictionary(self, self._whitelist, dic, picklable)
->>>>>>> a7efa3f2
         return dic
 
 
@@ -1048,12 +927,6 @@
         for _parameter in parameter_list:
             _parameter.free = False
 
-<<<<<<< HEAD
-    def as_dictionary(self, indices=None):
-        """Returns component as a dictionary
-
-        All items are copies.
-=======
     def as_dictionary(self, picklable=False):
         """Returns component as a dictionary
 
@@ -1064,39 +937,10 @@
         ----------
         picklable : Bool (optional, False)
             If any found functions will be pickled
->>>>>>> a7efa3f2
 
         Returns
         -------
         dic : dictionary
-<<<<<<< HEAD
-
-        """
-        dic = {}
-        dic['name'] = self.name
-        dic['_id_name'] = self._id_name
-        dic['active_is_multidimensional'] = self.active_is_multidimensional
-        if self.active_is_multidimensional:
-            if indices is not None:
-                dic['active_array'] = self._active_array[
-                    tuple([slice(i, i + 1, 1) for i in indices[::-1]])].copy()
-                dic['active'] = dic['active_array'][
-                    tuple([0 for i in indices])]
-            else:
-                dic['active'] = self.active
-                dic['active_array'] = self._active_array.copy()
-        else:
-            dic['active'] = self.active
-        dic['parameters'] = [p.as_dictionary(indices) for p in self.parameters]
-        if hasattr(self, '_init_par'):
-            from hyperspy.signal import Signal
-            dic['_init_par'] = self._init_par
-            for i in self._init_par:
-                if isinstance(getattr(self, i), Signal):
-                    dic[i] = getattr(self, i)._to_dictionary()
-                else:
-                    dic[i] = getattr(self, i)
-=======
             A dictionary, containing at least the following fields:
             parameters : list
                 a list of dictionaries of the parameters, one per
@@ -1109,7 +953,6 @@
             'parameters': [
                 p.as_dictionary(picklable) for p in self.parameters]}
         export_to_dictionary(self, self._whitelist, dic, picklable)
->>>>>>> a7efa3f2
         return dic
 
     def _load_dictionary(self, dic):
@@ -1119,16 +962,6 @@
         ----------
         dict : dictionary
             A dictionary containing following items:
-<<<<<<< HEAD
-            type : type
-                A type object that has been colled to initialise the component before loading the dictionary and running
-                this function
-            name : string
-                Name of the component
-            parameters : list
-                A list of dictionaries, one for a parameter of the component each (see parameter.as_dictionary()
-                documentation for more info)
-=======
             _id_name : string
                 _id_name of the original component, used to create the dictionary. Has to match with the
                 self._id_name
@@ -1139,7 +972,6 @@
                 a dictionary, which keys are used as keywords to match with the component attributes.
                 For more information see :meth:`hyperspy.misc.export_dictionary.load_from_dictionary`
             * any field from _whitelist.keys() *
->>>>>>> a7efa3f2
 
         Returns
         -------
@@ -1149,16 +981,6 @@
 
         """
         if dic['_id_name'] == self._id_name:
-<<<<<<< HEAD
-            self.name = copy.deepcopy(dic['name'])
-            self.active = dic['active']
-            if dic['active_is_multidimensional']:
-                self.active_is_multidimensional = dic[
-                    'active_is_multidimensional']
-            if self.active_is_multidimensional:
-                self._active_array = dic['active_array']
-=======
->>>>>>> a7efa3f2
             id_dict = {}
             for p in dic['parameters']:
                 idname = p['_id_name']
@@ -1169,10 +991,7 @@
                 else:
                     raise ValueError(
                         "_id_name of parameters in component and dictionary do not match")
-<<<<<<< HEAD
-=======
             load_from_dictionary(self, dic)
->>>>>>> a7efa3f2
             return id_dict
         else:
             raise ValueError(
