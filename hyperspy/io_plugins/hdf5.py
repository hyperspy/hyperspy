# -*- coding: utf-8 -*-
# Copyright 2007-2015 The HyperSpy developers
#
# This file is part of  HyperSpy.
#
#  HyperSpy is free software: you can redistribute it and/or modify
# it under the terms of the GNU General Public License as published by
# the Free Software Foundation, either version 3 of the License, or
# (at your option) any later version.
#
#  HyperSpy is distributed in the hope that it will be useful,
# but WITHOUT ANY WARRANTY; without even the implied warranty of
# MERCHANTABILITY or FITNESS FOR A PARTICULAR PURPOSE.  See the
# GNU General Public License for more details.
#
# You should have received a copy of the GNU General Public License
# along with  HyperSpy.  If not, see <http://www.gnu.org/licenses/>.

from distutils.version import StrictVersion
import warnings
import datetime

import h5py
import numpy as np
from traits.api import Undefined

from hyperspy.misc.utils import ensure_unicode
from hyperspy.axes import AxesManager


# Plugin characteristics
# ----------------------
format_name = 'HDF5'
description = \
    'The default file format for HyperSpy based on the HDF5 standard'

full_support = False
# Recognised file extension
file_extensions = ['hdf', 'h4', 'hdf4', 'h5', 'hdf5', 'he4', 'he5']
default_extension = 4

# Writing capabilities
writes = True
version = "1.3"

# -----------------------
# File format description
# -----------------------
# The root must contain a group called Experiments
# The experiments group can contain any number of subgroups
# Each subgroup is an experiment or signal
# Each subgroup must contain at least one dataset called data
# The data is an array of arbitrary dimension
# In addition a number equal to the number of dimensions of the data
# dataset + 1 of empty groups called coordinates followed by a number
# must exists with the following attributes:
#    'name'
#    'offset'
#    'scale'
#    'units'
#    'size'
#    'index_in_array'
# The experiment group contains a number of attributes that will be
# directly assigned as class attributes of the Signal instance. In
# addition the experiment groups may contain 'original_metadata' and
# 'metadata'subgroup that will be
# assigned to the same name attributes of the Signal instance as a
# Dictionary Browsers
# The Experiments group can contain attributes that may be common to all
# the experiments and that will be accessible as attributes of the
# Experiments instance
#
# New in v1.3
# -----------
# - Added support for lists, tuples and binary strings

not_valid_format = 'The file is not a valid HyperSpy hdf5 file'

current_file_version = None  # Format version of the file being read
default_version = StrictVersion(version)


def get_hspy_format_version(f):
    if "file_format_version" in f.attrs:
        version = f.attrs["file_format_version"]
        if isinstance(version, float):
            version = str(round(version, 2))
    elif "Experiments" in f:
        # Chances are that this is a HSpy hdf5 file version 1.0
        version = "1.0"
    else:
        raise IOError(not_valid_format)
    return StrictVersion(version)


def file_reader(filename, record_by, mode='r', driver='core',
                backing_store=False, **kwds):
    with h5py.File(filename, mode=mode, driver=driver) as f:
        # Getting the format version here also checks if it is a valid HSpy
        # hdf5 file, so the following two lines must not be deleted or moved
        # elsewhere.
        global current_file_version
        current_file_version = get_hspy_format_version(f)
        global default_version
        if current_file_version > default_version:
            warnings.warn(
                "This file was written using a newer version of the "
                "HyperSpy hdf5 file format. I will attempt to load it, but, "
                "if I fail, it is likely that I will be more successful at "
                "this and other tasks if you upgrade me.")

        experiments = []
        exp_dict_list = []
        if 'Experiments' in f:
            for ds in f['Experiments']:
                if isinstance(f['Experiments'][ds], h5py.Group):
                    if 'data' in f['Experiments'][ds] or 'data' in f['Experiments'][ds].attrs:
                        experiments.append(ds)
            if not experiments:
                raise IOError(not_valid_format)
            # Parse the file
            for experiment in experiments:
                exg = f['Experiments'][experiment]
                exp = hdfgroup2signaldict(exg)
                exp_dict_list.append(exp)
        else:
            raise IOError('This is not a valid HyperSpy HDF5 file. '
                          'You can still load the data using a hdf5 reader, '
                          'e.g. h5py, and manually create a Signal. '
                          'Please, refer to the User Guide for details')
        return exp_dict_list


def hdfgroup2signaldict(group):
    global current_file_version
    global default_version
    if current_file_version < StrictVersion("1.2"):
        metadata = "mapped_parameters"
        original_metadata = "original_parameters"
    else:
        metadata = "metadata"
        original_metadata = "original_metadata"

<<<<<<< HEAD
    exp = {}
    if 'data' in group.keys():
        exp['data'] = group['data'][:]
    else:
        exp['data'] = group.attrs['data']
=======
    exp = {'data': group['data'][:]}
>>>>>>> 2f1b376e
    axes = []
    for i in xrange(len(exp['data'].shape)):
        try:
            axes.append(dict(group['axis-%i' % i].attrs))
            axis = axes[-1]
            for key, item in axis.iteritems():
                axis[key] = ensure_unicode(item)
        except KeyError:
            break
    if len(axes) != len(exp['data'].shape):  # broke from the previous loop
        try:
            axes = [i for k, i in sorted(iter(hdfgroup2dict(
                group['_list_' + str(len(exp['data'].shape)) + '_axes'],
                {}).iteritems()))]
        except KeyError:
            raise IOError(not_valid_format)
    exp['metadata'] = hdfgroup2dict(
        group[metadata], {})
    exp['original_metadata'] = hdfgroup2dict(
        group[original_metadata], {})
    exp['axes'] = axes
    exp['attributes'] = {}
    if 'learning_results' in group.keys():
        exp['attributes']['learning_results'] = \
            hdfgroup2dict(group['learning_results'], {})
    if 'peak_learning_results' in group.keys():
        exp['attributes']['peak_learning_results'] = \
            hdfgroup2dict(group['peak_learning_results'], {})

    # If the title was not defined on writing the Experiment is
    # then called __unnamed__. The next "if" simply sets the title
    # back to the empty string
    if "General" in exp["metadata"] and "title" in exp["metadata"]["General"]:
        if '__unnamed__' == exp['metadata']['General']['title']:
            exp['metadata']["General"]['title'] = ''

    if current_file_version < StrictVersion("1.1"):
        # Load the decomposition results written with the old name,
        # mva_results
        if 'mva_results' in group.keys():
            exp['attributes']['learning_results'] = hdfgroup2dict(
                group['mva_results'], {})
        if 'peak_mva_results' in group.keys():
            exp['attributes']['peak_learning_results'] = hdfgroup2dict(
                group['peak_mva_results'], {})
        # Replace the old signal and name keys with their current names
        if 'signal' in exp['metadata']:
            if "Signal" not in exp["metadata"]:
                exp["metadata"]["Signal"] = {}
            exp['metadata']["Signal"]['signal_type'] = \
                exp['metadata']['signal']
            del exp['metadata']['signal']

        if 'name' in exp['metadata']:
            if "General" not in exp["metadata"]:
                exp["metadata"]["General"] = {}
            exp['metadata']['General']['title'] = \
                exp['metadata']['name']
            del exp['metadata']['name']

    if current_file_version < StrictVersion("1.2"):
        if '_internal_parameters' in exp['metadata']:
            exp['metadata']['_HyperSpy'] = \
                exp['metadata']['_internal_parameters']
            del exp['metadata']['_internal_parameters']
            if 'stacking_history' in exp['metadata']['_HyperSpy']:
                exp['metadata']['_HyperSpy']["Stacking_history"] = \
                    exp['metadata']['_HyperSpy']['stacking_history']
                del exp['metadata']['_HyperSpy']["stacking_history"]
            if 'folding' in exp['metadata']['_HyperSpy']:
                exp['metadata']['_HyperSpy']["Folding"] = \
                    exp['metadata']['_HyperSpy']['folding']
                del exp['metadata']['_HyperSpy']["folding"]
        if 'Variance_estimation' in exp['metadata']:
            if "Noise_properties" not in exp["metadata"]:
                exp["metadata"]["Noise_properties"] = {}
            exp['metadata']['Noise_properties']["Variance_linear_model"] = \
                exp['metadata']['Variance_estimation']
            del exp['metadata']['Variance_estimation']
        if "TEM" in exp["metadata"]:
            if "Acquisition_instrument" not in exp["metadata"]:
                exp["metadata"]["Acquisition_instrument"] = {}
            exp["metadata"]["Acquisition_instrument"]["TEM"] = \
                exp["metadata"]["TEM"]
            del exp["metadata"]["TEM"]
            tem = exp["metadata"]["Acquisition_instrument"]["TEM"]
            if "EELS" in tem:
                if "dwell_time" in tem:
                    tem["EELS"]["dwell_time"] = tem["dwell_time"]
                    del tem["dwell_time"]
                if "dwell_time_units" in tem:
                    tem["EELS"]["dwell_time_units"] = tem["dwell_time_units"]
                    del tem["dwell_time_units"]
                if "exposure" in tem:
                    tem["EELS"]["exposure"] = tem["exposure"]
                    del tem["exposure"]
                if "exposure_units" in tem:
                    tem["EELS"]["exposure_units"] = tem["exposure_units"]
                    del tem["exposure_units"]
                if "Detector" not in tem:
                    tem["Detector"] = {}
                tem["Detector"] = tem["EELS"]
                del tem["EELS"]
            if "EDS" in tem:
                if "Detector" not in tem:
                    tem["Detector"] = {}
                if "EDS" not in tem["Detector"]:
                    tem["Detector"]["EDS"] = {}
                tem["Detector"]["EDS"] = tem["EDS"]
                del tem["EDS"]
            del tem
        if "SEM" in exp["metadata"]:
            if "Acquisition_instrument" not in exp["metadata"]:
                exp["metadata"]["Acquisition_instrument"] = {}
            exp["metadata"]["Acquisition_instrument"]["SEM"] = \
                exp["metadata"]["SEM"]
            del exp["metadata"]["SEM"]
            sem = exp["metadata"]["Acquisition_instrument"]["SEM"]
            if "EDS" in sem:
                if "Detector" not in sem:
                    sem["Detector"] = {}
                if "EDS" not in sem["Detector"]:
                    sem["Detector"]["EDS"] = {}
                sem["Detector"]["EDS"] = sem["EDS"]
                del sem["EDS"]
            del sem

        if "Sample" in exp["metadata"] and "Xray_lines" in exp[
                "metadata"]["Sample"]:
            exp["metadata"]["Sample"]["xray_lines"] = exp[
                "metadata"]["Sample"]["Xray_lines"]
            del exp["metadata"]["Sample"]["Xray_lines"]

        for key in ["title", "date", "time", "original_filename"]:
            if key in exp["metadata"]:
                if "General" not in exp["metadata"]:
                    exp["metadata"]["General"] = {}
                exp["metadata"]["General"][key] = exp["metadata"][key]
                del exp["metadata"][key]
        for key in ["record_by", "signal_origin", "signal_type"]:
            if key in exp["metadata"]:
                if "Signal" not in exp["metadata"]:
                    exp["metadata"]["Signal"] = {}
                exp["metadata"]["Signal"][key] = exp["metadata"][key]
                del exp["metadata"][key]

    return exp


def dict2hdfgroup(dictionary, group, compression=None):
    from hyperspy.misc.utils import DictionaryTreeBrowser
    from hyperspy.signal import Signal

    def parse_structure(key, group, value, _type, compression):
        try:
            tmp = np.array(value)
        except ValueError:
            tmp = np.array([[0]])
        if tmp.dtype is np.dtype('O') or tmp.ndim is not 1:
            dict2hdfgroup(dict(zip(
                [unicode(i) for i in xrange(len(value))], value)),
                group.create_group(_type + str(len(value)) + '_' + key),
                compression=compression)
        else:
            group.create_dataset(
                _type + key,
                data=tmp,
                compression=compression)

    for key, value in dictionary.iteritems():
        if isinstance(value, dict):
            dict2hdfgroup(value, group.create_group(key),
                          compression=compression)
        elif isinstance(value, DictionaryTreeBrowser):
            dict2hdfgroup(value.as_dictionary(),
                          group.create_group(key),
                          compression=compression)
        elif isinstance(value, Signal):
            if key.startswith('_sig_'):
                try:
                    write_signal(value, group[key])
                except:
                    write_signal(value, group.create_group(key))
            else:
                write_signal(value, group.create_group('_sig_' + key))
        elif isinstance(value, np.ndarray):
            if value.ndim:
                group.create_dataset(key,
                                     data=value,
                                     compression=compression)
            else:
                group.attrs[key] = value.tolist()
        elif value is None:
            group.attrs[key] = '_None_'
        elif isinstance(value, str):
            try:
                # binary string if has any null characters (otherwise not
                # supported by hdf5)
                _ = value.index('\x00')
                group.attrs['_bs_' + key] = np.void(value)
            except ValueError:
                try:
                    # Store strings as unicode using the default encoding
                    group.attrs[key] = unicode(value)
                except UnicodeEncodeError:
                    pass
                except UnicodeDecodeError:
                    group.attrs['_bs_' + key] = np.void(value)  # binary string
        elif isinstance(value, AxesManager):
            dict2hdfgroup(value.as_dictionary(),
                          group.create_group('_hspy_AxesManager_' + key),
                          compression=compression)
        elif isinstance(value, (datetime.date, datetime.time)):
            group.attrs["_datetime_" + key] = repr(value)
        elif isinstance(value, list):
            if len(value):
                parse_structure(key, group, value, '_list_', compression)
            else:
                group.attrs['_list_empty_' + key] = '_None_'
        elif isinstance(value, tuple):
            if len(value):
                parse_structure(key, group, value, '_tuple_', compression)
            else:
                group.attrs['_tuple_empty_' + key] = '_None_'

        elif value is Undefined:
            continue
        else:
            try:
                group.attrs[key] = value
            except:
                print("The hdf5 writer could not write the following "
                      "information in the file")
                print('%s : %s' % (key, value))


def hdfgroup2dict(group, dictionary=None):
    if dictionary is None:
        dictionary = {}
    for key, value in group.attrs.iteritems():
        if isinstance(value, (np.string_, str)):
            if value == '_None_':
                value = None
        elif isinstance(value, np.bool_):
            value = bool(value)

        elif isinstance(value, np.ndarray) and \
                value.dtype == np.dtype('|S1'):
            value = value.tolist()
        # skip signals - these are handled below.
        if key.startswith('_sig_'):
            pass
        elif key.startswith('_list_empty_'):
            dictionary[key[len('_list_empty_'):]] = []
        elif key.startswith('_tuple_empty_'):
            dictionary[key[len('_tuple_empty_'):]] = ()
        elif key.startswith('_bs_'):
            dictionary[key[len('_bs_'):]] = value.tostring()
        elif key.startswith('_datetime_'):
            dictionary[key.replace("_datetime_", "")] = eval(value)
        else:
            dictionary[key] = value
    if not isinstance(group, h5py.Dataset):
        for key in group.keys():
            if key.startswith('_sig_'):
                from hyperspy.io import dict2signal
                dictionary[key[len('_sig_'):]] = (
                    dict2signal(hdfgroup2signaldict(group[key])))
            elif isinstance(group[key], h5py.Dataset):
                ans = np.array(group[key])
                kn = key
                if key.startswith("_list_"):
                    ans = ans.tolist()
                    kn = key[6:]
                elif key.startswith("_tuple_"):
                    ans = tuple(ans.tolist())
                    kn = key[7:]
                dictionary[kn] = ans
            elif key.startswith('_hspy_AxesManager_'):
                dictionary[key[len('_hspy_AxesManager_'):]] = \
                    AxesManager([i
                                 for k, i in sorted(iter(
                                     hdfgroup2dict(group[key]).iteritems()))])
            elif key.startswith('_list_'):
                dictionary[key[7 + key[6:].find('_'):]] = \
                    [i for k, i in sorted(iter(
                        hdfgroup2dict(group[key], {}).iteritems()))]
            elif key.startswith('_tuple_'):
                dictionary[key[8 + key[7:].find('_'):]] = tuple(
                    [i for k, i in sorted(iter(
                        hdfgroup2dict(group[key], {}).iteritems()))])
            else:
                dictionary[key] = {}
                hdfgroup2dict(group[key], dictionary[key])
    return dictionary


def write_signal(signal, group, compression='gzip'):
    if default_version < StrictVersion("1.2"):
        metadata = "mapped_parameters"
        original_metadata = "original_parameters"
    else:
        metadata = "metadata"
        original_metadata = "original_metadata"
    if signal.data.ndim:
        group.create_dataset('data',
                             data=signal.data,
                             compression=compression)
    else:
        group.attrs['data'] = signal.data.tolist()  # returns a flat number
    for axis in signal.axes_manager._axes:
        axis_dict = axis.get_axis_dictionary()
        # For the moment we don't store the navigate attribute
        del(axis_dict['navigate'])
        coord_group = group.create_group(
            'axis-%s' % axis.index_in_array)
        dict2hdfgroup(axis_dict, coord_group, compression=compression)
    mapped_par = group.create_group(metadata)
    metadata_dict = signal.metadata.as_dictionary()
    if default_version < StrictVersion("1.2"):
        metadata_dict["_internal_parameters"] = \
            metadata_dict.pop("_HyperSpy")
    dict2hdfgroup(metadata_dict,
                  mapped_par, compression=compression)
    original_par = group.create_group(original_metadata)
    dict2hdfgroup(signal.original_metadata.as_dictionary(),
                  original_par, compression=compression)
    learning_results = group.create_group('learning_results')
    dict2hdfgroup(signal.learning_results.__dict__,
                  learning_results, compression=compression)
    if hasattr(signal, 'peak_learning_results'):
        peak_learning_results = group.create_group(
            'peak_learning_results')
        dict2hdfgroup(signal.peak_learning_results.__dict__,
                      peak_learning_results, compression=compression)


def file_writer(filename,
                signal,
                compression='gzip',
                *args, **kwds):
    with h5py.File(filename, mode='w') as f:
        f.attrs['file_format'] = "HyperSpy"
        f.attrs['file_format_version'] = version
        exps = f.create_group('Experiments')
        group_name = signal.metadata.General.title if \
            signal.metadata.General.title else '__unnamed__'
        expg = exps.create_group(group_name)
        write_signal(signal, expg, compression=compression)<|MERGE_RESOLUTION|>--- conflicted
+++ resolved
@@ -141,15 +141,10 @@
         metadata = "metadata"
         original_metadata = "original_metadata"
 
-<<<<<<< HEAD
-    exp = {}
     if 'data' in group.keys():
-        exp['data'] = group['data'][:]
+        exp = {'data': group['data'][:]}
     else:
-        exp['data'] = group.attrs['data']
-=======
-    exp = {'data': group['data'][:]}
->>>>>>> 2f1b376e
+        exp = {'data': group.attrs['data']}
     axes = []
     for i in xrange(len(exp['data'].shape)):
         try:
