# -*- coding: utf-8 -*-
# Copyright 2007-2020 The HyperSpy developers
#
# This file is part of  HyperSpy.
#
#  HyperSpy is free software: you can redistribute it and/or modify
# it under the terms of the GNU General Public License as published by
# the Free Software Foundation, either version 3 of the License, or
# (at your option) any later version.
#
#  HyperSpy is distributed in the hope that it will be useful,
# but WITHOUT ANY WARRANTY; without even the implied warranty of
# MERCHANTABILITY or FITNESS FOR A PARTICULAR PURPOSE.  See the
# GNU General Public License for more details.
#
# You should have received a copy of the GNU General Public License
# along with  HyperSpy.  If not, see <http://www.gnu.org/licenses/>.


import logging

<<<<<<< HEAD
from hyperspy.io_plugins import (msa, digital_micrograph, fei, mrc, ripple,
                                 tiff, semper_unf, blockfile, dens, emd,
                                 protochips, edax, bruker, hspy, image, phenom, attolight)


io_plugins = [msa, digital_micrograph, fei, mrc, ripple, tiff, semper_unf,
              blockfile, dens, emd, protochips, edax, bruker, hspy, emd, image, phenom, attolight]
=======
from hyperspy.io_plugins import (
    blockfile,
    bruker,
    dens,
    digital_micrograph,
    edax,
    emd,
    empad,
    fei,
    hspy,
    image,
    mrc,
    msa,
    nexus,
    phenom,
    protochips,
    ripple,
    semper_unf,
    sur,
    tiff,
)

io_plugins = [
    blockfile,
    bruker,
    dens,
    digital_micrograph,
    edax,
    emd,
    empad,
    fei,
    hspy,
    image,
    mrc,
    msa,
    nexus,
    phenom,
    protochips,
    ripple,
    semper_unf,
    sur,
    tiff,
]
>>>>>>> ee9321cf


_logger = logging.getLogger(__name__)


try:
    from hyperspy.io_plugins import netcdf

    io_plugins.append(netcdf)
except ImportError:
    # NetCDF is obsolete and is only provided for users who have
    # old EELSLab files. Therefore, we silently ignore if missing.
    pass

try:
    from hyperspy.io_plugins import usid_hdf5

    io_plugins.append(usid_hdf5)
except ImportError:
    _logger.info(
        "The USID IO plugin is not available because "
        "the pyUSID or sidpy packages are not installed."
    )

try:
    from hyperspy.io_plugins import mrcz

    io_plugins.append(mrcz)
except ImportError:
    _logger.info(
        "The mrcz IO plugin is not available because "
        "the mrcz package is not installed."
    )


default_write_ext = set()
for plugin in io_plugins:
    if plugin.writes:
        default_write_ext.add(plugin.file_extensions[plugin.default_extension])<|MERGE_RESOLUTION|>--- conflicted
+++ resolved
@@ -19,15 +19,6 @@
 
 import logging
 
-<<<<<<< HEAD
-from hyperspy.io_plugins import (msa, digital_micrograph, fei, mrc, ripple,
-                                 tiff, semper_unf, blockfile, dens, emd,
-                                 protochips, edax, bruker, hspy, image, phenom, attolight)
-
-
-io_plugins = [msa, digital_micrograph, fei, mrc, ripple, tiff, semper_unf,
-              blockfile, dens, emd, protochips, edax, bruker, hspy, emd, image, phenom, attolight]
-=======
 from hyperspy.io_plugins import (
     blockfile,
     bruker,
@@ -71,7 +62,6 @@
     sur,
     tiff,
 ]
->>>>>>> ee9321cf
 
 
 _logger = logging.getLogger(__name__)
