--- conflicted
+++ resolved
@@ -942,12 +942,8 @@
         'Gaussian',
         'Offset',
         'Polynomial',
-<<<<<<< HEAD
-        default='Power law')
-=======
         'Lorentzian',
         default='Power Law')
->>>>>>> fc46add3
     polynomial_order = t.Range(1, 10)
     fast = t.Bool(True,
                   desc=("Perform a fast (analytic, but possibly less accurate)"
