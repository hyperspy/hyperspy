--- conflicted
+++ resolved
@@ -111,21 +111,11 @@
         label='Show progress bar',
         desc='If enabled, show a progress bar when available')
 
-<<<<<<< HEAD
-    import_hspy = t.CBool(
-        True,
-        label='from hspy import all',
-        desc='If enabled, when starting HyperSpy using the `hyperspy` '
-             'IPython magic of the starting scripts, all the contents of '
-             '``hyperspy.hspy`` are imported in the user namespace. ')
-
     load_to_memory = t.CBool(
         True,
         label='Load to memory',
         desc='If enabled, signals are by default loaded to memory')
 
-=======
->>>>>>> 55a20fea
     dtb_expand_structures = t.CBool(
         True,
         label='Expand structures in DictionaryTreeBrowser',
