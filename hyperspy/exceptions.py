--- conflicted
+++ resolved
@@ -1,5 +1,5 @@
 # -*- coding: utf-8 -*-
-# Copyright 2007-2020 The HyperSpy developers
+# Copyright 2007-2016 The HyperSpy developers
 #
 # This file is part of  HyperSpy.
 #
@@ -18,20 +18,10 @@
 
 # custom exceptions
 
-<<<<<<< HEAD
-class MountainsMapFileError(Exception):
-
-    def __init__(self, msg = "Corrupt Mountainsmap file"):
-        self.error =  msg
-
-    def __str__(self):
-        return repr(self.error)
-=======
 class test():
     def __init__(self):
         pass
 
->>>>>>> abf42fcd
 
 class ByteOrderError(Exception):
 
