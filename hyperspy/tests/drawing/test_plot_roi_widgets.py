# -*- coding: utf-8 -*-
# Copyright 2007-2021 The HyperSpy developers
#
# This file is part of  HyperSpy.
#
#  HyperSpy is free software: you can redistribute it and/or modify
# it under the terms of the GNU General Public License as published by
# the Free Software Foundation, either version 3 of the License, or
# (at your option) any later version.
#
#  HyperSpy is distributed in the hope that it will be useful,
# but WITHOUT ANY WARRANTY; without even the implied warranty of
# MERCHANTABILITY or FITNESS FOR A PARTICULAR PURPOSE.  See the
# GNU General Public License for more details.
#
# You should have received a copy of the GNU General Public License
# along with  HyperSpy.  If not, see <http://www.gnu.org/licenses/>.

import numpy as np
import pytest

from hyperspy.signals import Signal1D, Signal2D
from hyperspy.utils import roi

BASELINE_DIR = 'plot_roi'
DEFAULT_TOL = 2.0
STYLE_PYTEST_MPL = 'default'


def _transpose_space(space, im):
    if space == "signal":
        im = im
        axes = im.axes_manager.signal_axes
        im.plot()
        figure = im._plot.signal_plot.figure
    else:
        im = im.T
        axes = im.axes_manager.navigation_axes
        im.plot()
        figure = im._plot.navigator_plot.figure
    return {
        "im": im,
        "figure": figure,
        "axes": axes,
    }


class TestPlotROI():

    def setup_method(self, method):
        # Create test image 100x100 pixels:
        im = Signal2D(np.arange(50000).reshape([10, 50, 100]))
        im.axes_manager[0].scale = 1e-1
        im.axes_manager[1].scale = 1e-2
        im.axes_manager[2].scale = 1e-3
        self.im = im

    @pytest.mark.mpl_image_compare(baseline_dir=BASELINE_DIR,
                                   tolerance=DEFAULT_TOL, style=STYLE_PYTEST_MPL)
    def test_plot_point1D_axis_0(self):
        self.im.plot()
        p = roi.Point1DROI(0.5)
        p.add_widget(signal=self.im, axes=[0, ], color="cyan")
        return self.im._plot.navigator_plot.figure

    @pytest.mark.mpl_image_compare(baseline_dir=BASELINE_DIR,
                                   tolerance=DEFAULT_TOL, style=STYLE_PYTEST_MPL)
    def test_plot_point1D_axis_1(self):
        self.im.plot()
        p = roi.Point1DROI(0.05)
        p.add_widget(signal=self.im, axes=[1, ], color="cyan")
        return self.im._plot.signal_plot.figure

    @pytest.mark.mpl_image_compare(baseline_dir=BASELINE_DIR,
                                   tolerance=DEFAULT_TOL, style=STYLE_PYTEST_MPL)
    def test_plot_point1D_axis_2(self):
        self.im.plot()
        p = roi.Point1DROI(0.005)
        p.add_widget(signal=self.im, axes=[2, ], color="cyan")
        return self.im._plot.signal_plot.figure

    @pytest.mark.mpl_image_compare(baseline_dir=BASELINE_DIR,
                                   tolerance=DEFAULT_TOL, style=STYLE_PYTEST_MPL)
    def test_plot_spanroi_axis_0(self):
        self.im.plot()
        p = roi.SpanROI(0.5, 0.7)
        p.add_widget(signal=self.im, axes=[0, ], color="cyan")
        return self.im._plot.navigator_plot.figure

    def test_plot_spanroi_close(self):
        self.im.plot()
        p = roi.SpanROI(0.5, 0.7)
        p.add_widget(signal=self.im, axes=[0, ], color="cyan")
        for widget in p.widgets:
            widget.close()

    @pytest.mark.mpl_image_compare(baseline_dir=BASELINE_DIR,
                                   tolerance=DEFAULT_TOL, style=STYLE_PYTEST_MPL)
    def test_plot_spanroi_axis_1(self):
        self.im.plot()
        p = roi.SpanROI(0.05, 0.07)
        p.add_widget(signal=self.im, axes=[1, ], color="cyan")
        return self.im._plot.signal_plot.figure

    @pytest.mark.mpl_image_compare(baseline_dir=BASELINE_DIR,
                                   tolerance=DEFAULT_TOL, style=STYLE_PYTEST_MPL)
    def test_plot_spanroi_axis_2(self):
        self.im.plot()
        p = roi.SpanROI(0.005, 0.007)
        p.add_widget(signal=self.im, axes=[2, ], color="cyan")
        return self.im._plot.signal_plot.figure

    @pytest.mark.parametrize("space", ("signal", "navigation"))
    @pytest.mark.mpl_image_compare(baseline_dir=BASELINE_DIR,
                                   tolerance=DEFAULT_TOL, style=STYLE_PYTEST_MPL)
    def test_plot_point2D(self, space):
        objs = _transpose_space(im=self.im, space=space)
        p = roi.Point2DROI(0.05, 0.01)
        p.add_widget(signal=objs["im"], axes=objs["axes"], color="cyan")
        return objs["figure"]

    @pytest.mark.parametrize("space", ("signal", "navigation"))
    @pytest.mark.mpl_image_compare(baseline_dir=BASELINE_DIR,
                                   tolerance=DEFAULT_TOL, style=STYLE_PYTEST_MPL)
    def test_plot_circle_roi(self, space):
        self.im.axes_manager[2].scale = 0.01
        objs = _transpose_space(im=self.im, space=space)
        p = roi.CircleROI(cx=0.1, cy=0.1, r=0.1)
        p.add_widget(signal=objs["im"], axes=objs["axes"], color="cyan")
        p2 = roi.CircleROI(cx=0.3, cy=0.3, r=0.15, r_inner=0.05)
        p2.add_widget(signal=objs["im"], axes=objs["axes"])
        return objs["figure"]

    @pytest.mark.parametrize("space", ("signal", "navigation"))
    @pytest.mark.mpl_image_compare(baseline_dir=BASELINE_DIR,
                                   tolerance=DEFAULT_TOL, style=STYLE_PYTEST_MPL)
    def test_plot_rectangular_roi(self, space):
        objs = _transpose_space(im=self.im, space=space)
        p = roi.RectangularROI(left=0.01, top=0.01, right=0.1, bottom=0.03)
        p.add_widget(signal=objs["im"], axes=objs["axes"], color="cyan")
        return objs["figure"]

    @pytest.mark.parametrize("render_figure", [True, False])
    def test_plot_rectangular_roi_remove(self, render_figure):
        im = self.im
        im.plot()
        p = roi.RectangularROI(left=0.01, top=0.01, right=0.1, bottom=0.03)
        p.add_widget(signal=im)
        p.remove_widget(im, render_figure=render_figure)

    @pytest.mark.parametrize("space", ("signal", "navigation"))
    @pytest.mark.mpl_image_compare(baseline_dir=BASELINE_DIR,
                                   tolerance=DEFAULT_TOL, style=STYLE_PYTEST_MPL)
    def test_plot_line2d_roi(self, space):
        im = self.im
        objs = _transpose_space(im=im, space=space)
        p = roi.Line2DROI(x1=0.01, y1=0.01, x2=0.1, y2=0.03)
        p.add_widget(signal=objs["im"], axes=objs["axes"], color="cyan")
        p2 = roi.Line2DROI(x1=0.03, y1=0.015, x2=0.3, y2=0.03, linewidth=0.2)
        with pytest.raises(ValueError):
            p2.add_widget(signal=objs["im"], axes=objs["axes"])
        return objs["figure"]

    @pytest.mark.mpl_image_compare(baseline_dir=BASELINE_DIR,
                                   tolerance=DEFAULT_TOL, style=STYLE_PYTEST_MPL)
    def test_plot_line2d_roi_linewidth(self):
        im = self.im
        for axis in im.axes_manager.signal_axes:
            axis.scale = 0.1
        objs = _transpose_space(im=im, space='signal')
        p = roi.Line2DROI(x1=0.3, y1=0.5, x2=6.0, y2=3.0, linewidth=0.5)
        p.add_widget(signal=objs["im"], axes=objs["axes"])

        p2 = roi.Line2DROI(x1=2.0, y1=0.5, x2=8.0, y2=3.0, linewidth=0.1)
        p2.add_widget(signal=objs["im"], axes=objs["axes"])
        widget2 = list(p2.widgets)[0]
        widget2.decrease_size()
        assert widget2.size == (0.0, )
        widget2.increase_size()
        assert widget2.size == (0.1, )

        p3 = roi.Line2DROI(x1=3.5, y1=0.5, x2=9.5, y2=3.0, linewidth=0.1)
        p3.add_widget(signal=objs["im"], axes=objs["axes"])
        widget3 = list(p3.widgets)[0]
        widget3.decrease_size()
        assert widget3.size == (0.0, )

        return objs["figure"]


def test_error_message():
    im = Signal2D(np.arange(50000).reshape([10, 50, 100]))
    im.plot()
    im._plot.close()
    p = roi.Point1DROI(0.5)
    with pytest.raises(Exception, match='does not have an active plot.'):
        p.add_widget(signal=im, axes=[0, ], color="cyan")


def test_remove_rois():
    s = Signal1D(np.arange(10))
    s2 = s.deepcopy()
    r = roi.SpanROI(2, 4)
    s.plot()
    s2.plot()

    s_roi = r.interactive(s)
    s2_roi = r.interactive(s2)

<<<<<<< HEAD
    r.remove_widget(s)
=======
    r.remove_widget(s)


@pytest.mark.parametrize('snap', [True, False])
def test_snapping_axis_values(snap):
    s = Signal2D(np.arange(100).reshape(10, 10))
    s.axes_manager[0].offset = 5

    r = roi.Line2DROI(x1=6, y1=0, x2=12, y2=4, linewidth=0)
    s.plot()
    _ = r.interactive(s, snap=snap)
>>>>>>> c7992504
<|MERGE_RESOLUTION|>--- conflicted
+++ resolved
@@ -207,9 +207,6 @@
     s_roi = r.interactive(s)
     s2_roi = r.interactive(s2)
 
-<<<<<<< HEAD
-    r.remove_widget(s)
-=======
     r.remove_widget(s)
 
 
@@ -220,5 +217,4 @@
 
     r = roi.Line2DROI(x1=6, y1=0, x2=12, y2=4, linewidth=0)
     s.plot()
-    _ = r.interactive(s, snap=snap)
->>>>>>> c7992504
+    _ = r.interactive(s, snap=snap)