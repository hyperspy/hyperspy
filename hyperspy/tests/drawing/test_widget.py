--- conflicted
+++ resolved
@@ -69,11 +69,7 @@
     assert len(im._plot.pointer.patch) == 1
 
 def test_calculate_size():
-<<<<<<< HEAD
-    s = signals.Signal2D(np.arange(1000).reshape(10,10,10,10))
-=======
     s = signal.Signal2D(np.arange(1000).reshape(10,10,10,10))
->>>>>>> b47a1788
 
     #Test that scalebar.calculate_size passes only positive value to closest_nice_number
     s.axes_manager[0].scale = -1
