--- conflicted
+++ resolved
@@ -63,8 +63,6 @@
         hs.signals.HologramImage)
 
 
-<<<<<<< HEAD
-=======
 def test_wave_image():
     assert_true(assign_signal_subclass(
         record_by="image",
@@ -73,7 +71,6 @@
         hs.signals.WaveImage)
 
 
->>>>>>> a54f4f37
 class TestSignalAssignSubclass:
 
     def setUp(self):
