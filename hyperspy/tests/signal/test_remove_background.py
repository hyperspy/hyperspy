--- conflicted
+++ resolved
@@ -13,24 +13,20 @@
         gaussian.A.value = 10
         gaussian.centre.value = 10
         gaussian.sigma.value = 1
-<<<<<<< HEAD
-        self.spectrum = signals.Spectrum(
-=======
         self.signal = signals.Signal1D(
->>>>>>> 9fe04d03
             gaussian.function(np.arange(0, 20, 0.01)))
-        self.spectrum.axes_manager[0].scale = 0.01
-        self.spectrum.metadata.Signal.binned = False
+        self.signal.axes_manager[0].scale = 0.01
+        self.signal.metadata.Signal.binned = False
 
     def test_background_remove_gaussian(self):
-        s1 = self.spectrum.remove_background(
+        s1 = self.signal.remove_background(
             signal_range=(None, None),
             background_type='Gaussian',
             show_progressbar=None)
         assert_true(np.allclose(s1.data, np.zeros(len(s1.data))))
 
     def test_background_remove_gaussian_full_fit(self):
-        s1 = self.spectrum.remove_background(
+        s1 = self.signal.remove_background(
             signal_range=(None, None),
             background_type='Gaussian',
             estimate_background=False)
@@ -43,25 +39,21 @@
         pl = components.PowerLaw()
         pl.A.value = 1e10
         pl.r.value = 3
-<<<<<<< HEAD
-        self.spectrum = signals.Spectrum(
-=======
         self.signal = signals.Signal1D(
->>>>>>> 9fe04d03
             pl.function(np.arange(100, 200)))
-        self.spectrum.axes_manager[0].offset = 100
-        self.spectrum.metadata.Signal.binned = False
+        self.signal.axes_manager[0].offset = 100
+        self.signal.metadata.Signal.binned = False
 
     def test_background_remove_pl(self):
-        s1 = self.spectrum.remove_background(
+        s1 = self.signal.remove_background(
             signal_range=(None, None),
             background_type='PowerLaw',
             show_progressbar=None)
         assert_true(np.allclose(s1.data, np.zeros(len(s1.data)), atol=60))
 
     def test_background_remove_pl_int(self):
-        self.spectrum.change_dtype("int")
-        s1 = self.spectrum.remove_background(
+        self.signal.change_dtype("int")
+        s1 = self.signal.remove_background(
             signal_range=(None, None),
             background_type='PowerLaw',
             show_progressbar=None)
