# -*- coding: utf-8 -*-
# Copyright 2007-2016 The HyperSpy developers
#
# This file is part of  HyperSpy.
#
#  HyperSpy is free software: you can redistribute it and/or modify
# it under the terms of the GNU General Public License as published by
# the Free Software Foundation, either version 3 of the License, or
# (at your option) any later version.
#
#  HyperSpy is distributed in the hope that it will be useful,
# but WITHOUT ANY WARRANTY; without even the implied warranty of
# MERCHANTABILITY or FITNESS FOR A PARTICULAR PURPOSE.  See the
# GNU General Public License for more details.
#
# You should have received a copy of the GNU General Public License
# along with  HyperSpy.  If not, see <http://www.gnu.org/licenses/>.


import numpy as np
import numpy.testing as nt

import hyperspy.api as hs


class TestComplexProperties:

    real_ref = np.arange(9).reshape((3, 3))
    imag_ref = np.arange(9).reshape((3, 3)) + 9
    comp_ref = real_ref + 1j * imag_ref
    phase_ref = np.angle(comp_ref)
    amplitude_ref = np.abs(comp_ref)

    def setUp(self):
        test = self.real_ref + 1j * self.imag_ref
        self.s = hs.signals.ComplexSignal(test)

    def test_get_real(self):
        nt.assert_almost_equal(self.s.real.data, self.real_ref)

    def test_set_real(self):
        real = np.random.random((3, 3))
        self.s.real = real
        nt.assert_almost_equal(self.s.real.data, real)

    def test_get_imag(self):
        nt.assert_almost_equal(self.s.imag.data, self.imag_ref)

    def test_set_imag(self):
        imag = np.random.random((3, 3))
        self.s.imag = imag
        nt.assert_almost_equal(self.s.imag.data, imag)

    def test_get_amplitude(self):
        nt.assert_almost_equal(self.s.amplitude.data, self.amplitude_ref)

    def test_set_amplitude(self):
        amplitude = np.random.random((3, 3))
        self.s.amplitude = amplitude
        nt.assert_almost_equal(self.s.amplitude, amplitude)

    def test_get_phase(self):
        nt.assert_almost_equal(self.s.phase.data, self.phase_ref)

    def test_set_phase(self):
        phase = np.random.random((3, 3))
        self.s.phase = phase
        nt.assert_almost_equal(self.s.phase, phase)

    def test_angle(self):
        nt.assert_almost_equal(self.s.angle(deg=False), self.phase_ref)
<<<<<<< HEAD
        nt.assert_almost_equal(self.s.angle(deg=True), self.phase_ref * 180 / np.pi)
=======
        nt.assert_almost_equal(
            self.s.angle(
                deg=True),
            self.phase_ref *
            180 /
            np.pi)
>>>>>>> 3b48a7e7


def test_get_unwrapped_phase_1D():
    phase = 6 * (1 - np.abs(np.indices((9,)) - 4) / 4)
    s = hs.signals.ComplexSignal(np.ones_like(phase) * np.exp(1j * phase))
    phase_unwrapped = s.unwrapped_phase(seed=42, show_progressbar=False)
<<<<<<< HEAD
    nt.assert_equal(phase_unwrapped.metadata.General.title, 'unwrapped phase(Untitled Signal)')
    nt.assert_almost_equal(phase_unwrapped.data, phase)

=======
    nt.assert_equal(
        phase_unwrapped.metadata.General.title,
        'unwrapped phase(Untitled Signal)')
    nt.assert_almost_equal(phase_unwrapped.data, phase)


>>>>>>> 3b48a7e7
def test_get_unwrapped_phase_2D():
    phase = 5 * (1 - np.abs(np.indices((9, 9)) - 4).sum(axis=0) / 8)
    s = hs.signals.ComplexSignal(np.ones_like(phase) * np.exp(1j * phase))
    phase_unwrapped = s.unwrapped_phase(seed=42, show_progressbar=False)
<<<<<<< HEAD
    nt.assert_equal(phase_unwrapped.metadata.General.title, 'unwrapped phase(Untitled Signal)')
    nt.assert_almost_equal(phase_unwrapped.data, phase)

=======
    nt.assert_equal(
        phase_unwrapped.metadata.General.title,
        'unwrapped phase(Untitled Signal)')
    nt.assert_almost_equal(phase_unwrapped.data, phase)


>>>>>>> 3b48a7e7
def test_get_unwrapped_phase_3D():
    phase = 4 * (1 - np.abs(np.indices((9, 9, 9)) - 4).sum(axis=0) / 12)
    s = hs.signals.ComplexSignal(np.ones_like(phase) * np.exp(1j * phase))
    phase_unwrapped = s.unwrapped_phase(seed=42, show_progressbar=False)
<<<<<<< HEAD
    nt.assert_equal(phase_unwrapped.metadata.General.title, 'unwrapped phase(Untitled Signal)')
=======
    nt.assert_equal(
        phase_unwrapped.metadata.General.title,
        'unwrapped phase(Untitled Signal)')
>>>>>>> 3b48a7e7
    nt.assert_almost_equal(phase_unwrapped.data, phase)


if __name__ == '__main__':
    import nose
    nose.run(defaultTest=__name__)<|MERGE_RESOLUTION|>--- conflicted
+++ resolved
@@ -69,61 +69,41 @@
 
     def test_angle(self):
         nt.assert_almost_equal(self.s.angle(deg=False), self.phase_ref)
-<<<<<<< HEAD
-        nt.assert_almost_equal(self.s.angle(deg=True), self.phase_ref * 180 / np.pi)
-=======
         nt.assert_almost_equal(
             self.s.angle(
                 deg=True),
             self.phase_ref *
             180 /
             np.pi)
->>>>>>> 3b48a7e7
 
 
 def test_get_unwrapped_phase_1D():
     phase = 6 * (1 - np.abs(np.indices((9,)) - 4) / 4)
     s = hs.signals.ComplexSignal(np.ones_like(phase) * np.exp(1j * phase))
     phase_unwrapped = s.unwrapped_phase(seed=42, show_progressbar=False)
-<<<<<<< HEAD
-    nt.assert_equal(phase_unwrapped.metadata.General.title, 'unwrapped phase(Untitled Signal)')
-    nt.assert_almost_equal(phase_unwrapped.data, phase)
-
-=======
     nt.assert_equal(
         phase_unwrapped.metadata.General.title,
         'unwrapped phase(Untitled Signal)')
     nt.assert_almost_equal(phase_unwrapped.data, phase)
 
 
->>>>>>> 3b48a7e7
 def test_get_unwrapped_phase_2D():
     phase = 5 * (1 - np.abs(np.indices((9, 9)) - 4).sum(axis=0) / 8)
     s = hs.signals.ComplexSignal(np.ones_like(phase) * np.exp(1j * phase))
     phase_unwrapped = s.unwrapped_phase(seed=42, show_progressbar=False)
-<<<<<<< HEAD
-    nt.assert_equal(phase_unwrapped.metadata.General.title, 'unwrapped phase(Untitled Signal)')
-    nt.assert_almost_equal(phase_unwrapped.data, phase)
-
-=======
     nt.assert_equal(
         phase_unwrapped.metadata.General.title,
         'unwrapped phase(Untitled Signal)')
     nt.assert_almost_equal(phase_unwrapped.data, phase)
 
 
->>>>>>> 3b48a7e7
 def test_get_unwrapped_phase_3D():
     phase = 4 * (1 - np.abs(np.indices((9, 9, 9)) - 4).sum(axis=0) / 12)
     s = hs.signals.ComplexSignal(np.ones_like(phase) * np.exp(1j * phase))
     phase_unwrapped = s.unwrapped_phase(seed=42, show_progressbar=False)
-<<<<<<< HEAD
-    nt.assert_equal(phase_unwrapped.metadata.General.title, 'unwrapped phase(Untitled Signal)')
-=======
     nt.assert_equal(
         phase_unwrapped.metadata.General.title,
         'unwrapped phase(Untitled Signal)')
->>>>>>> 3b48a7e7
     nt.assert_almost_equal(phase_unwrapped.data, phase)
 
 
