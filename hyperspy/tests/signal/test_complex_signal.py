--- conflicted
+++ resolved
@@ -83,64 +83,36 @@
 
 def test_get_unwrapped_phase_1D():
     phase = 6 * (1 - np.abs(np.indices((9,)) - 4) / 4)
-<<<<<<< HEAD
     sig = hs.signals.ComplexSignal(np.ones_like(phase) * np.exp(1j * phase))
     sig.axes_manager.set_signal_dimension(1)
     for s in (sig, sig.as_lazy()):
         phase_unwrapped = s.unwrapped_phase(seed=42, show_progressbar=False)
-        nt.assert_equal(
-            phase_unwrapped.metadata.General.title,
+        assert (
+            phase_unwrapped.metadata.General.title ==
             'unwrapped phase(Untitled Signal)')
-        nt.assert_almost_equal(phase_unwrapped.data, phase)
-=======
-    s = hs.signals.ComplexSignal(np.ones_like(phase) * np.exp(1j * phase))
-    s.axes_manager.set_signal_dimension(1)
-    phase_unwrapped = s.unwrapped_phase(seed=42, show_progressbar=False)
-    assert (
-        phase_unwrapped.metadata.General.title ==
-        'unwrapped phase(Untitled Signal)')
-    assert_allclose(phase_unwrapped.data, phase)
->>>>>>> 6420de52
+        assert_allclose(phase_unwrapped.data, phase)
 
 
 def test_get_unwrapped_phase_2D():
     phase = 5 * (1 - np.abs(np.indices((9, 9)) - 4).sum(axis=0) / 8)
-<<<<<<< HEAD
     sig = hs.signals.ComplexSignal(np.ones_like(phase) * np.exp(1j * phase))
     for s in (sig, sig.as_lazy()):
         phase_unwrapped = s.unwrapped_phase(seed=42, show_progressbar=False)
-        nt.assert_equal(
-            phase_unwrapped.metadata.General.title,
+        assert (
+            phase_unwrapped.metadata.General.title ==
             'unwrapped phase(Untitled Signal)')
-        nt.assert_almost_equal(phase_unwrapped.data, phase)
-=======
-    s = hs.signals.ComplexSignal(np.ones_like(phase) * np.exp(1j * phase))
-    phase_unwrapped = s.unwrapped_phase(seed=42, show_progressbar=False)
-    assert (
-        phase_unwrapped.metadata.General.title ==
-        'unwrapped phase(Untitled Signal)')
-    assert_allclose(phase_unwrapped.data, phase)
->>>>>>> 6420de52
+        assert_allclose(phase_unwrapped.data, phase)
 
 
 def test_get_unwrapped_phase_3D():
     phase = 4 * (1 - np.abs(np.indices((9, 9, 9)) - 4).sum(axis=0) / 12)
-<<<<<<< HEAD
     sig = hs.signals.ComplexSignal(np.ones_like(phase) * np.exp(1j * phase))
     for s in (sig, sig.as_lazy()):
         phase_unwrapped = s.unwrapped_phase(seed=42, show_progressbar=False)
-        nt.assert_equal(
-            phase_unwrapped.metadata.General.title,
+        assert (
+            phase_unwrapped.metadata.General.title ==
             'unwrapped phase(Untitled Signal)')
-        nt.assert_almost_equal(phase_unwrapped.data, phase)
-=======
-    s = hs.signals.ComplexSignal(np.ones_like(phase) * np.exp(1j * phase))
-    phase_unwrapped = s.unwrapped_phase(seed=42, show_progressbar=False)
-    assert (
-        phase_unwrapped.metadata.General.title ==
-        'unwrapped phase(Untitled Signal)')
-    assert_allclose(phase_unwrapped.data, phase)
->>>>>>> 6420de52
+        assert_allclose(phase_unwrapped.data, phase)
 
 
 if __name__ == '__main__':
