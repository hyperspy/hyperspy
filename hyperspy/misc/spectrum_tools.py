import numpy as np
import scipy.interpolate
import scipy.signal


def find_peaks_ohaver(y, x=None, slope_thresh=0., amp_thresh=None,
                      medfilt_radius=5, maxpeakn=30000, peakgroup=10,
                      subchannel=True,):
    """Find peaks along a 1D line.

    Function to locate the positive peaks in a noisy x-y data set.

    Detects peaks by looking for downward zero-crossings in the first
    derivative that exceed 'slope_thresh'.

    Returns an array containing position, height, and width of each peak.
    Sorted by position.

    'slope_thresh' and 'amp_thresh', control sensitivity: higher values will
    neglect smaller features.

    Parameters
    ---------
    y : array
        1D input array, e.g. a spectrum

    x : array (optional)
        1D array describing the calibration of y (must have same shape as y)

    slope_thresh : float (optional)
                   1st derivative threshold to count the peak
                   default is set to 0.5
                   higher values will neglect smaller features.

    amp_thresh : float (optional)
                 intensity threshold above which
                 default is set to 10% of max(y)
                 higher values will neglect smaller features.

    medfilt_radius : int (optional)
                     median filter window to apply to smooth the data
                     (see scipy.signal.medfilt)
                     if 0, no filter will be applied.
                     default is set to 5

    peakgroup : int (optional)
                number of points around the "top part" of the peak
                default is set to 10

    maxpeakn : int (optional)
              number of maximum detectable peaks
              default is set to 30000

    subchannel : bool (optional)
             default is set to True

    Returns
    -------
    P : structured array of shape (npeaks) and fields: position, width, height
        contains position, height, and width of each peak

    Examples
    --------
    >>> x = arange(0,50,0.01)
    >>> y = cos(x)
    >>> one_dim_findpeaks(y, x,0,0)
    array([[  1.68144859e-05,   9.99999943e-01,   3.57487961e+00],
           [  6.28318614e+00,   1.00000003e+00,   3.57589018e+00],
           [  1.25663708e+01,   1.00000002e+00,   3.57600673e+00],
           [  1.88495565e+01,   1.00000002e+00,   3.57597295e+00],
           [  2.51327421e+01,   1.00000003e+00,   3.57590284e+00],
           [  3.14159267e+01,   1.00000002e+00,   3.57600856e+00],
           [  3.76991124e+01,   1.00000002e+00,   3.57597984e+00],
           [  4.39822980e+01,   1.00000002e+00,   3.57591479e+00]])

    Notes
    -----
    Original code from T. C. O'Haver, 1995.
    Version 2  Last revised Oct 27, 2006 Converted to Python by
    Michael Sarahan, Feb 2011.
    Revised to handle edges better.  MCS, Mar 2011

    """

    if x is None:
        x = np.arange(len(y), dtype=np.int64)
    if not amp_thresh:
        amp_thresh = 0.1 * y.max()
    peakgroup = np.round(peakgroup)
    if medfilt_radius:
        d = np.gradient(scipy.signal.medfilt(y, medfilt_radius))
    else:
        d = np.gradient(y)
    n = np.round(peakgroup / 2 + 1)
    peak_dt = np.dtype([('position', np.float),
                        ('height', np.float),
                        ('width', np.float)])
    P = np.array([], dtype=peak_dt)
    peak = 0

    zero_value_list = np.where(y == 0)[0]
    if len(zero_value_list):
        y_padding_value = y.mean() / 10000.
        y[y == 0] = y_padding_value

    for j in xrange(len(y) - 4):
        if np.sign(d[j]) > np.sign(d[j + 1]):  # Detects zero-crossing
            if np.sign(d[j + 1]) == 0:
                continue
            # if slope of derivative is larger than slope_thresh
            if d[j] - d[j + 1] > slope_thresh:
                # if height of peak is larger than amp_thresh
                if y[j] > amp_thresh:
                    # the next section is very slow, and actually messes
                    # things up for images (discrete pixels),
                    # so by default, don't do subchannel precision in the
                    # 1D peakfind step.
                    if subchannel:
                        xx = np.zeros(peakgroup)
                        yy = np.zeros(peakgroup)
                        s = 0
                        for k in xrange(peakgroup):
                            groupindex = j + k - n + 1
                            if groupindex < 1:
                                xx = xx[1:]
                                yy = yy[1:]
                                s += 1
                                continue
                            elif groupindex > y.shape[0] - 1:
                                xx = xx[:groupindex - 1]
                                yy = yy[:groupindex - 1]
                                break
                            xx[k - s] = x[groupindex]
                            yy[k - s] = y[groupindex]
                        avg = np.average(xx)
                        stdev = np.std(xx)
                        xxf = (xx - avg) / stdev
                        # Fit parabola to log10 of sub-group with
                        # centering and scaling
                        coef = np.polyfit(xxf, np.log10(np.abs(yy)), 2)
                        c1 = coef[2]
                        c2 = coef[1]
                        c3 = coef[0]
                        width = np.linalg.norm(
                            stdev * 2.35703 / (np.sqrt(2) * np.sqrt(-1 * c3)))
                        # if the peak is too narrow for least-squares
                        # technique to work  well, just use the max value
                        # of y in the sub-group of points near peak.
                        if peakgroup < 7:
                            height = np.max(yy)
                            position = xx[np.argmin(np.abs(yy - height))]
                        else:
                            position = - ((stdev * c2 / (2 * c3)) - avg)
                            height = np.exp(c1 - c3 * (c2 / (2 * c3)) ** 2)
                    # Fill results array P. One row for each peak
                    # detected, containing the
                    # peak position (x-value) and peak height (y-value).
                    else:
                        position = x[j]
                        height = y[j]
                        # no way to know peak width without
                        # the above measurements.
                        width = 0
                    if (not np.isnan(position) and 0 < position < x[-1]):
                        P = np.hstack((P,
                                       np.array([(position, height, width)],
                                                dtype=peak_dt)))
                        peak += 1
    # return only the part of the array that contains peaks
    # (not the whole maxpeakn x 3 array)
    if len(P) > maxpeakn:
        minh = np.sort(P['height'])[-maxpeakn]
        P = P[P['height'] >= minh]

<<<<<<< HEAD
=======
    # Sorts the values as a function of position
    P.sort(0)

>>>>>>> f12e4058
    return P


def interpolate1D(number_of_interpolation_points, data):
    ip = number_of_interpolation_points
    ch = len(data)
    old_ax = np.linspace(0, 100, ch)
    new_ax = np.linspace(0, 100, ch * ip - (ip - 1))
    interpolator = scipy.interpolate.interp1d(old_ax, data)
    return interpolator(new_ax)<|MERGE_RESOLUTION|>--- conflicted
+++ resolved
@@ -172,12 +172,9 @@
         minh = np.sort(P['height'])[-maxpeakn]
         P = P[P['height'] >= minh]
 
-<<<<<<< HEAD
-=======
     # Sorts the values as a function of position
     P.sort(0)
 
->>>>>>> f12e4058
     return P
 
 
