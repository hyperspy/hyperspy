--- conflicted
+++ resolved
@@ -112,11 +112,8 @@
     return None
 
 
-@contextmanager
-<<<<<<< HEAD
-def dummy_context_manager(*args, **kwargs):
-    yield
-=======
+
+
 def stash_active_state(model):
     active_state = []
     for component in model:
@@ -132,8 +129,12 @@
         else:
             if not component.active_is_multidimensional:
                 component.active_is_multidimensional = True
-            component._active_array[:] = active_s
->>>>>>> 222d1b9f
+            component._active_array[:] = active
+
+
+@contextmanager
+def dummy_context_manager(*args, **kwargs):
+    yield_s
 
 
 def str2num(string, **kargs):
