# -*- coding: utf-8 -*-
# Copyright 2007-2016 The HyperSpy developers
#
# This file is part of  HyperSpy.
#
#  HyperSpy is free software: you can redistribute it and/or modify
# it under the terms of the GNU General Public License as published by
# the Free Software Foundation, either version 3 of the License, or
# (at your option) any later version.
#
#  HyperSpy is distributed in the hope that it will be useful,
# but WITHOUT ANY WARRANTY; without even the implied warranty of
# MERCHANTABILITY or FITNESS FOR A PARTICULAR PURPOSE.  See the
# GNU General Public License for more details.
#
# You should have received a copy of the GNU General Public License
# along with  HyperSpy.  If not, see <http://www.gnu.org/licenses/>.

from operator import attrgetter
import warnings
import inspect
import copy
import types
from io import StringIO
import codecs
import collections
import tempfile
import unicodedata
from contextlib import contextmanager
from hyperspy.misc.signal_tools import broadcast_signals
from hyperspy.exceptions import VisibleDeprecationWarning

import numpy as np


def attrsetter(target, attrs, value):
    """ Sets attribute of the target to specified value, supports nested
        attributes. Only creates a new attribute if the object supports such
        behaviour (e.g. DictionaryTreeBrowser does)

        Parameters
        ----------
            target : object
            attrs : string
                attributes, separated by periods (e.g.
                'metadata.Signal.Noise_parameters.variance' )
            value : object

        Example
        -------
        First create a signal and model pair:

        >>> s = hs.signals.Signal1D(np.arange(10))
        >>> m = s.create_model()
        >>> m.signal.data
        array([0, 1, 2, 3, 4, 5, 6, 7, 8, 9])

        Now set the data of the model with attrsetter
        >>> attrsetter(m, 'signal1D.data', np.arange(10)+2)
        >>> self.signal.data
        array([2, 3, 4, 5, 6, 7, 8, 9, 10, 10])

        The behaviour is identical to
        >>> self.signal.data = np.arange(10) + 2


    """
    where = attrs.rfind('.')
    if where != -1:
        target = attrgetter(attrs[:where])(target)
    setattr(target, attrs[where + 1:], value)


def generate_axis(origin, step, N, index=0):
    """Creates an axis given the origin, step and number of channels

    Alternatively, the index of the origin channel can be specified.

    Parameters
    ----------
    origin : float
    step : float
    N : number of channels
    index : int
        index of origin

    Returns
    -------
    Numpy array

    """
    return np.linspace(
        origin - index * step, origin + step * (N - 1 - index), N)


@contextmanager
def stash_active_state(model):
    active_state = []
    for component in model:
        if component.active_is_multidimensional:
            active_state.append(component._active_array)
        else:
            active_state.append(component.active)
    yield
    for component in model:
        active_s = active_state.pop(0)
        if isinstance(active_s, bool):
            component.active = active_s
        else:
            if not component.active_is_multidimensional:
                component.active_is_multidimensional = True
            component._active_array[:] = active_s


@contextmanager
def dummy_context_manager(*args, **kwargs):
    yield


def str2num(string, **kargs):
    """Transform a a table in string form into a numpy array

    Parameters
    ----------
    string : string

    Returns
    -------
    numpy array

    """
    stringIO = StringIO(string)
    return np.loadtxt(stringIO, **kargs)


_slugify_strip_re_data = ''.join(
    c for c in map(
        chr, np.delete(
            np.arange(256), [
                95, 32])) if not c.isalnum()).encode()


def slugify(value, valid_variable_name=False):
    """
    Normalizes string, converts to lowercase, removes non-alpha characters,
    and converts spaces to hyphens.

    Adapted from Django's "django/template/defaultfilters.py".

    """
    if not isinstance(value, str):
        try:
            # Convert to unicode using the default encoding
            value = str(value)
        except:
            # Try latin1. If this does not work an exception is raised.
            value = str(value, "latin1")
    value = unicodedata.normalize('NFKD', value).encode('ascii', 'ignore')
    value = value.translate(None, _slugify_strip_re_data).decode().strip()
    value = value.replace(' ', '_')
    if valid_variable_name is True:
        if value[:1].isdigit():
            value = 'Number_' + value
    return value


class DictionaryTreeBrowser(object):

    """A class to comfortably browse a dictionary using a CLI.

    In addition to accessing the values using dictionary syntax
    the class enables navigating  a dictionary that constains
    nested dictionaries as attribures of nested classes.
    Also it is an iterator over the (key, value) items. The
    `__repr__` method provides pretty tree printing. Private
    keys, i.e. keys that starts with an underscore, are not
    printed, counted when calling len nor iterated.

    Methods
    -------
    export : saves the dictionary in pretty tree printing format in a text
        file.
    keys : returns a list of non-private keys.
    as_dictionary : returns a dictionary representation of the object.
    set_item : easily set items, creating any necessary node on the way.
    add_node : adds a node.

    Examples
    --------
    >>> tree = DictionaryTreeBrowser()
    >>> tree.set_item("Branch.Leaf1.color", "green")
    >>> tree.set_item("Branch.Leaf2.color", "brown")
    >>> tree.set_item("Branch.Leaf2.caterpillar", True)
    >>> tree.set_item("Branch.Leaf1.caterpillar", False)
    >>> tree
    └── Branch
        ├── Leaf1
        │   ├── caterpillar = False
        │   └── color = green
        └── Leaf2
            ├── caterpillar = True
            └── color = brown
    >>> tree.Branch
    ├── Leaf1
    │   ├── caterpillar = False
    │   └── color = green
    └── Leaf2
        ├── caterpillar = True
        └── color = brown
    >>> for label, leaf in tree.Branch:
    ...     print("%s is %s" % (label, leaf.color))
    Leaf1 is green
    Leaf2 is brown
    >>> tree.Branch.Leaf2.caterpillar
    True
    >>> "Leaf1" in tree.Branch
    True
    >>> "Leaf3" in tree.Branch
    False
    >>>

    """

    def __init__(self, dictionary=None, double_lines=False):
        self._double_lines = double_lines
        if not dictionary:
            dictionary = {}
        super(DictionaryTreeBrowser, self).__init__()
        self.add_dictionary(dictionary, double_lines=double_lines)

    def add_dictionary(self, dictionary, double_lines=False):
        """Add new items from dictionary.

        """
        for key, value in dictionary.items():
            if key == '_double_lines':
                value = double_lines
            self.__setattr__(key, value)

    def export(self, filename, encoding='utf8'):
        """Export the dictionary to a text file

        Parameters
        ----------
        filename : str
            The name of the file without the extension that is
            txt by default
        encoding : valid encoding str

        """
        f = codecs.open(filename, 'w', encoding=encoding)
        f.write(self._get_print_items(max_len=None))
        f.close()

    def _get_print_items(self, padding='', max_len=78):
        """Prints only the attributes that are not methods
        """
        from hyperspy.defaults_parser import preferences

        def check_long_string(value, max_len):
            if not isinstance(value, (str, np.string_)):
                value = repr(value)
            value = ensure_unicode(value)
            strvalue = str(value)
            _long = False
            if max_len is not None and len(strvalue) > 2 * max_len:
                right_limit = min(max_len, len(strvalue) - max_len)
                strvalue = '%s ... %s' % (
                    strvalue[:max_len], strvalue[-right_limit:])
                _long = True
            return _long, strvalue

        string = ''
        eoi = len(self)
        j = 0
        if preferences.General.dtb_expand_structures and self._double_lines:
            s_end = '╚══ '
            s_middle = '╠══ '
            pad_middle = '║   '
        else:
            s_end = '└── '
            s_middle = '├── '
            pad_middle = '│   '
        for key_, value in iter(sorted(self.__dict__.items())):
            if key_.startswith("_"):
                continue
            if not isinstance(key_, types.MethodType):
                key = ensure_unicode(value['key'])
                value = value['_dtb_value_']
                if j == eoi - 1:
                    symbol = s_end
                else:
                    symbol = s_middle
                if preferences.General.dtb_expand_structures:
                    if isinstance(value, list) or isinstance(value, tuple):
                        iflong, strvalue = check_long_string(value, max_len)
                        if iflong:
                            key += (" <list>"
                                    if isinstance(value, list)
                                    else " <tuple>")
                            value = DictionaryTreeBrowser(
                                {'[%d]' % i: v for i, v in enumerate(value)},
                                double_lines=True)
                        else:
                            string += "%s%s%s = %s\n" % (
                                padding, symbol, key, strvalue)
                            j += 1
                            continue

                if isinstance(value, DictionaryTreeBrowser):
                    string += '%s%s%s\n' % (padding, symbol, key)
                    if j == eoi - 1:
                        extra_padding = '    '
                    else:
                        extra_padding = pad_middle
                    string += value._get_print_items(
                        padding + extra_padding)
                else:
                    _, strvalue = check_long_string(value, max_len)
                    string += "%s%s%s = %s\n" % (
                        padding, symbol, key, strvalue)
            j += 1
        return string

    def __repr__(self):
        return self._get_print_items()

    def __getitem__(self, key):
        return self.__getattribute__(key)

    def __setitem__(self, key, value):
        self.__setattr__(key, value)

    def __getattribute__(self, name):
        if isinstance(name, bytes):
            name = name.decode()
        name = slugify(name, valid_variable_name=True)
        item = super(DictionaryTreeBrowser, self).__getattribute__(name)
        if isinstance(item, dict) and '_dtb_value_' in item and "key" in item:
            return item['_dtb_value_']
        else:
            return item

    def __setattr__(self, key, value):
        if key.startswith('_sig_'):
            key = key[5:]
            from hyperspy.signal import BaseSignal
            value = BaseSignal(**value)
        slugified_key = str(slugify(key, valid_variable_name=True))
        if isinstance(value, dict):
            if self.has_item(slugified_key):
                self.get_item(slugified_key).add_dictionary(
                    value,
                    double_lines=self._double_lines)
                return
            else:
                value = DictionaryTreeBrowser(
                    value,
                    double_lines=self._double_lines)
        super(DictionaryTreeBrowser, self).__setattr__(
            slugified_key,
            {'key': key, '_dtb_value_': value})

    def __len__(self):
        return len(
            [key for key in self.__dict__.keys() if not key.startswith("_")])

    def keys(self):
        """Returns a list of non-private keys.

        """
        return sorted([key for key in self.__dict__.keys()
                       if not key.startswith("_")])

    def as_dictionary(self):
        """Returns its dictionary representation.

        """
        from hyperspy.signal import BaseSignal
        par_dict = {}
        for key_, item_ in self.__dict__.items():
            if not isinstance(item_, types.MethodType):
                key = item_['key']
                if key in ["_db_index", "_double_lines"]:
                    continue
                if isinstance(item_['_dtb_value_'], DictionaryTreeBrowser):
                    item = item_['_dtb_value_'].as_dictionary()
                elif isinstance(item_['_dtb_value_'], BaseSignal):
                    item = item_['_dtb_value_']._to_dictionary()
                    key = '_sig_' + key
                elif hasattr(item_['_dtb_value_'], '_to_dictionary'):
                    item = item_['_dtb_value_']._to_dictionary()
                else:
                    item = item_['_dtb_value_']
                par_dict.__setitem__(key, item)
        return par_dict

    def has_item(self, item_path):
        """Given a path, return True if it exists.

        The nodes of the path are separated using periods.

        Parameters
        ----------
        item_path : Str
            A string describing the path with each item separated by
            full stops (periods)

        Examples
        --------

        >>> dict = {'To' : {'be' : True}}
        >>> dict_browser = DictionaryTreeBrowser(dict)
        >>> dict_browser.has_item('To')
        True
        >>> dict_browser.has_item('To.be')
        True
        >>> dict_browser.has_item('To.be.or')
        False

        """
        if isinstance(item_path, str):
            item_path = item_path.split('.')
        else:
            item_path = copy.copy(item_path)
        attrib = item_path.pop(0)
        if hasattr(self, attrib):
            if len(item_path) == 0:
                return True
            else:
                item = self[attrib]
                if isinstance(item, type(self)):
                    return item.has_item(item_path)
                else:
                    return False
        else:
            return False

    def get_item(self, item_path, default=None):
        """Given a path, return it's value if it exists, or default
        value if missing.

        The nodes of the path are separated using periods.

        Parameters
        ----------
        item_path : Str
            A string describing the path with each item separated by
            full stops (periods)
        default :
            The value to return if the path does not exist.


        Examples
        --------

        >>> dict = {'To' : {'be' : True}}
        >>> dict_browser = DictionaryTreeBrowser(dict)
        >>> dict_browser.has_item('To')
        True
        >>> dict_browser.has_item('To.be')
        True
        >>> dict_browser.has_item('To.be.or')
        False

        """
        if isinstance(item_path, str):
            item_path = item_path.split('.')
        else:
            item_path = copy.copy(item_path)
        attrib = item_path.pop(0)
        if hasattr(self, attrib):
            if len(item_path) == 0:
                return self[attrib]
            else:
                item = self[attrib]
                if isinstance(item, type(self)):
                    return item.get_item(item_path, default)
                else:
                    return default
        else:
            return default

    def __contains__(self, item):
        return self.has_item(item_path=item)

    def copy(self):
        return copy.copy(self)

    def deepcopy(self):
        return copy.deepcopy(self)

    def set_item(self, item_path, value):
        """Given the path and value, create the missing nodes in
        the path and assign to the last one the value

        Parameters
        ----------
        item_path : Str
            A string describing the path with each item separated by a
            full stops (periods)

        Examples
        --------

        >>> dict_browser = DictionaryTreeBrowser({})
        >>> dict_browser.set_item('First.Second.Third', 3)
        >>> dict_browser
        └── First
           └── Second
                └── Third = 3

        """
        if not self.has_item(item_path):
            self.add_node(item_path)
        if isinstance(item_path, str):
            item_path = item_path.split('.')
        if len(item_path) > 1:
            self.__getattribute__(item_path.pop(0)).set_item(
                item_path, value)
        else:
            self.__setattr__(item_path.pop(), value)

    def add_node(self, node_path):
        """Adds all the nodes in the given path if they don't exist.

        Parameters
        ----------
        node_path: str
            The nodes must be separated by full stops (periods).

        Examples
        --------

        >>> dict_browser = DictionaryTreeBrowser({})
        >>> dict_browser.add_node('First.Second')
        >>> dict_browser.First.Second = 3
        >>> dict_browser
        └── First
            └── Second = 3

        """
        keys = node_path.split('.')
        dtb = self
        for key in keys:
            if dtb.has_item(key) is False:
                dtb[key] = DictionaryTreeBrowser()
            dtb = dtb[key]

    def __next__(self):
        """
        Standard iterator method, updates the index and returns the
        current coordiantes

        Returns
        -------
        val : tuple of ints
            Returns a tuple containing the coordiantes of the current
            iteration.

        """
        if len(self) == 0:
            raise StopIteration
        if not hasattr(self, '_db_index'):
            self._db_index = 0
        elif self._db_index >= len(self) - 1:
            del self._db_index
            raise StopIteration
        else:
            self._db_index += 1
        key = list(self.keys())[self._db_index]
        return key, getattr(self, key)

    def __iter__(self):
        return self


def strlist2enumeration(lst):
    lst = tuple(lst)
    if not lst:
        return ''
    elif len(lst) == 1:
        return lst[0]
    elif len(lst) == 2:
        return "%s and %s" % lst
    else:
        return "%s, " * (len(lst) - 2) % lst[:-2] + "%s and %s" % lst[-2:]


def ensure_unicode(stuff, encoding='utf8', encoding2='latin-1'):
    if not isinstance(stuff, (bytes, np.string_)):
        return stuff
    else:
        string = stuff
    try:
        string = string.decode(encoding)
    except:
        string = string.decode(encoding2, errors='ignore')
    return string


def swapelem(obj, i, j):
    """Swaps element having index i with
    element having index j in object obj IN PLACE.

    E.g.
    >>> L = ['a', 'b', 'c']
    >>> spwapelem(L, 1, 2)
    >>> print(L)
        ['a', 'c', 'b']

    """
    if len(obj) > 1:
        buf = obj[i]
        obj[i] = obj[j]
        obj[j] = buf


def rollelem(a, index, to_index=0):
    """Roll the specified axis backwards, until it lies in a given position.

    Parameters
    ----------
    a : list
        Input list.
    index : int
        The index of the item to roll backwards.  The positions of the items
        do not change relative to one another.
    to_index : int, optional
        The item is rolled until it lies before this position.  The default,
        0, results in a "complete" roll.

    Returns
    -------
    res : list
        Output list.

    """

    res = copy.copy(a)
    res.insert(to_index, res.pop(index))
    return res


def fsdict(nodes, value, dictionary):
    """Populates the dictionary 'dic' in a file system-like
    fashion creating a dictionary of dictionaries from the
    items present in the list 'nodes' and assigning the value
    'value' to the innermost dictionary.

    'dic' will be of the type:
    dic['node1']['node2']['node3']...['nodeN'] = value
    where each node is like a directory that contains other
    directories (nodes) or files (values)

    """
    node = nodes.pop(0)
    if node not in dictionary:
        dictionary[node] = {}
    if len(nodes) != 0 and isinstance(dictionary[node], dict):
        fsdict(nodes, value, dictionary[node])
    else:
        dictionary[node] = value


def find_subclasses(mod, cls):
    """Find all the subclasses in a module.

    Parameters
    ----------
    mod : module
    cls : class

    Returns
    -------
    dictonary in which key, item = subclass name, subclass

    """
    return dict([(name, obj) for name, obj in inspect.getmembers(mod)
                 if inspect.isclass(obj) and issubclass(obj, cls)])


def isiterable(obj):
    return isinstance(obj, collections.Iterable)


def ordinal(value):
    """
    Converts zero or a *postive* integer (or their string
    representations) to an ordinal value.

    >>> for i in range(1,13):
    ...     ordinal(i)
    ...
    '1st'
    '2nd'
    '3rd'
    '4th'
    '5th'
    '6th'
    '7th'
    '8th'
    '9th'
    '10th'
    '11th'
    '12th'

    >>> for i in (100, '111', '112',1011):
    ...     ordinal(i)
    ...
    '100th'
    '111th'
    '112th'
    '1011th'

    Notes
    -----
    Author:  Serdar Tumgoren
    http://code.activestate.com/recipes/576888-format-a-number-as-an-ordinal/
    MIT license
    """
    try:
        value = int(value)
    except ValueError:
        return value

    if value % 100 // 10 != 1:
        if value % 10 == 1:
            ordval = "%d%s" % (value, "st")
        elif value % 10 == 2:
            ordval = "%d%s" % (value, "nd")
        elif value % 10 == 3:
            ordval = "%d%s" % (value, "rd")
        else:
            ordval = "%d%s" % (value, "th")
    else:
        ordval = "%d%s" % (value, "th")

    return ordval


def underline(line, character="-"):
    """Return the line underlined.

    """

    return line + "\n" + character * len(line)


def closest_power_of_two(n):
    return int(2 ** np.ceil(np.log2(n)))


def without_nans(data):
    return data[~np.isnan(data)]


def stack(signal_list, axis=None, new_axis_name='stack_element',
          lazy=None, **kwargs):
    """Concatenate the signals in the list over a given axis or a new axis.

    The title is set to that of the first signal in the list.

    Parameters
    ----------
    signal_list : list of BaseSignal instances
    axis : {None, int, str}
        If None, the signals are stacked over a new axis. The data must
        have the same dimensions. Otherwise the
        signals are stacked over the axis given by its integer index or
        its name. The data must have the same shape, except in the dimension
        corresponding to `axis`.
    new_axis_name : string
        The name of the new axis when `axis` is None.
        If an axis with this name already
        exists it automatically append '-i', where `i` are integers,
        until it finds a name that is not yet in use.
    lazy: {bool, None}
        Returns a LazySignal if True. If None, only returns lazy rezult if at
        least one is lazy.

    Returns
    -------
    signal : BaseSignal instance (or subclass, determined by the objects in
        signal list)

    Examples
    --------
    >>> data = np.arange(20)
    >>> s = hs.stack([hs.signals.Signal1D(data[:10]),
    ...               hs.signals.Signal1D(data[10:])])
    >>> s
    <Signal1D, title: Stack of , dimensions: (2, 10)>
    >>> s.data
    array([[ 0,  1,  2,  3,  4,  5,  6,  7,  8,  9],
           [10, 11, 12, 13, 14, 15, 16, 17, 18, 19]])

    """
    from itertools import zip_longest
    from hyperspy.signals import BaseSignal
    import dask.array as da
    from numbers import Number
    # TODO: remove next time
    deprecated = ['mmap', 'mmap_dir']
    warn_str = "'{}' argument is deprecated, please use 'lazy' instead"
    for k in deprecated:
        if k in kwargs:
            lazy = True
            warnings.warn(warn_str.format(k), VisibleDeprecationWarning)

    axis_input = copy.deepcopy(axis)
    signal_list = list(signal_list)
    # Get the real signal with the most axes to get metadata/class/etc
    # first = sorted(filter(lambda _s: isinstance(_s, BaseSignal), signal_list),
    #                key=lambda _s: _s.data.ndim)[-1]
    first = next(filter(lambda _s: isinstance(_s, BaseSignal), signal_list))

    # Cast numbers as signals. Will broadcast later

    for i, _s in enumerate(signal_list):
        if isinstance(_s, BaseSignal):
            pass
        elif isinstance(_s, Number):
            sig = BaseSignal(_s)
            signal_list[i] = sig
        else:
            raise ValueError("{} type cannot be stacked.".format(type(_s)))

    if lazy is None:
        lazy = any(_s._lazy for _s in signal_list)
    if not isinstance(lazy, bool):
        raise ValueError("'lazy' argument has to be None, True or False")

    # Cast all as lazy if required
    for i, _s in enumerate(signal_list):
        if not _s._lazy:
            signal_list[i] = _s.as_lazy()
    if len(signal_list) > 1:
        newlist = broadcast_signals(*signal_list, ignore_axis=axis_input)
        if axis is not None:
            step_sizes = [s.axes_manager[axis].size for s in newlist]
            axis = newlist[0].axes_manager[axis]
        datalist = [s.data for s in newlist]
        newdata = da.stack(datalist, axis=0) if axis is None else \
            da.concatenate(datalist, axis=axis.index_in_array)
        if axis_input is None:
            signal = first.__class__(newdata)
            signal._lazy = True
            signal._assign_subclass()
            signal.axes_manager._axes[1:] = copy.deepcopy(
                newlist[0].axes_manager._axes)
            axis_name = new_axis_name
            axis_names = [
                axis_.name for axis_ in signal.axes_manager._axes[
                    1:]]
            j = 1
            while axis_name in axis_names:
                axis_name = new_axis_name + "_%i" % j
                j += 1
            eaxis = signal.axes_manager._axes[0]
            eaxis.name = axis_name
            eaxis.navigate = True  # This triggers _update_parameters
            signal.metadata = copy.deepcopy(first.metadata)
            # Get the title from 1st object
            signal.metadata.General.title = (
                "Stack of " + first.metadata.General.title)
            signal.original_metadata = DictionaryTreeBrowser({})
        else:
            signal = newlist[0]._deepcopy_with_new_data(newdata)
            signal._lazy = True
            signal._assign_subclass()
        signal.get_dimensions_from_data()
        signal.original_metadata.add_node('stack_elements')

        for i, obj in enumerate(signal_list):
            signal.original_metadata.stack_elements.add_node('element%i' % i)
            node = signal.original_metadata.stack_elements['element%i' % i]
            node.original_metadata = \
                obj.original_metadata.as_dictionary()
            node.metadata = \
                obj.metadata.as_dictionary()

        if axis_input is None:
            axis_input = signal.axes_manager[-1 + 1j].index_in_axes_manager
            step_sizes = 1

        signal.metadata._HyperSpy.set_item('Stacking_history.axis', axis_input)
        signal.metadata._HyperSpy.set_item('Stacking_history.step_sizes',
                                           step_sizes)
        if np.all([
                s.metadata.has_item('Signal.Noise_properties.variance')
                for s in signal_list
        ]):
            variance = stack([
                s.metadata.Signal.Noise_properties.variance for s in signal_list
            ], axis)
            signal.metadata.set_item(
                'Signal.Noise_properties.variance', variance)
    else:
        signal = signal_list[0]

    # Leave as lazy or compute
    if lazy:
        signal = signal.as_lazy()
    else:
        signal.compute(False)

    return signal


def shorten_name(name, req_l):
    if len(name) > req_l:
        return name[:req_l - 2] + '..'
    else:
        return name


def transpose(*args, signal_axes=None, navigation_axes=None, optimize=False):
    """Transposes all passed signals according to the specified options.

    For parameters see ``BaseSignal.transpose``.

    Examples
    --------

    >>> signal_iterable = [hs.signals.BaseSignal(np.random.random((2,)*(i+1)))
                           for i in range(3)]
    >>> signal_iterable
    [<BaseSignal, title: , dimensions: (|2)>,
     <BaseSignal, title: , dimensions: (|2, 2)>,
     <BaseSignal, title: , dimensions: (|2, 2, 2)>]
    >>> hs.transpose(*signal_iterable, signal_axes=1)
    [<BaseSignal, title: , dimensions: (|2)>,
     <BaseSignal, title: , dimensions: (2|2)>,
     <BaseSignal, title: , dimensions: (2, 2|2)>]
    >>> hs.transpose(signal1, signal2, signal3, signal_axes=["Energy"])
    """
    from hyperspy.signal import BaseSignal
    if not all(map(isinstance, args, (BaseSignal for _ in args))):
        raise ValueError("Not all pased objects are signals")
    return [sig.transpose(signal_axes=signal_axes,
                          navigation_axes=navigation_axes,
                          optimize=optimize) for sig in args]


def create_map_objects(function, nav_size, iterating_kwargs, **kwargs):
    """To be used in _map_iterate of BaseSignal and LazySignal.

    Moved to a separate method to reduce code duplication.
    """
    from hyperspy.signal import BaseSignal
    from itertools import repeat

    iterators = tuple(signal[1]._iterate_signal()
                      if isinstance(signal[1], BaseSignal) else signal[1]
                      for signal in iterating_kwargs)
    # make all kwargs iterating for simplicity:
    iterating = tuple(key for key, value in iterating_kwargs)
    for k, v in kwargs.items():
        if k not in iterating:
            iterating += k,
            iterators += repeat(v, nav_size),

    def figure_out_kwargs(data):
        _kwargs = {k: v for k, v in zip(iterating, data[1:])}
        for k, v in iterating_kwargs:
            if (isinstance(v, BaseSignal) and
                isinstance(_kwargs[k], np.ndarray) and
                    len(_kwargs[k]) == 1):
                _kwargs[k] = _kwargs[k][0]
        return data[0], _kwargs

    def func(*args):
        dat, these_kwargs = figure_out_kwargs(*args)
        return function(dat, **these_kwargs)

    return func, iterators


def map_result_construction(signal,
                            inplace,
                            result,
                            ragged,
                            sig_shape=None,
                            lazy=False):
    from hyperspy.signals import BaseSignal
    from hyperspy._lazy_signals import LazySignal
    res = None
    if inplace:
        sig = signal
    else:
        res = sig = signal._deepcopy_with_new_data()
    if ragged:
        sig.data = result
        sig.axes_manager.remove(sig.axes_manager.signal_axes)
        sig.__class__ = LazySignal if lazy else BaseSignal
        sig.__init__(**sig._to_dictionary(add_models=True))

    else:
        if not sig._lazy and sig.data.shape == result.shape and np.can_cast(
                result.dtype, sig.data.dtype):
            sig.data[:] = result
        else:
            sig.data = result

        # remove if too many axes
        sig.axes_manager.remove(sig.axes_manager.signal_axes[len(sig_shape):])
        # add additional required axes
        for ind in range(
                len(sig_shape) - sig.axes_manager.signal_dimension, 0, -1):
            sig.axes_manager._append_axis(sig_shape[-ind], navigate=False)
    sig.get_dimensions_from_data()
    if not sig.axes_manager._axes:
        add_scalar_axis(sig)
    return res


def multiply(iterable):
    """Return product of sequence of numbers.

    Equivalent of functools.reduce(operator.mul, iterable, 1).

    >>> product([2**8, 2**30])
    274877906944
    >>> product([])
    1

    """
    prod = 1
    for i in iterable:
        prod *= i
    return prod

<<<<<<< HEAD

def iterable_not_string(thing):
    return isinstance(thing, collections.Iterable) and \
        not isinstance(thing, str)


def signal_range_from_roi(signal_range):
    from hyperspy.roi import SpanROI
    if isinstance(signal_range, SpanROI):
        return (signal_range.left, signal_range.right)
    else:
        return signal_range


def deprecation_warning(msg):
    warnings.warn(msg, VisibleDeprecationWarning)
=======
def add_scalar_axis(signal):
    am = signal.axes_manager
    from hyperspy.signal import BaseSignal
    signal.__class__ = BaseSignal
    am.remove(am._axes)
    am._append_axis(size=1,
                    scale=1,
                    offset=0,
                    name="Scalar",
                    navigate=False)
>>>>>>> b1ef27fe
<|MERGE_RESOLUTION|>--- conflicted
+++ resolved
@@ -1031,7 +1031,6 @@
         prod *= i
     return prod
 
-<<<<<<< HEAD
 
 def iterable_not_string(thing):
     return isinstance(thing, collections.Iterable) and \
@@ -1048,7 +1047,7 @@
 
 def deprecation_warning(msg):
     warnings.warn(msg, VisibleDeprecationWarning)
-=======
+
 def add_scalar_axis(signal):
     am = signal.axes_manager
     from hyperspy.signal import BaseSignal
@@ -1058,5 +1057,4 @@
                     scale=1,
                     offset=0,
                     name="Scalar",
-                    navigate=False)
->>>>>>> b1ef27fe
+                    navigate=False)