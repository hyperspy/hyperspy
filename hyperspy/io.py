# -*- coding: utf-8 -*-
# Copyright 2007-2020 The HyperSpy developers
#
# This file is part of  HyperSpy.
#
#  HyperSpy is free software: you can redistribute it and/or modify
# it under the terms of the GNU General Public License as published by
# the Free Software Foundation, either version 3 of the License, or
# (at your option) any later version.
#
#  HyperSpy is distributed in the hope that it will be useful,
# but WITHOUT ANY WARRANTY; without even the implied warranty of
# MERCHANTABILITY or FITNESS FOR A PARTICULAR PURPOSE.  See the
# GNU General Public License for more details.
#
# You should have received a copy of the GNU General Public License
# along with  HyperSpy.  If not, see <http://www.gnu.org/licenses/>.

import os
import glob
import warnings
import logging
import importlib
import pprint

import numpy as np
from natsort import natsorted

from hyperspy.drawing.marker import markers_metadata_dict_to_markers
from hyperspy.misc.io.tools import ensure_directory
from hyperspy.misc.io.tools import overwrite as overwrite_method
from hyperspy.misc.utils import strlist2enumeration
from hyperspy.misc.utils import stack as stack_method
from hyperspy.io_plugins import io_plugins, default_write_ext
from hyperspy.exceptions import VisibleDeprecationWarning
from hyperspy.ui_registry import get_gui
from hyperspy.extensions import ALL_EXTENSIONS

_logger = logging.getLogger(__name__)


# Utility string:
f_error_fmt = (
    "\tFile %d:\n"
    "\t\t%d signals\n"
    "\t\tPath: %s")


def _escape_square_brackets(text):
    """Escapes pairs of square brackets in strings for glob.glob().

    Parameters
    ----------
    text : str
        The text to escape

    Returns
    -------
    str
        The escaped string

    Example
    -------
    >>> # Say there are two files like this:
    >>> # /home/data/afile[1x1].txt
    >>> # /home/data/afile[1x2].txt
    >>>
    >>> path = "/home/data/afile[*].txt"
    >>> glob.glob(path)
    []
    >>> glob.glob(_escape_square_brackets(path))
    ['/home/data/afile[1x2].txt', '/home/data/afile[1x1].txt']

    """
    import re

    rep = dict((re.escape(k), v) for k, v in {"[": "[[]", "]": "[]]"}.items())
    pattern = re.compile("|".join(rep.keys()))
    return pattern.sub(lambda m: rep[re.escape(m.group(0))], text)


def load(filenames=None,
         signal_type=None,
         stack=False,
         stack_axis=None,
         new_axis_name="stack_element",
         lazy=False,
         convert_units=False,
         escape_square_brackets=False,
         **kwds):
    """
    Load potentially multiple supported file into an hyperspy structure.

    Supported formats: hspy (HDF5), msa, Gatan dm3, Ripple (rpl+raw),
    Bruker bcf and spx, FEI ser and emi, SEMPER unf, EMD, EDAX spd/spc,
    tif, and a number of image formats.

    Depending on the number of datasets to load in the file, this function will
    return a HyperSpy signal instance or list of HyperSpy signal instances.

    Any extra keyword is passed to the corresponding reader. For
    available options see their individual documentation.

    Parameters
    ----------
    filenames :  None, str or list of strings
        The filename to be loaded. If None, a window will open to select
        a file to load. If a valid filename is passed in that single
        file is loaded. If multiple file names are passed in
        a list, a list of objects or a single object containing the data
        of the individual files stacked are returned. This behaviour is
        controlled by the `stack` parameter (see bellow). Multiple
        files can be loaded by using simple shell-style wildcards,
        e.g. 'my_file*.msa' loads all the files that starts
        by 'my_file' and has the '.msa' extension.
    signal_type : {None, "EELS", "EDS_SEM", "EDS_TEM", "", str}
        The acronym that identifies the signal type.
        The value provided may determine the Signal subclass assigned to the
        data.
        If None the value is read/guessed from the file. Any other value
        overrides the value stored in the file if any.
        For electron energy-loss spectroscopy use "EELS".
        For energy dispersive x-rays use "EDS_TEM"
        if acquired from an electron-transparent sample — as it is usually
        the case in a transmission electron  microscope (TEM) —,
        "EDS_SEM" if acquired from a non electron-transparent sample
        — as it is usually the case in a scanning electron  microscope (SEM).
        If "" (empty string) the value is not read from the file and is
        considered undefined.
    stack : bool
        If True and multiple filenames are passed in, stacking all
        the data into a single object is attempted. All files must match
        in shape. If each file contains multiple (N) signals, N stacks will be
        created, with the requirement that each file contains the same number
        of signals.
    stack_axis : {None, int, str}
        If None, the signals are stacked over a new axis. The data must
        have the same dimensions. Otherwise the
        signals are stacked over the axis given by its integer index or
        its name. The data must have the same shape, except in the dimension
        corresponding to `axis`.
    new_axis_name : string
        The name of the new axis when `axis` is None.
        If an axis with this name already
        exists it automatically append '-i', where `i` are integers,
        until it finds a name that is not yet in use.
    lazy : {None, bool}
        Open the data lazily - i.e. without actually reading the data from the
        disk until required. Allows opening arbitrary-sized datasets. The default
        is `False`.
    convert_units : {bool}
        If True, convert the units using the `convert_to_units` method of
        the `axes_manager`. If False, does nothing. The default is False.
    escape_square_brackets : bool, default False
        If True, and ``filenames`` is a str containing square brackets,
        then square brackets are escaped before wildcard matching with
        ``glob.glob()``. If False, square brackets are used to represent
        character classes (e.g. ``[a-z]`` matches lowercase letters.
    print_info: bool
        For SEMPER unf- and EMD (Berkeley)-files, if True (default is False)
        additional information read during loading is printed for a quick
        overview.
    downsample : int (1–4095)
        For Bruker bcf files, if set to integer (>=2) (default 1)
        bcf is parsed into down-sampled size array by given integer factor,
        multiple values from original bcf pixels are summed forming downsampled
        pixel. This allows to improve signal and conserve the memory with the
        cost of lower resolution.
    cutoff_at_kV : {None, int, float}
        For Bruker bcf files, if set to numerical (default is None)
        bcf is parsed into array with depth cutoff at coresponding given energy.
        This allows to conserve the memory, with cutting-off unused spectra's
        tail, or force enlargement of the spectra size.
    select_type : {'spectrum_image', 'image', 'single_spectrum', None}
        If `None` (default), all data are loaded.
        For Bruker bcf and Velox emd files: if one of 'spectrum_image', 'image'
        or 'single_spectrum', the loader return single_spectrumns either only
        the spectrum image or only the images (including EDS map for Velox emd
        files) or only the single spectra (for Velox emd files).
    first_frame : int (default 0)
        Only for Velox emd files: load only the data acquired after the
        specified fname.
    last_frame : None or int (default None)
        Only for Velox emd files: load only the data acquired up to specified
        fname. If None, load up the data to the end.
    sum_frames : bool (default is True)
        Only for Velox emd files: if False, load each EDS frame individually.
    sum_EDS_detectors : bool (default is True)
        Only for Velox emd files: if True, the signal from the different
        detector are summed. If False, a distinct signal is returned for each
        EDS detectors.
    rebin_energy : int, a multiple of the length of the energy dimension (default 1)
        Only for Velox emd files: rebin the energy axis by the integer provided
        during loading in order to save memory space.
    SI_dtype : numpy.dtype
        Only for Velox emd files: set the dtype of the spectrum image data in
        order to save memory space. If None, the default dtype from the Velox emd
        file is used.
    load_SI_image_stack : bool (default False)
        Only for Velox emd files: if True, load the stack of STEM images
        acquired simultaneously as the EDS spectrum image.
    dataset_name : string or list, optional
        For filetypes which support several datasets in the same file, this
        will only load the specified dataset. Several datasets can be loaded
        by using a list of strings. Only for EMD (NCEM) files.
    only_valid_data : bool, optional
        Only for FEI emi/ser file in case of series or linescan with the
        acquisition stopped before the end: if True, load only the acquired
        data. If False, fill empty data with zeros. Default is False and this
        default value will change to True in version 2.0.

    Returns
    -------
    Signal instance or list of signal instances

    Examples
    --------
    Loading a single file providing the signal type:

    >>> d = hs.load('file.dm3', signal_type="EDS_TEM")

    Loading multiple files:

    >>> d = hs.load('file1.dm3','file2.dm3')

    Loading multiple files matching the pattern:

    >>> d = hs.load('file*.dm3')

    Loading multiple files containing square brackets:

    >>> d = hs.load('file[*].dm3', escape_square_brackets=True)

    Loading (potentially larger than the available memory) files lazily and
    stacking:

    >>> s = hs.load('file*.blo', lazy=True, stack=True)

    """
    deprecated = ['mmap_dir', 'load_to_memory']
    warn_str = "'{}' argument is deprecated, please use 'lazy' instead"
    for k in deprecated:
        if k in kwds:
            lazy = True
            warnings.warn(warn_str.format(k), VisibleDeprecationWarning)
            del kwds[k]
    kwds['signal_type'] = signal_type
    kwds['convert_units'] = convert_units
    if filenames is None:
        from hyperspy.signal_tools import Load
        load_ui = Load()
        get_gui(load_ui, toolkey="hyperspy.load")
        if load_ui.filename:
            filenames = load_ui.filename
            lazy = load_ui.lazy
        if filenames is None:
            raise ValueError("No file provided to reader")

    if isinstance(filenames, str):
        if escape_square_brackets:
            filenames = _escape_square_brackets(filenames)

        filenames = natsorted([f for f in glob.glob(filenames)
                               if os.path.isfile(f)])

        if not filenames:
            raise ValueError('No filename matches this pattern')

    elif not isinstance(filenames, (list, tuple)):
        raise ValueError(
            'The filenames parameter must be a list, tuple, string or None')
    if not filenames:
        raise ValueError('No file provided to reader.')
    else:
        if len(filenames) > 1:
            _logger.info('Loading individual files')
        if stack is True:
            # We are loading a stack!
            # Note that while each file might contain several signals, all
            # files are required to contain the same number of signals. We
            # therefore use the first file to determine the number of signals.
            for i, filename in enumerate(filenames):
                obj = load_single_file(filename,
                                        lazy=lazy,
                                       **kwds)
                if i == 0:
                    # First iteration, determine number of signals, if several:
                    if isinstance(obj, (list, tuple)):
                        n = len(obj)
                    else:
                        n = 1
                    # Initialize signal 2D list:
                    signals = [[] for j in range(n)]
                else:
                    # Check that number of signals per file doesn't change
                    # for other files:
                    if isinstance(obj, (list, tuple)):
                        if n != len(obj):
                            raise ValueError(
                                "The number of sub-signals per file does not "
                                "match:\n" +
                                (f_error_fmt % (1, n, filenames[0])) +
                                (f_error_fmt % (i, len(obj), filename)))
                    elif n != 1:
                        raise ValueError(
                            "The number of sub-signals per file does not "
                            "match:\n" +
                            (f_error_fmt % (1, n, filenames[0])) +
                            (f_error_fmt % (i, len(obj), filename)))
                # Append loaded signals to 2D list:
                if n == 1:
                    signals[0].append(obj)
                elif n > 1:
                    for j in range(n):
                        signals[j].append(obj[j])
            # Next, merge the signals in the `stack_axis` direction:
            # When each file had N signals, we create N stacks!
            objects = []
            for i in range(n):
                signal = signals[i]   # Sublist, with len = len(filenames)
                signal = stack_method(
                    signal, axis=stack_axis, new_axis_name=new_axis_name,
                    lazy=lazy)
                signal.metadata.General.title = os.path.split(
                    os.path.split(os.path.abspath(filenames[0]))[0])[1]
                _logger.info('Individual files loaded correctly')
                _logger.info(signal._summary())
                objects.append(signal)
        else:
            # No stack, so simply we load all signals in all files separately
            objects = [load_single_file(filename, lazy=lazy,
                                        **kwds)
                       for filename in filenames]

        if len(objects) == 1:
            objects = objects[0]
    return objects


def load_single_file(filename, **kwds):
    """
    Load any supported file into an HyperSpy structure
    Supported formats: netCDF, msa, Gatan dm3, Ripple (rpl+raw),
    Bruker bcf, FEI ser and emi, EDAX spc and spd, hspy (HDF5), and SEMPER unf.

    Parameters
    ----------

    filename : string
        File name (including the extension)


    """
    if not os.path.isfile(filename):
        raise FileNotFoundError(f"File: {filename} not found!")

    extension = os.path.splitext(filename)[1][1:]
    i = 0

    while extension.lower() not in io_plugins[i].file_extensions and \
            i < len(io_plugins) - 1:
        i += 1

    if i == len(io_plugins):
        # Try to load it with the python imaging library
        try:
            from hyperspy.io_plugins import image
            reader = image
            return load_with_reader(filename, reader, **kwds)
        except BaseException:
            raise IOError('If the file format is supported'
                          ' please report this error')
    else:
        reader = io_plugins[i]
        return load_with_reader(filename=filename, reader=reader, **kwds)


def load_with_reader(filename, reader, signal_type=None, convert_units=False,
                     **kwds):
    lazy = kwds.get('lazy', False)
    file_data_list = reader.file_reader(filename,
                                        **kwds)
    objects = []

    for signal_dict in file_data_list:
        if 'metadata' in signal_dict:
            if "Signal" not in signal_dict["metadata"]:
                signal_dict["metadata"]["Signal"] = {}
            if signal_type is not None:
                signal_dict['metadata']["Signal"]['signal_type'] = signal_type
            objects.append(dict2signal(signal_dict, lazy=lazy))
            folder, filename = os.path.split(os.path.abspath(filename))
            filename, extension = os.path.splitext(filename)
            objects[-1].tmp_parameters.folder = folder
            objects[-1].tmp_parameters.filename = filename
            objects[-1].tmp_parameters.extension = extension.replace('.', '')
            if convert_units:
                objects[-1].axes_manager.convert_units()
        else:
            # it's a standalone model
            continue

    if len(objects) == 1:
        objects = objects[0]
    return objects


def assign_signal_subclass(dtype, signal_dimension, signal_type="", lazy=False):
    """Given dtype, signal_dimension and signal_type, return the matching Signal subclass.

    See `hs.print_known_signal_types()` for a list of known signal_types,
    and the developer guide for details on how to add new signal_types.

    Parameters
    ----------
    dtype : :class:`~.numpy.dtype`
        Signal dtype
    signal_dimension : int
        Signal dimension
    signal_type : str, default ""
        Signal type. Optional. Will log a warning if it is unknown to HyperSpy.
    lazy : bool, default False
        If True, returns the matching LazySignal subclass.

    Returns
    -------
    Signal subclass

    """
    signal_dict = _find_matching_subclass(dtype,
                                          signal_dimension,
                                          signal_type,
                                          lazy)

    # Sanity check
    if len(signal_dict) > 1:
        _logger.warning(
            "There is more than one kind of signal that matches "
            "the current specifications. This is unexpected behaviour and the "
            "signal type hasn't been set. Please report this issue to the "
            "HyperSpy developers."
        )

        # return the generic signal class
        return assign_signal_subclass(dtype, signal_dimension,
                                      signal_type="", lazy=lazy)

    # The following should only raise an error if the base classes
    # are not correctly registered.
    for key, value in signal_dict.items():
        signal_class = getattr(importlib.import_module(value["module"]), key)

        if value["signal_type"] == "":
            _logger.warning(
                f"`signal_type='{signal_type}'` not understood. "
                f"Setting signal type to `{key}`"
            )

        return signal_class


def _find_matching_subclass(dtype,
                            signal_dimension,
                            signal_type="",
                            lazy=False):
    """
    Returns dictionary of matching subclass.
    See the `assign_signal_subclass` function for arguments description.

    """
    if isinstance(dtype, str) and dtype in ['complex', 'real']:
        pass
    # Check if parameter values are allowed:
    elif np.issubdtype(dtype, np.complexfloating):
        dtype = 'complex'
    elif ('float' in dtype.name or 'int' in dtype.name or
          'void' in dtype.name or 'bool' in dtype.name or
          'object' in dtype.name):
        dtype = 'real'
    else:
<<<<<<< HEAD
        raise ValueError('Data type "{}" not understood!'.format(dtype.name))

    if not isinstance(signal_dimension, int):
        raise ValueError("signal_dimension must be an interger")
=======
        raise ValueError(f'Data type "{dtype.name}" not understood!')
    if not isinstance(signal_dimension, int) or signal_dimension < 0:
        raise ValueError("signal_dimension must be a positive interger")
>>>>>>> ad52cb7d

    signals = {key: value for key, value in ALL_EXTENSIONS["signals"].items()
               if value["lazy"] == lazy}
    dtype_matches = {key: value for key, value in signals.items()
                     if value["dtype"] == dtype}
    dtype_dim_matches = {key: value for key, value in dtype_matches.items()
                         if signal_dimension == value["signal_dimension"]}
    dtype_dim_type_matches = {key: value for key, value in dtype_dim_matches.items()
                              if signal_type == value["signal_type"] or
                              "signal_type_aliases" in value and
                              signal_type in value["signal_type_aliases"]}

    valid_signal_types = [v["signal_type"] for v in signals.values()]
    valid_signal_aliases = [
        v["signal_type_aliases"]
        for v in signals.values()
        if "signal_type_aliases" in v
    ]
    valid_signal_aliases = [i for j in valid_signal_aliases for i in j]
    valid_signal_types.extend(valid_signal_aliases)

    if dtype_dim_type_matches:
        # Perfect match found
        signal_dict = dtype_dim_type_matches
    else:
        if signal_type not in set(valid_signal_types):
            _logger.warning(
                f"`signal_type='{signal_type}'` not understood. "
                f"See `hs.print_known_signal_types()` for a list of known signal types, "
                f"and the developer guide for details on how to add new signal_types."
            )

        # If the following dict is not empty, only signal_dimension and dtype match.
        # The dict should contain a general class for the given signal
        # dimension.
        signal_dict = {key: value for key, value in dtype_dim_matches.items()
                       if value["signal_type"] == ""}
        if not signal_dict:
            # no signal_dimension match either, hence select the general subclass for
            # correct dtype
            signal_dict = {key: value for key, value in dtype_matches.items()
                           if value["signal_dimension"] == -1
                           and value["signal_type"] == ""}

    return signal_dict

<<<<<<< HEAD

def check_signal_specification_unicity():
    for sclass, sdict in ALL_EXTENSIONS["signals"].items():
        signal_dict = _find_matching_subclass(sdict['dtype'],
                                              sdict['signal_dimension'],
                                              sdict['signal_type'],
                                              sdict['lazy'])
        if len(signal_dict) > 1:
            message = "Conflicting signals specification:\n"
            message += pprint.pformat(signal_dict)
            raise BaseException(message)
=======
        return signal_class
>>>>>>> ad52cb7d

def dict2signal(signal_dict, lazy=False):
    """Create a signal (or subclass) instance defined by a dictionary

    Parameters
    ----------
    signal_dict : dictionary

    Returns
    -------
    s : Signal or subclass

    """
    if "package" in signal_dict and signal_dict["package"]:
        try:
            importlib.import_module(signal_dict["package"])
        except ImportError:
            _logger.warning(
                f"This file contains a signal provided by the " +
                f'{signal_dict["package"]} Python package that is not ' +
                f'currently installed. The signal will be loaded into a '
                f'generic HyperSpy signal. Consider installing ' +
                f'{signal_dict["package"]} to load this dataset into its '
                f'original signal class.')
    signal_dimension = -1  # undefined
    signal_type = ""
    if "metadata" in signal_dict:
        mp = signal_dict["metadata"]
        if "Signal" in mp and "record_by" in mp["Signal"]:
            record_by = mp["Signal"]['record_by']
            if record_by == "spectrum":
                signal_dimension = 1
            elif record_by == "image":
                signal_dimension = 2
            del mp["Signal"]['record_by']
        if "Signal" in mp and "signal_type" in mp["Signal"]:
            signal_type = mp["Signal"]['signal_type']
    if "attributes" in signal_dict and "_lazy" in signal_dict["attributes"]:
        lazy = signal_dict["attributes"]["_lazy"]
    # "Estimate" signal_dimension from axes. It takes precedence over record_by
    if ("axes" in signal_dict and
        len(signal_dict["axes"]) == len(
            [axis for axis in signal_dict["axes"] if "navigate" in axis])):
            # If navigate is defined for all axes
        signal_dimension = len(
            [axis for axis in signal_dict["axes"] if not axis["navigate"]])
    elif signal_dimension == -1:
        # If not defined, all dimension are categorised as signal
        signal_dimension = signal_dict["data"].ndim
    signal = assign_signal_subclass(signal_dimension=signal_dimension,
                                    signal_type=signal_type,
                                    dtype=signal_dict['data'].dtype,
                                    lazy=lazy)(**signal_dict)
    if signal._lazy:
        signal._make_lazy()
    if signal.axes_manager.signal_dimension != signal_dimension:
        # This may happen when the signal dimension couldn't be matched with
        # any specialised subclass
        signal.axes_manager.set_signal_dimension(signal_dimension)
    if "post_process" in signal_dict:
        for f in signal_dict['post_process']:
            signal = f(signal)
    if "mapping" in signal_dict:
        for opattr, (mpattr, function) in signal_dict["mapping"].items():
            if opattr in signal.original_metadata:
                value = signal.original_metadata.get_item(opattr)
                if function is not None:
                    value = function(value)
                if value is not None:
                    signal.metadata.set_item(mpattr, value)
    if "metadata" in signal_dict and "Markers" in mp:
        markers_dict = markers_metadata_dict_to_markers(
            mp['Markers'],
            axes_manager=signal.axes_manager)
        del signal.metadata.Markers
        signal.metadata.Markers = markers_dict
    return signal


def save(filename, signal, overwrite=None, **kwds):
    """
    Save hyperspy signal to a file.

    A list of plugins supporting file saving can be found here:
    http://hyperspy.org/hyperspy-doc/current/user_guide/io.html#supported-formats

    Any extra keyword is passed to the corresponding save method in the
    io_plugin.
    For available options see their individual documentation.

    Parameters
    ----------
    filename :  None or str
        The filename to save the signal to.
    signal :  Hyperspy signal
        The signal to be saved to file
    overwrite : None or Bool (default, None)
        If None and a file exists the user will be prompted to on whether to
        overwrite. If False and a file exists the file will not be written.
        If True and a file exists the file will be overwritten without
        prompting

    """
    extension = os.path.splitext(filename)[1][1:]
    if extension == '':
        extension = "hspy"
        filename = filename + '.' + extension
    writer = None
    for plugin in io_plugins:
        if extension.lower() in plugin.file_extensions:
            writer = plugin
            break

    if writer is None:
        raise ValueError(
            ('.%s does not correspond to any supported format. Supported ' +
             'file extensions are: %s') %
            (extension, strlist2enumeration(default_write_ext)))
    else:
        # Check if the writer can write
        sd = signal.axes_manager.signal_dimension
        nd = signal.axes_manager.navigation_dimension
        if writer.writes is False:
            raise ValueError('Writing to this format is not '
                             'supported, supported file extensions are: %s ' %
                             strlist2enumeration(default_write_ext))
        if writer.writes is not True and (sd, nd) not in writer.writes:
            yes_we_can = [plugin.format_name for plugin in io_plugins
                          if plugin.writes is True or
                          plugin.writes is not False and
                          (sd, nd) in plugin.writes]
            raise IOError('This file format cannot write this data. '
                          'The following formats can: %s' %
                          strlist2enumeration(yes_we_can))
        ensure_directory(filename)
        is_file = os.path.isfile(filename)
        if overwrite is None:
            write = overwrite_method(filename)  # Ask what to do
        elif overwrite is True or (overwrite is False and not is_file):
            write = True  # Write the file
        elif overwrite is False and is_file:
            write = False  # Don't write the file
        else:
            raise ValueError("`overwrite` parameter can only be None, True or "
                             "False.")
        if write:
            writer.file_writer(filename, signal, **kwds)
            _logger.info('The %s file was created' % filename)
            folder, filename = os.path.split(os.path.abspath(filename))
            signal.tmp_parameters.set_item('folder', folder)
            signal.tmp_parameters.set_item('filename',
                                           os.path.splitext(filename)[0])
            signal.tmp_parameters.set_item('extension', extension)<|MERGE_RESOLUTION|>--- conflicted
+++ resolved
@@ -478,16 +478,9 @@
           'object' in dtype.name):
         dtype = 'real'
     else:
-<<<<<<< HEAD
-        raise ValueError('Data type "{}" not understood!'.format(dtype.name))
-
-    if not isinstance(signal_dimension, int):
-        raise ValueError("signal_dimension must be an interger")
-=======
         raise ValueError(f'Data type "{dtype.name}" not understood!')
     if not isinstance(signal_dimension, int) or signal_dimension < 0:
-        raise ValueError("signal_dimension must be a positive interger")
->>>>>>> ad52cb7d
+        raise ValueError("signal_dimension must be an interger")
 
     signals = {key: value for key, value in ALL_EXTENSIONS["signals"].items()
                if value["lazy"] == lazy}
@@ -534,7 +527,6 @@
 
     return signal_dict
 
-<<<<<<< HEAD
 
 def check_signal_specification_unicity():
     for sclass, sdict in ALL_EXTENSIONS["signals"].items():
@@ -546,9 +538,7 @@
             message = "Conflicting signals specification:\n"
             message += pprint.pformat(signal_dict)
             raise BaseException(message)
-=======
-        return signal_class
->>>>>>> ad52cb7d
+
 
 def dict2signal(signal_dict, lazy=False):
     """Create a signal (or subclass) instance defined by a dictionary
