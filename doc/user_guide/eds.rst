--- conflicted
+++ resolved
@@ -14,7 +14,7 @@
 .. NOTE::
     See also the `EDS tutorials <http://nbviewer.ipython.org/github/hyperspy/hyperspy-	demos/blob/master/electron_microscopy/EDS/>`_ .
 
-Signal1D loading and parameters
+Spectrum loading and parameters
 -------------------------------
 
 The sample and  data used in this section are described in [Burdet2013]_, and can be
@@ -672,13 +672,8 @@
     Zr_Lb3
     background_order_6
 
-<<<<<<< HEAD
-The width and the energy are fixed. The height of the sub-X-ray lines are twinned to the main X-ray lines (alpha lines). The model can be fitted using :py:meth`~.models.edsmodel.EDSModel.fit` which
+The width and the energy are fixed. The height of the sub-X-ray lines are twinned to the main X-ray (alpha lines) lines (alpha lines). The model can be fitted using :py:meth`~.models.edsmodel.EDSModel.fit` which
 by default performes bounded optimisation using the mpfit algorithm. This default constrains the components in the model to be positive as is physically appropriate for EDS spectra. Alternative fitters are available should the user wish to change this option or refine their fit with a different approach.
-=======
-The width and the energies are fixed, while the heights of the sub-X-ray lines are linked
-to the main X-ray lines (alpha lines). The model can now be fitted:
->>>>>>> 29abe2ec
 
 .. code-block:: python
 
