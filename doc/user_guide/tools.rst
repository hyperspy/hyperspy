--- conflicted
+++ resolved
@@ -1042,7 +1042,7 @@
     >>> image = image.split()[0].split()[0]
     >>> image.plot()
 
-.. figure::  images/split_lena_3_3.png
+.. figure::  images/split_ascent_3_3.png
   :align:   center
   :width:   400
 
@@ -1072,21 +1072,6 @@
 .. code-block:: python
 
     >>> im_ifft = im.fft(shifted=True).ifft(shifted=True)
-<<<<<<< HEAD
-
-Simple operations over one axis
-^^^^^^^^^^^^^^^^^^^^^^^^^^^^^^^
-
-* :py:meth:`~.signal.Signal.sum`
-* :py:meth:`~.signal.Signal.mean`
-* :py:meth:`~.signal.Signal.max`
-* :py:meth:`~.signal.Signal.min`
-* :py:meth:`~.signal.Signal.std`
-
-  Splitting example.
-
-=======
->>>>>>> 433d0680
 
 .. _signal.change_dtype:
 
